--- conflicted
+++ resolved
@@ -255,10 +255,6 @@
 *   [How we structure our dbt Project](/guides/best-practices/how-we-structure/1-guide-overview)
 *   [Coalesce DAG Audit Talk](https://www.youtube.com/watch?v=5W6VrnHVkCA&t=2s)
 *   [Modular Data Modeling Technique](https://getdbt.com/analytics-engineering/modular-data-modeling-technique/)
-<<<<<<< HEAD
-*   [Understanding Threads](/docs/core/connect-data-platform/connection-profiles#understanding-threads)
-=======
 *   [Understanding Threads](/docs/running-a-dbt-project/using-threads)
->>>>>>> c0925ae4
 
 This is a quick overview of things to think about in your project.  We’ll keep this post updated as we continue to refine our best practices! Happy modeling!