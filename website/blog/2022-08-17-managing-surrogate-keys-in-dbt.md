--- conflicted
+++ resolved
@@ -213,14 +213,10 @@
 
 This strategy is not without its caveats either!
 
-<<<<<<< HEAD
-- **Collisions -** Although it is exceedingly rare, it is possible for two different sets of inputs to produce the same outputs, causing erroneous duplicate records in your dataset. Using an MD5 hash (the default for the `dbt_utils.surrogate_key` macro), you have a 50% of a collision when you get up to 2^64 records (1.84 x 10E19 aka a whole lot of data). While very unlikely, it’s certainly something to consider for truly massive datasets.
-=======
+
 - **Collisions -** Although it's *exceedingly* rare, depending on the hashing algorithm you use, it's possible for two different sets of inputs to produce the same outputs, causing erroneous duplicate records in your dataset. Using an MD5 hash (the default for the `dbt_utils.surrogate_key` macro), you have a 50% of a collision when you get up to 2^64 records (1.84 x 10E19 aka a whole lot of data). While [very very very unlikely](https://docs.getdbt.com/terms/surrogate-key#a-note-on-hashing-algorithms), it’s certainly something to consider for truly massive datasets.
-- **Performance -** As mentioned above, hashed keys result in long string-type values. On truly massive datasets, this can cause some performance issues. Unlike MIISKs, string values can’t be easily partitioned to improve query performance.
->>>>>>> 1bd0e941
 - **Datatypes -** If you’re in the process of migrating legacy code to a new warehouse provider, you likely have some constraints on the datatype of your keys from the consumers of your datasets, and may have some issues converting to a string-based key. Luckily, some warehouse providers have hash functions that output integer values (like Snowflake’s `MD5_UPPER/LOWER_64` functions). However, these have fewer bits in the hashing function, so may lead to collision issues on big data sets.
-- **Performance -** Hashed keys generally result in long string-type values. On truly massive datasets, this can cause some performance issues. Unlike MIISKs, string values can’t be easily partitioned to improve query performance. Luckily, as described in the above bullet point, you can choose to utilize hashing functions that output other, more performant datatypes!
+- **Performance -** Hashed keys generally result in long string-type values. On massive datasets on some warehouses, this could cause some performance issues. Unlike MIISKs, string values can’t be easily partitioned to improve query performance. Luckily, as described in the above bullet point, you can choose to utilize hashing functions that output other, more performant datatypes!
 - **Storage -** As mentioned above, hash keys will end up with higher storage costs than their MIISK counterparts. Given that the cost of storage in cloud warehouses is extremely cheap, it’s unlikely to be worth the effort to optimize for storage costs.
 
 ## OK, so which one?
