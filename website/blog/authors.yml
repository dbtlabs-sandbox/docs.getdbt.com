david_krevitt:
  name: David Krevitt
  job_title: Marketing
  image_url: /img/blog/authors/dkrevitt.jpg
  organization: dbt Labs
  description: Laziness is a virtue
  links:
    - url: https://twitter.com/dkrevitt
      icon: fa-twitter

jason_ganz:
  name: Jason Ganz
  job_title: Developer Experience
  organization: dbt Labs
  image_url: /img/blog/authors/jasnonaz.jpeg
  links:
    - url: https://twitter.com/jasnonaz
      icon: fa-twitter

sanjana_sen:
  name: Sanjana Sen
  job_title: Analytics Engineer
  organization: dbt Labs
  image_url: /img/blog/authors/sanjana.png
  links:
    - url: https://twitter.com/sqlsanj
      icon: fa-twitter

lauren_craigie:
  name: Lauren Craigie
  job_title: Product Marketing
  organization: dbt Labs
  image_url: /img/blog/authors/craigie.png
  links:
    - url: https://twitter.com/crai_fish
      icon: fa-twitter

andrew_escay:
  name: Andrew Escay
  job_title: Analytics Engineer
  organization: dbt Labs
  image_url: /img/blog/authors/aescay.jpeg
  links:
    - url: https://twitter.com/_aescay
      icon: fa-twitter

jess_williams:
  name: Jess Williams
  job_title: Head of Professional Services
  organization: dbt Labs
  image_url: /img/blog/authors/jess.png
  links:
    - url: https://www.linkedin.com/in/jessdwilliams/
      icon: fa-linkedin

pat_kearns:
  name: Pat Kearns
  job_title: Senior Analytics Engineer
  organization: dbt Labs
  image_url: /img/blog/authors/pkearns.png
  links:
    - url: https://www.linkedin.com/in/pat-kearns/
      icon: fa-linkedin

amy_chen:
  name: Amy Chen
  job_title: Senior Partner Engineer
  organization: dbt Labs
  image_url: /img/blog/authors/achen.png
  links:
    - url: https://www.linkedin.com/in/yuanamychen/
      icon: fa-linkedin

joel_labes:
  name: Joel Labes
  job_title: Senior Developer Experience Advocate
  organization: dbt Labs
  image_url: /img/blog/authors/jlabes.png
  links:
    - url: https://www.linkedin.com/in/joel-labes/
      icon: fa-linkedin
    - url: https://twitter.com/joellabes
      icon: fa-twitter

claire_carroll:
  name: Claire Carroll
  job_title: Analytics Engineer
  organization: analyticsengineers.club
  image_url: /img/blog/authors/claire.jpeg
  links:
    - url: https://twitter.com/clairebcarroll
      icon: fa-twitter
    - url: https://github.com/clrcrl
      icon: fa-github
    - url: https://www.linkedin.com/in/clrcrl/
      icon: fa-linkedin

dave_connors:
  name: Dave Connors
  job_title: Analytics Engineer
  organization: dbt Labs
  image_url: /img/blog/authors/dconnors.jpeg
  links:
    - url: https://github.com/dave-connors-3
      icon: fa-github
    - url: https://www.linkedin.com/in/daveconnors3/
      icon: fa-linkedin

ross_turk:
  name: Ross Turk
  job_title: VP Marketing
  organization: Datakin
  image_url: /img/blog/authors/ross-turk.png
  links:
    - url: https://mobile.twitter.com/rossturk
      icon: fa-twitter
    - url: https://github.com/rossturk
      icon: fa-github

sung_chung:
  name: Sung Won Chung
  job_title: Solutions Architect
  organization: dbt Labs
  image_url: /img/blog/authors/sung.jpeg
  links:
    - url: https://www.linkedin.com/in/sungwonchung1/
      icon: fa-linkedin

seth_rosen:
  name: Seth Rosen
  job_title: Co-Founder & CEO
  organization: TopCoat Data
  description: Seth Rosen is co-founder and CEO of TopCoat Data - a platform for helping organizations build analytical applications. Prior to founding TopCoat, Seth helped companies of all sizes build custom data apps on top of the modern data stack through his consultancy, Hashpath. When he’s not tweeting and thinking about data, he’s tweeting while parenting two toddlers.
  image_url: /img/blog/authors/seth-rosen.jpeg
  links:
    - url: https://twitter.com/sethrosen
      icon: fa-twitter
    - url: https://www.linkedin.com/in/sdrosen/
      icon: fa-linkedin

donny_flynn:
  name: Donny Flynn
  job_title: Customer Data Architect
  organization: Census
  description: Donny Flynn is a customer data architect at Census - a reverse ETL product that helps companies operationalize analytics. Prior to joining Census, Donny built out the data stack at Owner and led a data team at Chiper. When not doing data work, he's most likely watching Chicago sports.
  image_url: /img/blog/authors/dflynn.jpeg
  links:
    - url: https://twitter.com/donmandonguy
      icon: fa-twitter
    - url: https://www.linkedin.com/in/donny-flynn-578149a4/
      icon: fa-linkedin

izzy_erekson:
  name: Izzy Erekson
  job_title: Solutions Architect
  organization: dbt Labs
  image_url: /img/blog/authors/izzy.jpeg

nate_sooter:
  name: Nate Sooter
  job_title: Manager of BI Operations
  organization: Smartsheet
  image_url: /img/blog/authors/nate-sooter.jpeg
  links:
    - url: https://twitter.com/natesooter
      icon: fa-twitter
    - url: https://www.linkedin.com/in/nathansooter
      icon: fa-linkedin

kira_furuichi:
  name: Kira Furuichi
  job_title: Technical Writer
  organization: dbt Labs
  image_url: /img/blog/authors/kira-furuichi.png
  links:
    - url: https://www.linkedin.com/in/kira-furuichi/
      icon: fa-linkedin

simon_podhajsky:
  name: Simon Podhajsky
  job_title: Data Lead
  organization: iLife Technologies
  description: >
    Simon Podhajsky is a lapsed neuroscientist turned data everything at iLife 
    Technologies, a startup that seeks to digitize the life insurance agency.
  image_url: /img/blog/authors/simon-podhajsky.jpeg
  links:
    - url: https://www.linkedin.com/in/simonpodhajsky/
      icon: fa-linkedin
    - url: https://twitter.com/sim_pod
      icon: fa-twitter

viraj_parekh:
  name: Viraj Parekh
  job_title: Field CTO
  organization: Astronomer
  image_url: /img/blog/authors/viraj-parekh.jpeg
  links:
    - url: https://www.linkedin.com/in/viraj-parekh-46114689/
      icon: fa-linkedin

josh_fell:
  name: Josh Fell
  job_title: Ecosystem Engineer
  organization: Astronomer
  image_url: /img/blog/authors/josh-fell.jpeg
  links:
    - url: https://www.linkedin.com/in/josh-fell/
      icon: fa-linkedin
<<<<<<< HEAD

lauren_benezra:
  name: Lauren Benezra
  job_title: Analytics Engineer
  organization: dbt Labs
  image_url: /img/blog/authors/lauren-benezra.jpeg
  links:
    - url: https://www.linkedin.com/in/lbenezra/
      icon: fa-linkedin
=======
      
simo_tumelius:
  name: Simo Tumelius
  job_title: Freelance Data and Analytics Engineer
  image_url: /img/blog/authors/simo-tumelius.jpeg
  links:
    - url: https://www.linkedin.com/in/simo-tumelius-00a27a162/
      icon: fa-linkedin
     
matt_winkler:
  name: Matt Winkler
  job_title: Senior Solutions Architect
  organization: dbt Labs
  description: Matt is an ex-data scientist who chose to embrace the simplicity of using SQL to manage and testing data pipelines with dbt. He previously worked as a hands-on ML practitioner, and consulted with Fortune 500 clients to build and maintain ML Ops pipelines using (mostly) AWS Sagemaker. He lives in the Denver area, and you can say hello on dbt Slack or on LinkedIn.
  image_url: /img/blog/authors/matt-winkler.jpeg
  links:
    - url: https://www.linkedin.com/in/matt-winkler-4024263a/
>>>>>>> 186ab80a
<|MERGE_RESOLUTION|>--- conflicted
+++ resolved
@@ -207,17 +207,6 @@
   links:
     - url: https://www.linkedin.com/in/josh-fell/
       icon: fa-linkedin
-<<<<<<< HEAD
-
-lauren_benezra:
-  name: Lauren Benezra
-  job_title: Analytics Engineer
-  organization: dbt Labs
-  image_url: /img/blog/authors/lauren-benezra.jpeg
-  links:
-    - url: https://www.linkedin.com/in/lbenezra/
-      icon: fa-linkedin
-=======
       
 simo_tumelius:
   name: Simo Tumelius
@@ -235,4 +224,12 @@
   image_url: /img/blog/authors/matt-winkler.jpeg
   links:
     - url: https://www.linkedin.com/in/matt-winkler-4024263a/
->>>>>>> 186ab80a
+
+lauren_benezra:
+  name: Lauren Benezra
+  job_title: Analytics Engineer
+  organization: dbt Labs
+  image_url: /img/blog/authors/lauren-benezra.jpeg
+  links:
+    - url: https://www.linkedin.com/in/lbenezra/
+      icon: fa-linkedin
