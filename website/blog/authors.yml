david_krevitt:
  name: David Krevitt
  job_title: Marketing
  image_url: /img/blog/authors/dkrevitt.jpg
  organization: dbt Labs
  description: Laziness is a virtue
  links:
    - url: https://twitter.com/dkrevitt
      icon: fa-twitter

jason_ganz:
  name: Jason Ganz
  job_title: Developer Experience
  organization: dbt Labs
  image_url: /img/blog/authors/jasnonaz.jpeg
  links:
    - url: https://twitter.com/jasnonaz
      icon: fa-twitter

sanjana_sen:
  name: Sanjana Sen
  job_title: Analytics Engineer
  organization: dbt Labs
  image_url: /img/blog/authors/sanjana.png
  links:
    - url: https://twitter.com/sqlsanj
      icon: fa-twitter

lauren_craigie:
  name: Lauren Craigie
  job_title: Product Marketing
  organization: dbt Labs
  image_url: /img/blog/authors/craigie.png
  links:
    - url: https://twitter.com/crai_fish
      icon: fa-twitter

andrew_escay:
  name: Andrew Escay
  job_title: Analytics Engineer
  organization: dbt Labs
  image_url: /img/blog/authors/aescay.jpeg
  links:
    - url: https://twitter.com/_aescay
      icon: fa-twitter

jess_williams:
  name: Jess Williams
  job_title: Head of Professional Services
  organization: dbt Labs
  image_url: /img/blog/authors/jess.png
  links:
    - url: https://www.linkedin.com/in/jessdwilliams/
      icon: fa-linkedin

pat_kearns:
  name: Pat Kearns
  job_title: Senior Analytics Engineer
  organization: dbt Labs
  image_url: /img/blog/authors/pkearns.png
  links:
    - url: https://www.linkedin.com/in/pat-kearns/
      icon: fa-linkedin

amy_chen:
  name: Amy Chen
  job_title: Senior Partner Engineer
  organization: dbt Labs
  image_url: /img/blog/authors/achen.png
  links:
    - url: https://www.linkedin.com/in/yuanamychen/
      icon: fa-linkedin

joel_labes:
  name: Joel Labes
  job_title: Senior Developer Experience Advocate
  organization: dbt Labs
  image_url: /img/blog/authors/jlabes.png
  links:
    - url: https://www.linkedin.com/in/joel-labes/
      icon: fa-linkedin
    - url: https://twitter.com/joellabes
      icon: fa-twitter

claire_carroll:
  name: Claire Carroll
  job_title: Analytics Engineer
  organization: analyticsengineers.club
  image_url: /img/blog/authors/claire.jpeg
  links:
    - url: https://twitter.com/clairebcarroll
      icon: fa-twitter
    - url: https://github.com/clrcrl
      icon: fa-github
    - url: https://www.linkedin.com/in/clrcrl/
      icon: fa-linkedin

dave_connors:
  name: Dave Connors
  job_title: Analytics Engineer
  organization: dbt Labs
  image_url: /img/blog/authors/dconnors.jpeg
  links:
    - url: https://github.com/dave-connors-3
      icon: fa-github
    - url: https://www.linkedin.com/in/daveconnors3/
      icon: fa-linkedin

ross_turk:
  name: Ross Turk
  job_title: VP Marketing
  organization: Datakin
  image_url: /img/blog/authors/ross-turk.png
  links:
    - url: https://mobile.twitter.com/rossturk
      icon: fa-twitter
    - url: https://github.com/rossturk
      icon: fa-github

sung_chung:
  name: Sung Won Chung
  job_title: Solutions Architect
  organization: dbt Labs
  image_url: /img/blog/authors/sung.jpeg
  links:
    - url: https://www.linkedin.com/in/sungwonchung1/
      icon: fa-linkedin

seth_rosen:
  name: Seth Rosen
  job_title: Co-Founder & CEO
  organization: TopCoat Data
  description: Seth Rosen is co-founder and CEO of TopCoat Data - a platform for helping organizations build analytical applications. Prior to founding TopCoat, Seth helped companies of all sizes build custom data apps on top of the modern data stack through his consultancy, Hashpath. When he’s not tweeting and thinking about data, he’s tweeting while parenting two toddlers.
  image_url: /img/blog/authors/seth-rosen.jpeg
  links:
    - url: https://twitter.com/sethrosen
      icon: fa-twitter
    - url: https://www.linkedin.com/in/sdrosen/
      icon: fa-linkedin

donny_flynn:
  name: Donny Flynn
  job_title: Customer Data Architect
  organization: Census
  description: Donny Flynn is a customer data architect at Census - a reverse ETL product that helps companies operationalize analytics. Prior to joining Census, Donny built out the data stack at Owner and led a data team at Chiper. When not doing data work, he's most likely watching Chicago sports.
  image_url: /img/blog/authors/dflynn.jpeg
  links:
    - url: https://twitter.com/donmandonguy
      icon: fa-twitter
    - url: https://www.linkedin.com/in/donny-flynn-578149a4/
      icon: fa-linkedin

izzy_erekson:
  name: Izzy Erekson
  job_title: Solutions Architect
  organization: dbt Labs
  image_url: /img/blog/authors/izzy.jpeg

nate_sooter:
  name: Nate Sooter
  job_title: Manager of BI Operations
  organization: Smartsheet
  image_url: /img/blog/authors/nate-sooter.jpeg
  links:
    - url: https://twitter.com/natesooter
      icon: fa-twitter
    - url: https://www.linkedin.com/in/nathansooter
      icon: fa-linkedin

kira_furuichi:
  name: Kira Furuichi
  job_title: Technical Writer
  organization: dbt Labs
  image_url: /img/blog/authors/kira-furuichi.png
  links:
    - url: https://www.linkedin.com/in/kira-furuichi/
      icon: fa-linkedin

<<<<<<< HEAD
matt_winkler:
  name: Matt Winkler
  job_title: Senior Solutions Architect
  organization: dbt Labs
  description: Matt is an ex- data scientist who chose to embrace the simplicity of using SQL to manage and testing data pipelines with dbt. He previously worked as a hands-on ML practitioner, and consulted with Fortune 500 clients to build and maintain ML Ops pipelines using (mostly) AWS Sagemaker. He lives in the Denver area, and you can say hello on dbt Slack or on LinkedIn.
  image_url: /img/blog/authors/matt-winkler.jpeg
  links:
    - url: https://www.linkedin.com/in/matt-winkler-4024263a/
      icon: fa-linkedin
=======
viraj_parekh:
  name: Viraj Parekh
  job_title: Field CTO
  organization: Astronomer
  image_url: /img/blog/authors/viraj-parekh.jpeg
  links:
    - url: https://www.linkedin.com/in/viraj-parekh-46114689/
      icon: fa-linkedin

josh_fell:
  name: Josh Fell
  job_title: Ecosystem Engineer
  organization: Astronomer
  image_url: /img/blog/authors/josh-fell.jpeg
  links:
    - url: https://www.linkedin.com/in/josh-fell/
      icon: fa-linkedin
>>>>>>> 63827387
<|MERGE_RESOLUTION|>--- conflicted
+++ resolved
@@ -176,17 +176,6 @@
     - url: https://www.linkedin.com/in/kira-furuichi/
       icon: fa-linkedin
 
-<<<<<<< HEAD
-matt_winkler:
-  name: Matt Winkler
-  job_title: Senior Solutions Architect
-  organization: dbt Labs
-  description: Matt is an ex- data scientist who chose to embrace the simplicity of using SQL to manage and testing data pipelines with dbt. He previously worked as a hands-on ML practitioner, and consulted with Fortune 500 clients to build and maintain ML Ops pipelines using (mostly) AWS Sagemaker. He lives in the Denver area, and you can say hello on dbt Slack or on LinkedIn.
-  image_url: /img/blog/authors/matt-winkler.jpeg
-  links:
-    - url: https://www.linkedin.com/in/matt-winkler-4024263a/
-      icon: fa-linkedin
-=======
 viraj_parekh:
   name: Viraj Parekh
   job_title: Field CTO
@@ -204,4 +193,13 @@
   links:
     - url: https://www.linkedin.com/in/josh-fell/
       icon: fa-linkedin
->>>>>>> 63827387
+
+matt_winkler:
+  name: Matt Winkler
+  job_title: Senior Solutions Architect
+  organization: dbt Labs
+  description: Matt is an ex- data scientist who chose to embrace the simplicity of using SQL to manage and testing data pipelines with dbt. He previously worked as a hands-on ML practitioner, and consulted with Fortune 500 clients to build and maintain ML Ops pipelines using (mostly) AWS Sagemaker. He lives in the Denver area, and you can say hello on dbt Slack or on LinkedIn.
+  image_url: /img/blog/authors/matt-winkler.jpeg
+  links:
+    - url: https://www.linkedin.com/in/matt-winkler-4024263a/
+      icon: fa-linkedin