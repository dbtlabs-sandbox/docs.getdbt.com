exports.versions = [
  {
    version: "1.5",
    EOLDate: "2024-04-27",
    isPrerelease: true,
  },
  {
    version: "1.4",
    EOLDate: "2024-01-25",
  },
  {
    version: "1.3",
    EOLDate: "2023-10-12",
  },
  {
    version: "1.2",
    EOLDate: "2023-07-26",
  },
  {
    version: "1.1",
    EOLDate: "2023-04-28",
  },
  {
    version: "1.0",
    EOLDate: "2022-12-03"
  },
]

exports.versionedPages = [
  {
<<<<<<< HEAD
    "page": "docs/collaborate/govern/model-contracts",
=======
    "page": "docs/reference/programmatic-invocations",
    "firstVersion": "1.5",
  },
  {
    "page": "docs/collaborate/publish/model-contracts",
>>>>>>> e84aca50
    "firstVersion": "1.5",
  },
  {
    "page": "docs/collaborate/govern/model-access",
    "firstVersion": "1.5",
  },
  {
    "page": "docs/collaborate/govern/model-versions",
    "firstVersion": "1.5",
  },
  {
    "page": "reference/resource-configs/contract",
    "firstVersion": "1.5",
  },
  {
    "page": "reference/resource-configs/group",
    "firstVersion": "1.5",
  },
  {
    "page": "reference/resource-properties/constraints",
    "firstVersion": "1.5",
  },
  {
    "page": "reference/dbt-jinja-functions/local-md5",
    "firstVersion": "1.4",
  },
  {
    "page": "reference/warehouse-setups/fal-setup",
    "firstVersion": "1.3",
  },
  {
    "page": "reference/dbt-jinja-functions/set",
    "firstVersion": "1.2",
  },
  {
    "page": "reference/dbt-jinja-functions/zip",
    "firstVersion": "1.2",
  },
  {
    "page": "reference/dbt-jinja-functions/cross-database-macros",
    "firstVersion": "1.2",
  },
  {
    "page": "reference/resource-configs/grants",
    "firstVersion": "1.2",
  },
  {
    "page": "docs/contributing/testing-a-new-adapter",
    "firstVersion": "1.1",
  },
  {
    "page": "reference/dbt-jinja-functions/selected_resources",
    "firstVersion": "1.1",
  },
  {
    "page": "reference/dbt-jinja-functions/print",
    "firstVersion": "1.1",
  },
]

exports.versionedCategories = [
  {
    "category": "Publishing models",
    "firstVersion": "1.5",
  }
]<|MERGE_RESOLUTION|>--- conflicted
+++ resolved
@@ -28,15 +28,11 @@
 
 exports.versionedPages = [
   {
-<<<<<<< HEAD
-    "page": "docs/collaborate/govern/model-contracts",
-=======
     "page": "docs/reference/programmatic-invocations",
     "firstVersion": "1.5",
   },
   {
-    "page": "docs/collaborate/publish/model-contracts",
->>>>>>> e84aca50
+    "page": "docs/collaborate/govern/model-contracts",
     "firstVersion": "1.5",
   },
   {
