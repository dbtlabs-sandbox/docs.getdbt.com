--- conflicted
+++ resolved
@@ -32,15 +32,12 @@
 
 exports.versionedPages = [
   {
-<<<<<<< HEAD
     "page": "reference/resource-properties/deprecation_date",
     "firstVersion": "1.6",
   }, 
-=======
     "page": "reference/commands/retry",
     "firstVersion": "1.6",
   },
->>>>>>> ca600197
   {
     "page": "docs/build/groups",
     "firstVersion": "1.5",
