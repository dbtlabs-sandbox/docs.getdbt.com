--- conflicted
+++ resolved
@@ -32,11 +32,11 @@
 
 exports.versionedPages = [
   {
-<<<<<<< HEAD
     "page": "reference/commands/clone",
-=======
+    "firstVersion": "1.6",
+  },
+  {
     "page": "docs/collaborate/govern/project-dependencies",
->>>>>>> 73dc32cd
     "firstVersion": "1.6",
   },
   {
