---
title: About dbt setup
id: about-setup
description: "About setup of dbt Core and Cloud"
sidebar_label: "About dbt setup"
---

dbt compiles and runs your analytics code against your data platform, enabling you and your team to collaborate on a single source of truth for metrics, insights, and business definitions. There are two options for deploying dbt:

<<<<<<< HEAD
**dbt Cloud** runs dbt Core in a hosted (single or multi-tenant) environment with a browser-based interface. The intuitive UI will aid you in setting up the various components. dbt Cloud comes equipped with turnkey support for scheduling jobs, CI/CD, hosting documentation, monitoring and alerting, an integrated development environment (IDE), and allows you to develop and run dbt commands from your local command line (CLI) or code editor.
=======
**dbt Cloud** runs dbt Core in a hosted (single or multi-tenant) environment with a browser-based interface. The intuitive user interface aids you in setting up the various components. dbt Cloud comes equipped with turnkey support for scheduling jobs, CI/CD, hosting documentation, monitoring, and alerting. It also offers an integrated development environment (IDE) and allows you to develop and run dbt commands from your local command line (CLI) or code editor.
>>>>>>> b8f678d7

**dbt Core** is an open-source command line tool that can be installed locally in your environment, and communication with databases is facilitated through adapters.

If you're not sure which is the right solution for you, read our [What is dbt?](/docs/introduction) and our [dbt Cloud features](/docs/cloud/about-cloud/dbt-cloud-features) articles to help you decide. If you still have questions, don't hesitate to [contact us](https://www.getdbt.com/contact/).

To begin configuring dbt now, select the option that is right for you.

<div className="grid--2-col">

<Card
    title="dbt Cloud setup"
    body="Learn how to connect to a data platform, integrate with secure authentication methods, configure a sync with a git repo, how to use the IDE, and how to install the dbt Cloud CLI."
    link="/docs/cloud/about-cloud-setup"
    icon="dbt-bit"/>

<Card
    title="dbt Core installation"
    body="Learn how to connect install dbt Core using Pip, Homebrew, Docker, or the open source repo."
    link="/docs/core/installation"
    icon="dbt-bit"/>

</div><|MERGE_RESOLUTION|>--- conflicted
+++ resolved
@@ -7,11 +7,7 @@
 
 dbt compiles and runs your analytics code against your data platform, enabling you and your team to collaborate on a single source of truth for metrics, insights, and business definitions. There are two options for deploying dbt:
 
-<<<<<<< HEAD
-**dbt Cloud** runs dbt Core in a hosted (single or multi-tenant) environment with a browser-based interface. The intuitive UI will aid you in setting up the various components. dbt Cloud comes equipped with turnkey support for scheduling jobs, CI/CD, hosting documentation, monitoring and alerting, an integrated development environment (IDE), and allows you to develop and run dbt commands from your local command line (CLI) or code editor.
-=======
 **dbt Cloud** runs dbt Core in a hosted (single or multi-tenant) environment with a browser-based interface. The intuitive user interface aids you in setting up the various components. dbt Cloud comes equipped with turnkey support for scheduling jobs, CI/CD, hosting documentation, monitoring, and alerting. It also offers an integrated development environment (IDE) and allows you to develop and run dbt commands from your local command line (CLI) or code editor.
->>>>>>> b8f678d7
 
 **dbt Core** is an open-source command line tool that can be installed locally in your environment, and communication with databases is facilitated through adapters.
 
