---
title: "Available adapters"
id: "available-adapters"
---

dbt connects to and runs SQL against your database, warehouse, platform, or query engine. It works by using a dedicated **adapter** for each technology. All the adapters listed below are open source and free to use, just like dbt.

### Installation

Most adapters can be installed from PyPi using `pip`. The installation will include `dbt-core` and any other required dependencies, which may include other adapter plugins. Read more about [installing dbt](dbt-cli/install/overview).

Some vendor or community adapters may not exist in PyPi. However, you can still install an adapter hosted on GitHub with `pip install`, by replacing MAINTAINER_NAME with the person or company maintaining the adapter on GitHub and ADAPTER_NAME with the git repository's name (these can be taken directly from the adapter's url):

```shell
pip install git+https://github.com/MAINTAINER_NAME/ADAPTER_NAME.git
```

### dbt Labs Supported

In addition to maintaining `dbt-core`, [dbt Labs](https://github.com/dbt-labs) maintains a set of adapters for some of the most common databases, warehouses, and platforms. (✅ indicates "full support.")

| Adapter for  | Documentation | Core features | dbt Cloud | Install from PyPi |
| ------------ | ------------- | ------------- | --------- | ----------------- |
| Postgres     | [Profile Setup](postgres-profile) | ✅ | ✅  | `pip install dbt-postgres` |
| Redshift     | [Profile Setup](redshift-profile), [Configuration](redshift-configs) | ✅ | ✅  | `pip install dbt-redshift` |
| BigQuery     | [Profile Setup](bigquery-profile), [Configuration](bigquery-configs) | ✅  | ✅  | `pip install dbt-bigquery` |
| Snowflake    | [Profile Setup](snowflake-profile), [Configuration](snowflake-configs) | ✅ | ✅  | `pip install dbt-snowflake` |
| Apache Spark | [Profile Setup](spark-profile), [Configuration](spark-configs) | ✅ | ✅ | `pip install dbt-spark[PyHive]` |

### Vendor Supported

These adapter plugins are built and maintained by the same people who build and maintain the complementary data technology.

| Adapter for  | Documentation | Install from PyPi |
| ------------ | ------------- | ----------------- |
| Databricks ([dbt-databricks](https://github.com/databricks/dbt-databricks)) | [Profile Setup](databricks-profile), [Configuration](spark-configs#databricks-configurations) | `pip install dbt-databricks` |
| Firebolt ([dbt-firebolt](https://github.com/firebolt-db/dbt-firebolt)) | [Profile Setup](firebolt-profile), [Configuration](firebolt-configs) | `pip install dbt-firebolt` |
| Materialize ([dbt-materialize](https://github.com/MaterializeInc/materialize/blob/main/misc/dbt-materialize))  | [Profile Setup](materialize-profile), [Configuration](materialize-configs) | `pip install dbt-materialize` |
| Oracle ([dbt-oracle](https://github.com/oracle/dbt-oracle))        | [Profile Setup](oracle-profile)       | `pip install dbt-oracle`     |
| Rockset ([dbt-rockset](https://github.com/rockset/dbt-rockset))  | [Profile Setup](rockset-profile) | `pip install dbt-rockset` |
| SingleStore ([dbt-singlestore](https://github.com/memsql/dbt-singlestore)) | [Profile Setup](singlestore-profile) | `pip install dbt-singlestore` |
| Starburst & Trino ([dbt-trino](https://github.com/starburstdata/dbt-trino)) | [Profile Setup](trino-profile)  | `pip install dbt-trino` |
| Teradata ([dbt-teradata](https://github.com/teradata/dbt-teradata)) | [Profile Setup](teradata-profile), [Configuration](teradata-configs) | `pip install dbt-teradata` |
| TiDB ([dbt-tidb](https://github.com/pingcap/dbt-tidb)) | [Profile Setup](tidb-profile) | `pip install dbt-tidb` |


### Community Supported

These adapter plugins are contributed and maintained by members of the community 🌱

<<<<<<< HEAD
| Adapter for | Documentation | Notes | Install from PyPi |
| ----------- | ------------- | ----- | ----------------- |
| Microsoft SQL Server | [Profile Setup](mssql-profile) | SQL Server 2008 R2 and later | `pip install dbt-mssql` |
| Microsoft SQL Server | [Profile Setup](mssql-profile#overview-of-dbt-mssql) | SQL Server 2016 and later | `pip install dbt-sqlserver` |
| Microsoft Azure Synapse DW | [Profile Setup](azuresynapse-profile) | Azure Synapse 10+ | `pip install dbt-synapse` |
| Microsoft Azure Synapse DW | [Profile Setup](azuresynapse-profile#overview-of-dbt-azuresynapse) | Azure Synapse 10+ | `pip install dbt-azuresynapse` |
| Exasol Analytics | [Profile Setup](exasol-profile) | Exasol 6.x and later | `pip install dbt-exasol` |
| Oracle Database | [Profile Setup](oracle-profile) | Oracle 11+ | `pip install dbt-oracle` |
| Dremio | [Profile Setup](dremio-profile) | Dremio 4.7+ | `pip install dbt-dremio` |
| ClickHouse | [Profile Setup](clickhouse-profile) | ClickHouse 20.11+ | `pip install dbt-clickhouse` |
| AWS Glue                | [Profile Setup](glue-profile), [Configuration](glue-configs)      | Glue 2.0+          | `pip install dbt-glue`    |

Community-supported plugins are works in progress, and all users are encouraged to contribute by testing and writing code. If you're interested in contributing:
- Join the dedicated channel in [dbt Slack](https://community.getdbt.com/) (e.g. #db-sqlserver, #db-athena)
=======
| Adapter for            | Documentation                         | Notes                     | Install with pip             |
|------------------------|---------------------------------------|---------------------------|------------------------------|
| SQL Server & Azure SQL | [Profile Setup](mssql-profile)        | SQL Server 2016 and later | `pip install dbt-sqlserver`  |
| Azure Synapse          | [Profile Setup](azuresynapse-profile) | Azure Synapse 10+         | `pip install dbt-synapse`    |
| Exasol Analytics       | [Profile Setup](exasol-profile)       | Exasol 6.x and later      | `pip install dbt-exasol`     |
| Dremio                 | [Profile Setup](dremio-profile)       | Dremio 4.7+               | `pip install dbt-dremio`     |
| ClickHouse             | [Profile Setup](clickhouse-profile)   | ClickHouse 20.11+         | `pip install dbt-clickhouse` |
| Athena                 | [Profile Setup](athena-profile)       | Athena engine version 2   | `pip install git+https://github.com/Tomme/dbt-athena.git` |
| Vertica                | [Profile Setup](vertica-profile)      | Vertica 10.0+             | `pip install dbt-vertica`    |
| AWS Glue                | [Profile Setup](glue-profile), [Configuration](glue-configs)      | Glue 2.0+          | `pip install dbt-glue`    |

Community-supported plugins are works in progress, and anyone is welcome to contribute by testing and writing code. If you're interested in contributing:
- Join both the dedicated #adapter-ecosystem channel in [dbt Slack](https://community.getdbt.com/) and the channel for your adapter's data store (e.g. #db-sqlserver, #db-athena) 
>>>>>>> 4617fa6b
- Check out the open issues in the plugin's source repository

Note that, while no community plugins are currently supported in dbt Cloud, we expect this to change in the near future.

## Creating a new adapter

dbt can be extended to any SQL-speaking database, warehouse, data lake, query engine, or analytical platform by means of an _adapter plugin_. These plugins can be built as separate Python modules, and dbt will discover them if they are installed on your system. If you see something missing from the lists above, and you're interested in developing an integration, read more about [building a new adapter](building-a-new-adapter).<|MERGE_RESOLUTION|>--- conflicted
+++ resolved
@@ -48,22 +48,6 @@
 
 These adapter plugins are contributed and maintained by members of the community 🌱
 
-<<<<<<< HEAD
-| Adapter for | Documentation | Notes | Install from PyPi |
-| ----------- | ------------- | ----- | ----------------- |
-| Microsoft SQL Server | [Profile Setup](mssql-profile) | SQL Server 2008 R2 and later | `pip install dbt-mssql` |
-| Microsoft SQL Server | [Profile Setup](mssql-profile#overview-of-dbt-mssql) | SQL Server 2016 and later | `pip install dbt-sqlserver` |
-| Microsoft Azure Synapse DW | [Profile Setup](azuresynapse-profile) | Azure Synapse 10+ | `pip install dbt-synapse` |
-| Microsoft Azure Synapse DW | [Profile Setup](azuresynapse-profile#overview-of-dbt-azuresynapse) | Azure Synapse 10+ | `pip install dbt-azuresynapse` |
-| Exasol Analytics | [Profile Setup](exasol-profile) | Exasol 6.x and later | `pip install dbt-exasol` |
-| Oracle Database | [Profile Setup](oracle-profile) | Oracle 11+ | `pip install dbt-oracle` |
-| Dremio | [Profile Setup](dremio-profile) | Dremio 4.7+ | `pip install dbt-dremio` |
-| ClickHouse | [Profile Setup](clickhouse-profile) | ClickHouse 20.11+ | `pip install dbt-clickhouse` |
-| AWS Glue                | [Profile Setup](glue-profile), [Configuration](glue-configs)      | Glue 2.0+          | `pip install dbt-glue`    |
-
-Community-supported plugins are works in progress, and all users are encouraged to contribute by testing and writing code. If you're interested in contributing:
-- Join the dedicated channel in [dbt Slack](https://community.getdbt.com/) (e.g. #db-sqlserver, #db-athena)
-=======
 | Adapter for            | Documentation                         | Notes                     | Install with pip             |
 |------------------------|---------------------------------------|---------------------------|------------------------------|
 | SQL Server & Azure SQL | [Profile Setup](mssql-profile)        | SQL Server 2016 and later | `pip install dbt-sqlserver`  |
@@ -77,7 +61,6 @@
 
 Community-supported plugins are works in progress, and anyone is welcome to contribute by testing and writing code. If you're interested in contributing:
 - Join both the dedicated #adapter-ecosystem channel in [dbt Slack](https://community.getdbt.com/) and the channel for your adapter's data store (e.g. #db-sqlserver, #db-athena) 
->>>>>>> 4617fa6b
 - Check out the open issues in the plugin's source repository
 
 Note that, while no community plugins are currently supported in dbt Cloud, we expect this to change in the near future.
