--- conflicted
+++ resolved
@@ -104,11 +104,7 @@
 To use BigQuery as your data platform, time dimensions columns need to be in the datetime data type. If they are stored in another type, you can cast them to datetime using the `expr` property. Time dimensions are used to group metrics by different levels of time, such as day, week, month, quarter, and year. MetricFlow supports these granularities, which can be specified using the `time_granularity` parameter.
 :::
 
-<<<<<<< HEAD
-Time has additional parameters specified under the `type_params` section. When you query one or more metrics with MetricFlow, the default time dimension for a single metric is the primary time dimension, which you can refer to as `metric_time` or use the dimensions' name. 
-=======
 Time has additional parameters specified under the `type_params` section. When you query one or more metrics in MetricFlow using the CLI, the default time dimension for a single metric is the aggregation time dimension, which you can refer to as `metric_time` or use the dimensions' name. 
->>>>>>> 01d19be5
 
 You can use multiple time groups in separate metrics. For example, the `users_created` metric uses `created_at`, and the `users_deleted` metric uses `deleted_at`:
 
