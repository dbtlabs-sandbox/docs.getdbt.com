--- conflicted
+++ resolved
@@ -8,22 +8,9 @@
 
 Measures are aggregations performed on columns in your model. They can be used as final metrics or serve as building blocks for more complex metrics. 
 
-<<<<<<< HEAD
 Measures have several inputs, which are described in the following table along with their field types.
 
 import MeasuresParameters from '/snippets/_sl-measures-parameters.md';
-=======
-| Parameter | Description | Type |
-| --------- | ----------- | ---- |
-| [`name`](#name) | Provide a name for the measure, which must be unique and can't be repeated across all semantic models in your dbt project. | Required |
-| [`description`](#description) | Describes the calculated measure. | Optional |
-| [`agg`](#aggregation) | dbt supports aggregations such as `sum`, `min`, `max`, and more. Refer to [Aggregation](/docs/build/measures#aggregation) for the full list of supported aggregation types. | Required |
-| [`expr`](#expr) | You can either reference an existing column in the table or use a SQL expression to create or derive a new one. | Optional |
-| [`non_additive_dimension`](#non-additive-dimensions) | Non-additive dimensions can be specified for measures that cannot be aggregated over certain dimensions, such as bank account balances, to avoid producing incorrect results. | Optional |
-| `agg_params` | specific aggregation properties such as a percentile. | Optional |
-| `agg_time_dimension` | The time field. Defaults to the default agg time dimension for the semantic model.  | Optional |
-| `label` | How the metric appears in project docs and downstream integrations. | Required |
->>>>>>> 119499d9
 
 <MeasuresParameters />
 
