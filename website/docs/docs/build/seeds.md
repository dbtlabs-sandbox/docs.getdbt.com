---
title: "Add Seeds to your DAG"
sidebar_label: "Seeds"
description: "Read this tutorial to learn how to use seeds when building in dbt."
id: "seeds"
---
## Related reference docs
* [Seed configurations](/reference/seed-configs)
* [Seed properties](/reference/seed-properties)
* [`seed` command](/docs/build/seeds)

## Overview
Seeds are CSV files in your dbt project (typically in your `seeds` directory), that dbt can load into your <Term id="data-warehouse" /> using the `dbt seed` command.

Seeds can be referenced in downstream models the same way as referencing models — by using the [`ref` function](/reference/dbt-jinja-functions/ref).

Because these CSV files are located in your dbt repository, they are version controlled and code reviewable. Seeds are best suited to static data which changes infrequently.

Good use-cases for seeds:
* A list of mappings of country codes to country names
* A list of test emails to exclude from analysis
* A list of employee account IDs

Poor use-cases of dbt seeds:
* Loading raw data that has been exported to CSVs
* Any kind of production data containing sensitive information. For example
personal identifiable information (PII) and passwords.


## Example
To load a seed file in your dbt project:
1. Add the file to your `seeds` directory, with a `.csv` file extension, e.g. `seeds/country_codes.csv`

<File name='seeds/country_codes.csv'>

```text
country_code,country_name
US,United States
CA,Canada
GB,United Kingdom
...
```

</File>

2. Run the `dbt seed` [command](/reference/commands/seed) — a new <Term id="table" /> will be created in your warehouse in your target schema, named `country_codes`
```
$ dbt seed

Found 2 models, 3 tests, 0 archives, 0 analyses, 53 macros, 0 operations, 1 seed file

14:46:15 | Concurrency: 1 threads (target='dev')
14:46:15 |
14:46:15 | 1 of 1 START seed file analytics.country_codes........................... [RUN]
14:46:15 | 1 of 1 OK loaded seed file analytics.country_codes....................... [INSERT 3 in 0.01s]
14:46:16 |
14:46:16 | Finished running 1 seed in 0.14s.

Completed successfully

Done. PASS=1 ERROR=0 SKIP=0 TOTAL=1
```

3. Refer to seeds in downstream models using the `ref` function.

<File name='models/orders.sql'>

```sql
-- This refers to the table created from seeds/country_codes.csv
select * from {{ ref('country_codes') }}
```

</File>

## Configuring seeds
Seeds are configured in your `dbt_project.yml`, check out the [seed configurations](reference/seed-configs.md) docs for a full list of available configurations.


## Documenting and testing seeds
<<<<<<< HEAD
You can document and test seeds in yaml by declaring properties — check out the docs on [seed properties](/reference/seed-properties) for more information.
=======
You can document and test seeds in YAML by declaring properties — check out the docs on [seed properties](seed-properties) for more information.
>>>>>>> 283aba26

## FAQs
<FAQ src="Seeds/load-raw-data-with-seed" />
<FAQ src="Tests/configurable-data-path" />
<FAQ src="Seeds/full-refresh-seed" />
<FAQ src="Tests/testing-seeds" />
<FAQ src="Seeds/seed-datatypes" />
<FAQ src="Runs/run-downstream-of-seed" />
<FAQ src="Seeds/leading-zeros-in-seed" />
<FAQ src="Seeds/build-one-seed" />
<FAQ src="Seeds/seed-hooks" /><|MERGE_RESOLUTION|>--- conflicted
+++ resolved
@@ -77,11 +77,7 @@
 
 
 ## Documenting and testing seeds
-<<<<<<< HEAD
-You can document and test seeds in yaml by declaring properties — check out the docs on [seed properties](/reference/seed-properties) for more information.
-=======
-You can document and test seeds in YAML by declaring properties — check out the docs on [seed properties](seed-properties) for more information.
->>>>>>> 283aba26
+You can document and test seeds in YAML by declaring properties — check out the docs on [seed properties](/reference/seed-properties) for more information.
 
 ## FAQs
 <FAQ src="Seeds/load-raw-data-with-seed" />
