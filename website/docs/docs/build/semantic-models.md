---
title: "Semantic models"
id: "semantic-models"
description: "Semantic models are yml abstractions on top of a dbt mode, connected via joining keys as edges"
keywords:
  - dbt metrics layer
sidebar_label: Semantic models
tags: [Metrics, Semantic Layer]
pagination_next: "docs/build/dimensions"
---

Semantic models are the foundation for data definition in MetricFlow, which powers the dbt Semantic Layer:

- Think of semantic models as nodes connected by entities in a semantic graph.
- MetricFlow uses YAML configuration files to create this graph for querying metrics.
- Each semantic model corresponds to a dbt model in your DAG, requiring a unique YAML configuration for each semantic model.
- You can create multiple semantic models from a single dbt model, as long as you give each semantic model a unique name.
- Configure semantic models in a YAML file within your dbt project directory.
- Organize them under a `metrics:` folder or within project sources as needed. 

<Lightbox src="/img/docs/dbt-cloud/semantic-layer/semantic_foundation.jpg" width="70%" title="A semantic model is made up of different components: Entities, Measures, and Dimensions."/>

Semantic models have 6 components and this page explains the definitions with some examples:

| Component | Description | Type |
| --------- | ----------- | ---- |
| [Name](#name) | Choose a unique name for the semantic model. Avoid using double underscores (__) in the name as they're not supported. | Required |
| [Description](#description) | Includes important details in the description | Optional |
| [Model](#model) | Specifies the dbt model for the semantic model using the `ref` function | Required |
| [Defaults](#defaults) | The defaults for the model, currently only `agg_time_dimension` is supported.  | Required |
| [Entities](#entities) | Uses the columns from entities as join keys and indicate their type as primary, foreign, or unique keys with the `type` parameter | Required |
| [Primary Entity](#primary-entity) | If a primary entity exists, this component is Optional. If the semantic model has no primary entity, then this property is required. | Optional |
| [Dimensions](#dimensions) | Different ways to group or slice data for a metric, they can be `time` or `categorical` | Required |
| [Measures](#measures) | Aggregations applied to columns in your data model. They can be the final metric or used as building blocks for more complex metrics | Optional |
| Label | The display name for your semantic model `node`, `dimension`, `entity`, and/or `measures` | Optional |

## Semantic models components

The complete spec for semantic models is below:

```yaml
semantic_models:
<<<<<<< HEAD
  - name: the_name_of_the_semantic_model      ## Required
    description: same as always               ## Optional
    model: ref('some_model')                  ## Required
    default:                                  ## Required
      agg_time_dimension: dimension_name    ## Required if the model contains dimensions
    entities:                                 ## Required
       - see more information in entities
    measures:                                 ## Optional
       - see more information in measures section
    dimensions:                               ## Required
       - see more information in dimensions section
=======
  - name: the_name_of_the_semantic_model  ## Required
    description: same as always           ## Optional
    model: ref('some_model')              ## Required
    defaults:                             ## Required
      agg_time_dimension: dimension_name  ## Required if the model contains dimensions
    entities:                             ## Required
      - see more information in entities
    measures:                             ## Optional
      - see more information in measures section
    dimensions:                           ## Required
      - see more information in dimensions section
    primary_entity: >-
      if the semantic model has no primary entity, then this property is required. #Optional if a primary entity exists, otherwise Required
>>>>>>> 119499d9
```

The following example displays a complete configuration and detailed descriptions of each field:

```yaml
semantic_models:
  - name: transaction # A semantic model with the name Transactions
    model: ref('fact_transactions') # References the dbt model named `fact_transactions`
    description: "Transaction fact table at the transaction level. This table contains one row per transaction and includes the transaction timestamp."
    defaults:
      agg_time_dimension: transaction_date

    entities: # Entities included in the table are defined here. MetricFlow will use these columns as join keys.
      - name: transaction
        type: primary
        expr: transaction_id
      - name: customer
        type: foreign
        expr: customer_id

    dimensions: # dimensions are qualitative values such as names, dates, or geographical data. They provide context to metrics and allow "metric by group" data slicing.
      - name: transaction_date
        type: time
        type_params:
          time_granularity: day

      - name: transaction_location
        type: categorical
        expr: order_country

    measures: # Measures are columns we perform an aggregation over. Measures are inputs to metrics.
      - name: transaction_total
        description: "The total value of the transaction."
        agg: sum

      - name: sales
        description: "The total sale of the transaction."
        agg: sum
        expr: transaction_total

      - name: median_sales
        description: "The median sale of the transaction."
        agg: median
        expr: transaction_total

  - name: customers # Another semantic model called customers.
    model: ref('dim_customers')
    description: "A customer dimension table."

    entities:
      - name: customer
        type: primary
        expr: customer_id

    dimensions:
      - name: first_name
        type: categorical
```

<VersionBlock firstVersion="1.7">

Semantic models support configs in either the schema file or at the project level. 

Semantic model config in `models/semantic.yml`:
```yml
semantic_models:
  - name: orders
    config:
      enabled: true | false
      group: some_group
      meta:
        some_key: some_value
```

Semantic model config in `dbt_project.yml`:
```yml
semantic-models:
  my_project_name:
    +enabled: true | false
    +group: some_group
    +meta:
      some_key: some_value
```

</VersionBlock>

### Name 

Define the name of the semantic model. You must define a unique name for the semantic model. The semantic graph will use this name to identify the model, and you can update it at any time. Avoid using double underscores (__) in the name as they're not supported.

### Description 

Includes important details in the description of the semantic model. This description will primarily be used by other configuration contributors. You can use the pipe operator `(|)` to include multiple lines in the description.

### Model 

Specify the dbt model for the semantic model using the [`ref` function](/reference/dbt-jinja-functions/ref).

### Defaults

Defaults for the semantic model. Currently only `agg_time_dimension`. `agg_time_dimension` represents the default time dimensions for measures. This can be overridden by adding the `agg_time_dimension` key directly to a measure - see [Dimensions](/docs/build/dimensions) for examples. 
### Entities 

To specify the [entities](/docs/build/entities) in your model, use their columns as join keys and indicate their `type` as primary, foreign, or unique keys with the type parameter.

### Primary entity

MetricFlow requires that all dimensions be tied to an entity. This is to guarantee unique dimension names. If your data source doesn't have a primary entity, you need to assign the entity a name using the `primary_entity: entity_name` key. It doesn't necessarily have to map to a column in that table and assigning the name doesn't affect query generation. 

You can define a primary entity using the following configs:

```yaml
semantic_model:
  name: bookings_monthly_source
  description: bookings_monthly_source
  defaults:
    agg_time_dimension: ds
  model: ref('bookings_monthly_source')
  measures:
    - name: bookings_monthly
      agg: sum
      create_metric: true
  primary_entity: booking_id
  ```

<Tabs>

<TabItem value="entitytypes" value="Entity types">

Here are the types of keys:

- **Primary** &mdash; Only one record per row in the table, and it includes every record in the data platform.
- **Unique** &mdash; Only one record per row in the table, but it may have a subset of records in the data platform. Null values may also be present.
- **Foreign** &mdash; Can have zero, one, or multiple instances of the same record. Null values may also be present.
- **Natural** &mdash; A column or combination of columns in a table that uniquely identifies a record based on real-world data. For example, the `sales_person_id` can serve as a natural key in a `sales_person_department` dimension table.

</TabItem>
<TabItem value="sample" label="Sample config">

This example shows a semantic model with three entities and their entity types: `transaction` (primary), `order` (foreign), and `user` (foreign).

To reference a desired column, use the actual column name from the model in the `name` parameter. You can also use `name` as an alias to rename the column, and the `expr` parameter to refer to the original column name or a SQL expression of the column.


```yaml
entity:
  - name: transaction
    type: primary
  - name: order
    type: foreign
    expr: id_order
  - name: user
    type: foreign
    expr: substring(id_order FROM 2)
```

You can refer to entities (join keys) in a semantic model using the `name` parameter. Entity names must be unique within a semantic model, and identifier names can be non-unique across semantic models since MetricFlow uses them for [joins](/docs/build/join-logic). <!--You can also create [composite keys](/docs/build/entities#composite-keys), like in event logs where a unique ID is a combination of timestamp, event type keys, and machine IDs.-->

</TabItem>
</Tabs>

### Dimensions 

[Dimensions](/docs/build/dimensions) are the different ways you can group or slice data for a metric. It can be time-consuming and error-prone to anticipate all possible options in a single table, such as region, country, user role, and so on. 

MetricFlow simplifies this by allowing you to query all metric groups and construct the join during the query. To specify dimensions parameters, include the `name` (either a column or SQL expression) and `type` (`categorical` or `time`). Categorical groups represent qualitative values, while time groups represent dates of varying granularity.

Dimensions are identified using the name parameter, just like identifiers. The naming of groups must be unique within a semantic model, but not across semantic models since MetricFlow, uses entities to determine the appropriate groups. MetricFlow requires all dimensions be tied to a primary entity. 

:::info For time groups

For semantic models with a measure, you must have a [primary time group](/docs/build/dimensions#time).

:::

### Measures

<<<<<<< HEAD
[Measures](/docs/build/measures) are aggregations applied to columns in your data model. They can be used as the foundational building blocks for more complex metrics, or be the final metric itself. 

Measures have various parameters which are listed in a table along with their descriptions and types.

import MeasuresParameters from '/snippets/_sl-measures-parameters.md';

<MeasuresParameters />
=======
[Measures](/docs/build/measures) are aggregations applied to columns in your data model. They can be used as the foundational building blocks for more complex metrics, or be the final metric itself. Measures have various parameters which are listed in a table along with their descriptions and types.

| Parameter | Description | Field type |
| --- | --- | --- |
| `name`| Provide a name for the measure, which must be unique and can't be repeated across all semantic models in your dbt project. | Required |
| `description` | Describes the calculated measure. | Optional |
| `agg` | dbt supports the following aggregations: `sum`, `max`, `min`, `count_distinct`, and `sum_boolean`. | Required |
| `expr` | You can either reference an existing column in the table or use a SQL expression to create or derive a new one. | Optional |
| `non_additive_dimension` | Non-additive dimensions can be specified for measures that cannot be aggregated over certain dimensions, such as bank account balances, to avoid producing incorrect results. | Optional |
| `create_metric` | You can create a metric directly from a measure with `create_metric: True` and specify its display name with create_metric_display_name. Default is false. | Optional |
>>>>>>> 119499d9


import SetUpPages from '/snippets/_metrics-dependencies.md';

<SetUpPages />

## Related docs

- [About MetricFlow](/docs/build/about-metricflow)
- [Dimensions](/docs/build/dimensions)
- [Entities](/docs/build/entities)
- [Measures](/docs/build/measures)<|MERGE_RESOLUTION|>--- conflicted
+++ resolved
@@ -40,7 +40,6 @@
 
 ```yaml
 semantic_models:
-<<<<<<< HEAD
   - name: the_name_of_the_semantic_model      ## Required
     description: same as always               ## Optional
     model: ref('some_model')                  ## Required
@@ -52,21 +51,8 @@
        - see more information in measures section
     dimensions:                               ## Required
        - see more information in dimensions section
-=======
-  - name: the_name_of_the_semantic_model  ## Required
-    description: same as always           ## Optional
-    model: ref('some_model')              ## Required
-    defaults:                             ## Required
-      agg_time_dimension: dimension_name  ## Required if the model contains dimensions
-    entities:                             ## Required
-      - see more information in entities
-    measures:                             ## Optional
-      - see more information in measures section
-    dimensions:                           ## Required
-      - see more information in dimensions section
     primary_entity: >-
       if the semantic model has no primary entity, then this property is required. #Optional if a primary entity exists, otherwise Required
->>>>>>> 119499d9
 ```
 
 The following example displays a complete configuration and detailed descriptions of each field:
@@ -244,7 +230,6 @@
 
 ### Measures
 
-<<<<<<< HEAD
 [Measures](/docs/build/measures) are aggregations applied to columns in your data model. They can be used as the foundational building blocks for more complex metrics, or be the final metric itself. 
 
 Measures have various parameters which are listed in a table along with their descriptions and types.
@@ -252,18 +237,7 @@
 import MeasuresParameters from '/snippets/_sl-measures-parameters.md';
 
 <MeasuresParameters />
-=======
-[Measures](/docs/build/measures) are aggregations applied to columns in your data model. They can be used as the foundational building blocks for more complex metrics, or be the final metric itself. Measures have various parameters which are listed in a table along with their descriptions and types.
-
-| Parameter | Description | Field type |
-| --- | --- | --- |
-| `name`| Provide a name for the measure, which must be unique and can't be repeated across all semantic models in your dbt project. | Required |
-| `description` | Describes the calculated measure. | Optional |
-| `agg` | dbt supports the following aggregations: `sum`, `max`, `min`, `count_distinct`, and `sum_boolean`. | Required |
-| `expr` | You can either reference an existing column in the table or use a SQL expression to create or derive a new one. | Optional |
-| `non_additive_dimension` | Non-additive dimensions can be specified for measures that cannot be aggregated over certain dimensions, such as bank account balances, to avoid producing incorrect results. | Optional |
-| `create_metric` | You can create a metric directly from a measure with `create_metric: True` and specify its display name with create_metric_display_name. Default is false. | Optional |
->>>>>>> 119499d9
+
 
 
 import SetUpPages from '/snippets/_metrics-dependencies.md';
