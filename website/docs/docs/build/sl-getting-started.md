---
id: sl-getting-started
title: Get started with MetricFlow
description: "Learn how to create your first semantic model and metric."
sidebar_label: Get started with MetricFlow
tags: [Metrics, Semantic Layer]
meta:
  api_name: dbt Semantic Layer API
---

This getting started page recommends a workflow to help you create your first metrics. This guide uses the [Jaffle shop example project](https://github.com/dbt-labs/jaffle-sl-template). If you prefer using a sandbox project to follow the guide, you can clone the repo from GitHub. Otherwise, you can create semantic models and metrics for your own dbt project. 

<<<<<<< HEAD
To fully experience the dbt Semantic Layer, including the ability to query dbt metrics via external integrations, you'll need a [dbt Cloud Team or Enterprise account](https://www.getdbt.com/pricing/). These are the following steps you'll take:
=======
To fully experience the power of a universal dbt Semantic Layer, take the following steps:
>>>>>>> f024c3b6

- [Create a semantic model](#create-a-semantic-model) with MetricFlow
- [Define metrics](#define-metrics) with MetricFlow
- [Test and query metrics](#test-and-query-metrics) with MetricFlow
- [Run a production job](#run-a-production-job) in dbt Cloud
- [Set up dbt Semantic Layer](#set-up-dbt-semantic-layer) in dbt Cloud
- [Connect to and query the API](#connect-and-query-api) with dbt Cloud

## Prerequisites

- Have an understanding of key concepts in [MetricFlow](/docs/build/about-metricflow), which powers the revamped dbt Semantic Layer.
- Have both your production and development environments running dbt version 1.6 or higher. Refer to [upgrade in dbt Cloud](/docs/dbt-versions/upgrade-core-in-cloud) for more info.
- Use Snowflake, BigQuery, Databricks, or Redshift data platform
- A successful run in the environment where your Semantic Layer is configured
- To query with dbt Cloud:
  * Have a dbt Cloud Team or Enterprise [multi-tenant](/docs/cloud/about-cloud/regions-ip-addresses) deployment, hosted in North America (Other regions coming soon)
  * Set up the [dbt Semantic Layer](/docs/use-dbt-semantic-layer/dbt-sl) and the [Semantic Layer API](/docs/dbt-cloud-apis/sl-api-overview) in the integrated tool to import metric definitions.
- To query locally:
  * dbt Core or Developer accounts must manually install the [MetricFlow CLI](/docs/build/metricflow-cli) to test or query their metrics. After installing the package, make sure you run at least one model. <br />


:::tip 
New to dbt or metrics? Try our [Jaffle shop example project](https://github.com/dbt-labs/jaffle-sl-template) to help you get started!
:::

## Install MetricFlow

Before you begin, install the [MetricFlow CLI](/docs/build/metricflow-cli) as an extension of a dbt adapter from PyPI. The MetricFlow CLI is compatible with Python versions 3.8, 3.9, 3.10 and 3.11

Use pip install `metricflow` and your [dbt adapter](/docs/supported-data-platforms):

- Create or activate your virtual environment. `python -m venv venv` or `source your-venv/bin/activate`
- Run `pip install "dbt-metricflow[your_adapter_name]"`
  * You must specify `[your_adapter_name]`. For example, run `pip install "dbt-metricflow[snowflake]"` if you use a Snowflake adapter.
 
## Create a semantic model

The following steps will walk you through setting up semantic models in your dbt project, which consist of [entities](/docs/build/entities), [dimensions](/docs/build/dimensions), and [measures](/docs/build/measures).  

It's highly recommended you read the overview of what a [semantic model](https://docs.getdbt.com/docs/build/semantic-models) is before getting started. If you're working in the Jaffle shop example, delete the `orders.yaml` semantic model or delete the .yaml extension so it's ignored during parsing. You'll be rebuilding it step by step in this example. 

If you're following the guide in your own project, pick a model that you want to build a semantic manifest from and fill in the config values accordingly. 

1. Create a new semantic model file, such as `orders.yaml`. 

It's best practice to create semantic models in the `/models/semantic_models` directory in your project. Semantic models are nested under the `semantic_models` key. First, fill in the name and appropriate metadata, map it to a model in your dbt project, and specify model defaults. For now, `default_agg_time_dimension` is the only supported default. 

```yaml
semantic_models:
  #The name of the semantic model.
  - name: orders
    description: |
      Model containing order data. The grain of the table is the order id.
    #The name of the dbt model and schema
    model: ref('orders')
    defaults:
      agg_time_dimension: ordered_at
  ```

2. Define your entities. These are the keys in your table that MetricFlow will use to join other semantic models. These are usually columns like `customer_id`, `order_id`, and so on.

```yaml
  #Entities. These usually correspond to keys in the table.
    entities:
      - name: order_id
        type: primary
      - name: location
        type: foreign
        expr: location_id
      - name: customer
        type: foreign
        expr: customer_id
  ```

3. Define your dimensions and measures. Dimensions are properties of the records in your table that are non-aggregatable. They provide categorical or time-based context to enrich metrics. Measures are the building block for creating metrics. They are numerical columns that MetricFlow aggregates to create metrics.

```yaml
  #Measures. These are the aggregations on the columns in the table.
    measures:
          - name: order_total
            agg: sum
  #Dimensions, either categorical or time. These add additional context to metrics. The typical querying pattern is Metric by Dimension.
    dimensions:
      - name: location_name
        type: categorical
      - name: ordered_at
        expr: cast(ordered_at as date)
        type: time
        type_params:
          time_granularity: day
```

Putting it all together, a complete semantic model configurations based on the order model would look like the following example:

```yaml
semantic_models:
  #The name of the semantic model.
  - name: orders
    description: |
      Model containing order data. The grain of the table is the order id.
    #The name of the dbt model and schema
    model: ref('orders')
    defaults:
      agg_time_dimension: ordered_at
    #Entities. These usually correspond to keys in the table.
    entities:
      - name: order_id
        type: primary
      - name: location
        type: foreign
        expr: location_id
      - name: customer
        type: foreign
        expr: customer_id
    #Measures. These are the aggregations on the columns in the table.
    measures:
      - name: order_total
        agg: sum
    #Dimensions, either categorical or time. These add additional context to metrics. The typical querying pattern is Metric by Dimension.
    dimensions:
      - name: location_name
        type: categorical
      - name: ordered_at
        expr: cast(ordered_at as date)
        type: time
        type_params:
          time_granularity: day
```

:::tip
If you're familiar with writing SQL, you can think of dimensions as the columns you would group by and measures as the columns you would aggregate.

```sql
select
  metric_time_day,  -- time
  country,  -- categorical dimension
  sum(revenue_usd) -- measure
from
  snowflake.fact_transactions  -- sql table
group by metric_time_day, country  -- dimensions
  ```
:::

## Define metrics

Now that you've created your first semantic model, it's time to define your first metric! MetricFlow supports different metric types like [simple](/docs/build/simple), [ratio](/docs/build/ratio), [cumulative](/docs/build/cumulative), and [derived](/docs/build/derived). It's recommended that you read the [metrics overview docs](https://docs.getdbt.com/docs/build/metrics-overview) before getting started. 

1. You can define metrics in the same YAML files as your semantic models or create a new file. If you want to create your metrics in a new file, create another directory called `/models/metrics`. The file structure for metrics can become more complex from here if you need to further organize your metrics, for example, by data source or business line. 

2. The example metric you'll create is a simple metric that refers directly to the `order_total` measure, which will be implemented as a `sum()` function in SQL. Again, if you're working in the Jaffle shop sandbox, delete the `example_metrics` file or remove the .yaml extension so it's ignored during parsing. You'll be rebuilding the `order_total` metric from scratch. If you're working in your own project, create a simple metric like the one below using one of the measures you created in the previous step. 

```yaml
metrics:
  - name: order_total
    description: "Sum of orders value"
    type: simple
    label: "Order Total"
    type_params:
      measure: order_total
```
 
3. Save your code, and in the next section, you'll validate your configs before committing them to your repository.

To continue building out your metrics based on your organization's needs, refer to the [Build your metrics](/docs/build/build-metrics-intro) for detailed info on how to define different metric types and semantic models.

## Configure the MetricFlow time spine model

MetricFlow requires a time spine for certain metric types and join resolution patterns, like cumulative metrics. You will have to create this model in your dbt project. [This article](/docs/build/metricflow-time-spine) explains how to add the `metricflow_time_spine` model to your project.

## Test and query metrics

This section will explain how you can test and query metrics locally. Before you begin, refer to [MetricFlow CLI](/docs/build/metricflow-cli) for instructions on installing it and a reference for the CLI commands.

:::tip
- dbt Cloud Team or Enterprise &mdash; For public beta, querying metrics in the dbt Cloud IDE isn't yet supported (Coming soon). You'll still be able to run semantic validation on your metrics in the IDE to ensure they are defined correctly. You can also use the MetricFlow CLI to test and query metrics locally. Alternatively, you can test using SQL client tools like DataGrip, DBeaver, or RazorSQL.

- dbt Core or Developer plan &mdash; Users can only test and query metrics manually using the CLI, but won't be able to use the dbt Semantic Layer to dynamically query metrics.
:::

**Query and commit your metrics using the CLI:**

MetricFlow needs a semantic_manifest.json in order to build a semantic graph. To generate a semantic_manifest.json artifact run `dbt parse`. This will create the file in your `/target` directory. If you're working from the Jaffle shop example, run `dbt seed && dbt build` before preceding to ensure the data exists in your warehouse. 

1. Make sure you have the MetricFlow CLI installed and up to date.
2. Run `mf --help` to confirm you have MetricFlow installed and view the available commands.
3. Run `mf query --metrics <metric_name> --group-by <dimension_name>` to query the metrics and dimensions. For example, `mf query --metrics order_total --group-by metric_time`
4. Verify that the metric values are what you expect. To further understand how the metric is being generated, you can view the generated SQL if you type `--explain` in the CLI.
5. Run `mf validate-configs` to run validation on your semantic models and metrics. 
6. Commit and merge the code changes that contain the metric definitions.

## Run a production job

Before you begin, you must have a dbt Cloud Team or Enterprise [multi-tenant](/docs/cloud/about-cloud/regions-ip-addresses) deployment, hosted in North America.

Once you’ve defined metrics in your dbt project, you can perform a job run in your dbt Cloud deployment environment to materialize your metrics. Only the deployment environment is supported for the dbt Semantic Layer at this moment. 

1. Go to **Deploy** in the menu bar
2. Select **Jobs** to re-run the job with the most recent code in the deployment environment.
3. Your metric should appear as a red node in the dbt Cloud IDE and dbt directed acyclic graphs (DAG).

<Lightbox src="/img/docs/dbt-cloud/semantic-layer/metrics_red_nodes.png" width="85%" title="DAG with metrics appearing as a red node" />

## Set up dbt Semantic Layer

import SlSetUp from '/snippets/_new-sl-setup.md';  

<SlSetUp/>

## Connect and query API

You must have a dbt Cloud Team or Enterprise [multi-tenant](/docs/cloud/about-cloud/regions-ip-addresses) deployment, hosted in North America. You can query your metrics in a JDBC-enabled tool or use existing first-class integrations with the dbt Semantic Layer.

To connect and query your metrics using the dbt Semantic Layer and its API:

1. <span>Refer to the  <a href="https://docs.getdbt.com/docs/dbt-cloud-apis/sl-api-overview" target="_self">{frontMatter.meta.api_name}</a></span> to learn how to integrate with the JDBC. 
2. Once you've connected to the API, you should then set up and query metrics in your downstream tool of choice.

Refer to [Available integrations](/docs/use-dbt-semantic-layer/avail-sl-integrations) for more info.


## Related docs

- [Get started with the dbt Semantic Layer](/docs/use-dbt-semantic-layer/quickstart-sl)
- [The dbt Semantic Layer: what’s next](https://www.getdbt.com/blog/dbt-semantic-layer-whats-next/) blog post
- [About MetricFlow](/docs/build/about-metricflow)<|MERGE_RESOLUTION|>--- conflicted
+++ resolved
@@ -10,11 +10,7 @@
 
 This getting started page recommends a workflow to help you create your first metrics. This guide uses the [Jaffle shop example project](https://github.com/dbt-labs/jaffle-sl-template). If you prefer using a sandbox project to follow the guide, you can clone the repo from GitHub. Otherwise, you can create semantic models and metrics for your own dbt project. 
 
-<<<<<<< HEAD
-To fully experience the dbt Semantic Layer, including the ability to query dbt metrics via external integrations, you'll need a [dbt Cloud Team or Enterprise account](https://www.getdbt.com/pricing/). These are the following steps you'll take:
-=======
 To fully experience the power of a universal dbt Semantic Layer, take the following steps:
->>>>>>> f024c3b6
 
 - [Create a semantic model](#create-a-semantic-model) with MetricFlow
 - [Define metrics](#define-metrics) with MetricFlow
