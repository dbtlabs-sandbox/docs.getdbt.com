---
id: sl-getting-started
title: Get started with MetricFlow
description: "Learn how to create your first semantic model and metric."
sidebar_label: Get started with MetricFlow
tags: [Metrics, Semantic Layer]
meta:
  api_name: dbt Semantic Layer APIs
---

import CreateModel from '/snippets/_sl-create-semanticmodel.md';
import DefineMetrics from '/snippets/_sl-define-metrics.md';
import ConfigMetric from '/snippets/_sl-configure-metricflow.md';
import TestQuery from '/snippets/_sl-test-and-query-metrics.md';
import ConnectQueryAPI from '/snippets/_sl-connect-and-query-api.md';
import RunProdJob from '/snippets/_sl-run-prod-job.md';

This getting started page presents a sample workflow to help you create your first metrics in dbt Cloud or the command line interface (CLI). It uses the [Jaffle shop example project](https://github.com/dbt-labs/jaffle-sl-template) as the project data source and is available for you to use. 

If you prefer, you can create semantic models and metrics for your own dbt project. This page will guide you on how to:

- [Create a semantic model](#create-a-semantic-model) using MetricFlow
- [Define metrics](#define-metrics) using MetricFlow
- [Test and query metrics](#test-and-query-metrics) using MetricFlow
- [Run a production job](#run-a-production-job) in dbt Cloud
- [Set up dbt Semantic Layer](#set-up-dbt-semantic-layer) in dbt Cloud
- [Connect to and query the API](#connect-and-query-api) with dbt Cloud

MetricFlow allows you to define metrics in your dbt project and query them whether in dbt Cloud or dbt Core with [MetricFlow commands](/docs/build/metricflow-commands).

However, to experience the power of the universal [dbt Semantic Layer](/docs/use-dbt-semantic-layer/dbt-sl) and query those metrics in downstream tools, you'll need a dbt Cloud [Team or Enterprise](https://www.getdbt.com/pricing/) account. 

## Prerequisites

import SetUp from '/snippets/_v2-sl-prerequisites.md';

<SetUp />

:::tip 
New to dbt or metrics? Try our [Jaffle shop example project](https://github.com/dbt-labs/jaffle-sl-template) to help you get started!
:::

## Create a semantic model

<CreateModel />

## Define metrics

<DefineMetrics />

## Configure the MetricFlow time spine model

<ConfigMetric />

## Test and query metrics

<TestQuery />

## Run a production job

<RunProdJob/>

## Set up dbt Semantic Layer

import SlSetUp from '/snippets/_new-sl-setup.md';  

<SlSetUp/>

## Connect and query API

<ConnectQueryAPI/>

## FAQs

If you're encountering some issues when defining your metrics or setting up the dbt Semantic Layer, check out a list of answers to some of the questions or problems you may be experiencing.
    
<details>
  <summary>How do I migrate from the legacy Semantic Layer to the new one?</summary>
  <div>
    <div>If you're using the legacy Semantic Layer, we highly recommend you <a href="https://docs.getdbt.com/docs/dbt-versions/upgrade-core-in-cloud">upgrade your dbt version </a> to dbt v1.6 or higher to use the new dbt Semantic Layer. Refer to the dedicated <a href="https://docs.getdbt.com/guides/migration/sl-migration"> migration guide</a> for more info.</div>
  </div>
</details>
<details>
<summary>How are you storing my data?</summary>
User data passes through the Semantic Layer on its way back from the warehouse. dbt Labs ensures security by authenticating through the customer's data warehouse. Currently, we don't cache data for the long term, but it might temporarily stay in the system for up to 10 minutes, usually less. In the future, we'll introduce a caching feature that allows us to cache data on our infrastructure for up to 24 hours.
</details>

<details>
<<<<<<< HEAD
  <summary>Is the dbt Semantic Layer open source?</summary>
=======
<summary>Is the dbt Semantic Layer open source?</summary>
>>>>>>> 6ec2908f
The dbt Semantic Layer is proprietary; however, some components of the dbt Semantic Layer are open source, such as dbt-core and MetricFlow. <br /><br />dbt Cloud Developer or dbt Core users can define metrics in their project, including a local dbt Core project, using the dbt Cloud IDE, dbt Cloud CLI, or dbt Core CLI. However, to experience the universal dbt Semantic Layer and access those metrics using the API or downstream tools, users must be on a dbt Cloud <a href="https://www.getdbt.com/pricing/">Team or Enterprise</a> plan. <br /><br />Refer to <a href="https://docs.getdbt.com/docs/cloud/billing">Billing</a> for more information.
</details>


## Next steps

- [About MetricFlow](/docs/build/about-metricflow)
- [Build your metrics](/docs/build/build-metrics-intro)
- [Available integrations](/docs/use-dbt-semantic-layer/avail-sl-integrations)
- Demo on [how to define and query metrics with MetricFlow](https://www.loom.com/share/60a76f6034b0441788d73638808e92ac?sid=861a94ac-25eb-4fd8-a310-58e159950f5a)
- [Billing](/docs/cloud/billing)<|MERGE_RESOLUTION|>--- conflicted
+++ resolved
@@ -86,11 +86,7 @@
 </details>
 
 <details>
-<<<<<<< HEAD
-  <summary>Is the dbt Semantic Layer open source?</summary>
-=======
 <summary>Is the dbt Semantic Layer open source?</summary>
->>>>>>> 6ec2908f
 The dbt Semantic Layer is proprietary; however, some components of the dbt Semantic Layer are open source, such as dbt-core and MetricFlow. <br /><br />dbt Cloud Developer or dbt Core users can define metrics in their project, including a local dbt Core project, using the dbt Cloud IDE, dbt Cloud CLI, or dbt Core CLI. However, to experience the universal dbt Semantic Layer and access those metrics using the API or downstream tools, users must be on a dbt Cloud <a href="https://www.getdbt.com/pricing/">Team or Enterprise</a> plan. <br /><br />Refer to <a href="https://docs.getdbt.com/docs/cloud/billing">Billing</a> for more information.
 </details>
 
