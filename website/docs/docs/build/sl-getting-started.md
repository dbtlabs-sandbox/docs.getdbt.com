---
id: sl-getting-started
title: Get started with MetricFlow
description: "Learn how to create your first semantic model and metric."
sidebar_label: Get started with MetricFlow
tags: [Metrics, Semantic Layer]
meta:
  api_name: dbt Semantic Layer API
---

This getting started page recommends a workflow to help you get started creating your first metrics. Here are the following steps you'll take:

Use this guide to fully experience the power of a universal dbt Semantic Layer. Here are the following steps you'll take:

- [Create a semantic model](#create-a-semantic-model) with MetricFlow
- [Define metrics](#define-metrics) with MetricFlow
- [Test metrics](#test-metrics) with the MetricFlow
- [Run a production job](#run-a-production-job) in dbt Cloud
- [Set up dbt Semantic Layer](#set-up-dbt-semantic-layer) in dbt Cloud
- [Connect and query API](#connect-and-query-api) with dbt Cloud
- [Test and query with the CLI](#test-and-query-with-the-cli) 
  * For Developer plans or dbt Core users only

## Prerequisites

- Have an understanding of key concepts in [MetricFlow](/docs/build/about-metricflow), which powers the revamped dbt Semantic Layer.
- Have both your production and development environments running dbt version 1.6 or higher 
- Use Snowflake, BigQuery, Databricks, and Redshift data platform
- A successful run in the environment where your Semantic Layer is configured
  * Note &mdash; Deployment environment is currently supported (_development experience coming soon_)
- To query with dbt Cloud:
  * Have a dbt Cloud Team or Enterprise [multi-tenant](/docs/cloud/about-cloud/regions-ip-addresses) deployment, hosted in North America
  * Set up the [dbt Semantic Layer](/docs/use-dbt-semantic-layer/dbt-sl) and the [Semantic Layer API](/docs/dbt-cloud-apis/sl-api-overview) in the integrated tool to import metric definitions.
- To query locally:
  * dbt Core or Developer accounts must manually install the [MetricFlow CLI](/docs/build/metricflow-cli) to test or query their metrics. After installing the package, make sure you run at least one model. <br />


:::tip 
New to dbt or metrics? Try our [Jaffle shop example project](https://github.com/dbt-labs/jaffle-sl-template) to help you get started!
:::

<<<<<<< HEAD
=======
## Install MetricFlow

Before you begin, install the [MetricFlow CLI](/docs/build/metricflow-cli) as an extension of a dbt adapter from PyPI. The MetricFlow CLI is compatible with Python versions 3.8, 3.9, 3.10 and 3.11

Use pip install `metricflow` and your [dbt adapter](/docs/supported-data-platforms):

- Create or activate your virtual environment. `python -m venv venv`
- `pip install "dbt-metricflow[your_adapter_name]"`
  * You must specify `[your_adapter_name]`. For example, run `pip install "dbt-metricflow[snowflake]"` if you use a Snowflake adapter.
 
Currently, the supported adapters are Snowflake and Postgres (BigQuery, Databricks, and Redshift coming soon). 

>>>>>>> 2a7bcfb5
## Create a semantic model

Before you begin, we recommend you learn about more about [MetricFlow](/docs/build/about-metricflow) and its key concepts. There are two main objects: 

- [Semantic models](/docs/build/semantic-models) &mdash; Nodes in your semantic graph, connected via entities as edges. MetricFlow takes semantic models defined in YAML configuration files as inputs and creates a semantic graph that you can use to query metrics. 
- [Metrics](/docs/build/metrics-overview) &mdash; Can be defined in the same YAML files as your semantic models, or split into separate YAML files into any other subdirectories (provided that these subdirectories are also within the same dbt project repo).

This step will guide you through setting up your semantic models, which consist of [entities](/docs/build/entities), [dimensions](/docs/build/dimensions), and [measures](/docs/build/measures),  in your editor of choice.

1. Name your semantic model, fill in appropriate metadata, and map it to a model in your dbt project. 

```yaml
semantic_models:
  - name: transactions
    description: |
    This table captures every transaction starting July 02, 2014. Each row represents one transaction
    model: ref('fact_transactions')
  ```

2. Define your entities. These are the keys in your table that MetricFlow will use to join other semantic models. These are usually columns like `customer_id`, `transaction_id`, and so on.

```yaml
entities:
  - name: transaction
    type: primary
    expr: id_transaction
  - name: customer
    type: foreign
    expr: id_customer
  ```

3. Define your dimensions and measures. dimensions are properties of the records in your table that are non-aggregatable. They provide categorical or time-based context to enrich metrics. Measures are the building block for creating metrics. They are numerical columns that MetricFlow aggregates to create metrics.

```yaml
measures:
  - name: transaction_amount_usd
    description: The total USD value of the transaction.
    agg: sum
dimensions:
  - name: is_large
    type: categorical
    expr: case when transaction_amount_usd >= 30 then true else false end
```

:::tip
If you're familiar with writing SQL, you can think of dimensions as the columns you would group by and measures as the columns you would aggregate.
```sql
select
  metric_time_day,  -- time
  country,  -- categorical dimension
  sum(revenue_usd) -- measure
from
  snowflake.fact_transactions  -- sql table
group by metric_time_day, country  -- dimensions
  ```
:::

## Define metrics

Now that you've created your first semantic model, it's time to define your first metric. MetricFlow supports different metric types like [simple](/docs/build/simple), [ratio](/docs/build/ratio), [cumulative](/docs/build/cumulative), and [derived](/docs/build/derived). 

1. You can define metrics in the same YAML files as your semantic models, or create a new file.

2. The example metric we'll create is a simple metric that refers directly to a measure, based on the `transaction_amount_usd` measure, which will be implemented as a `sum()` function in SQL.

```yaml
metrics:
  - name: transaction_amount_usd
    type: simple
    type_params: null
    measure: transaction_amount_usd
```
 
3. Save your code and make sure you test your metrics before committing them to your repository.

To continue building out your metrics based on your organization's needs, refer to the [Build your metrics](/docs/build/build-metrics-intro) for detailed info on how to define different metric types and semantic models.

## Test metrics 

:::note
For public beta, you can't yet test metrics using the dbt Cloud IDE (support coming soon). To test metrics, you must install the [MetricFlow CLI](/docs/build/metricflow-cli).
  * dbt Core or Developer plan users can skip to [Test and query with the CLI](#test-and-query-with-the-cli) for detailed steps. 
:::

1. To test your metrics, make sure you have the MetricFlow CLI installed and up to date.
2. Run `mf --help` to confirm you have MetricFlow installed and view the available commands.
3. Run `mf validate-configs` to validate the changes before committing them

## Run a production job

Once you’ve defined metrics in your dbt project, you can perform a job run in your deployment environment to materialize your metrics. The deployment environment is only supported for the dbt Semantic Layer at this moment. 

1. Go to **Deploy** in the navigation header
2. Select **Jobs** to re-run the job with the most recent code in the deployment environment.
3. Your metric should appear as a red node in the dbt Cloud IDE and dbt directed acyclic graphs (DAG).

<Lightbox src="/img/docs/dbt-cloud/semantic-layer/metrics_red_nodes.png" width="85%" title="DAG with metrics appearing as a red node" />

## Set up dbt Semantic Layer

import SlSetUp from '/snippets/_new-sl-setup.md';  

<SlSetUp/>

## Connect and query API

Before you begin, you must have a dbt Cloud Team or Enterprise [multi-tenant](/docs/cloud/about-cloud/regions-ip-addresses) deployment, hosted in North America.

To connect and query your metrics using the dbt Semantic Layer and its API:

1. <span>Refer to the  <a href="https://docs.getdbt.com/docs/dbt-cloud-apis/sl-api-overview" target="_self">{frontMatter.meta.api_name}</a></span> to learn how to integrate with the JDBC. 
2. Once you've connected to the API, you should then set up and query metrics in your downstream tool of choice.

Refer to [Available integrations](/docs/use-dbt-semantic-layer/avail-sl-integrations) for more info.

## Test and query with the CLI

Before you begin, dbt Core or Developer plan users must first install the [MetricFlow CLI](/docs/build/metricflow-cli). 

**Test using the CLI:**

1. Make sure you have the MetricFlow CLI installed and up to date.
2. Run `mf --help` to confirm you have MetricFlow installed and view the available commands.
3. Run `mf validate-configs` to validate the changes before committing them

**Query using the CLI:**

1. Run `mf query --metrics <metric_name> --group-by <dimension_name>` to manually query the metrics and dimensions.
2. Verify that the metric values are what you expect. You can view the generated SQL if you type `--explain` in the CLI.
3. Commit and merge the code changes that contain the metric definitions.

## Related docs

- [Get started with the dbt Semantic Layer](/docs/use-dbt-semantic-layer/quickstart-sl)
- [The dbt Semantic Layer: what’s next](https://www.getdbt.com/blog/dbt-semantic-layer-whats-next/) blog post
- [About MetricFlow](/docs/build/about-metricflow)<|MERGE_RESOLUTION|>--- conflicted
+++ resolved
@@ -39,8 +39,6 @@
 New to dbt or metrics? Try our [Jaffle shop example project](https://github.com/dbt-labs/jaffle-sl-template) to help you get started!
 :::
 
-<<<<<<< HEAD
-=======
 ## Install MetricFlow
 
 Before you begin, install the [MetricFlow CLI](/docs/build/metricflow-cli) as an extension of a dbt adapter from PyPI. The MetricFlow CLI is compatible with Python versions 3.8, 3.9, 3.10 and 3.11
@@ -53,7 +51,6 @@
  
 Currently, the supported adapters are Snowflake and Postgres (BigQuery, Databricks, and Redshift coming soon). 
 
->>>>>>> 2a7bcfb5
 ## Create a semantic model
 
 Before you begin, we recommend you learn about more about [MetricFlow](/docs/build/about-metricflow) and its key concepts. There are two main objects: 
