--- conflicted
+++ resolved
@@ -37,13 +37,8 @@
 - Use Snowflake, BigQuery, Databricks, Redshift, or Postgres (Postgres available in the CLI only, dbt Cloud support coming soon). 
 -  Create a successful run in the environment where you configure the Semantic Layer. 
    - **Note:** Semantic Layer currently supports the Deployment environment for querying. (_development querying experience coming soon_)
-<<<<<<< HEAD
-- Set up the [Semantic Layer APIs](/docs/dbt-cloud-apis/sl-api-overview) in the integrated tool to import metric definitions. 
-  - **Note:** dbt Core or Developer accounts can only query data manually using the [MetricFlow CLI](/docs/build/metricflow-cli) and SQL. To dynamically query metrics using external tools, you must have a dbt Cloud [Team or Enterprise](https://www.getdbt.com/pricing/) account with access to the Semantic Layer APIs.<br />
-=======
 - Set up the [Semantic Layer API](/docs/dbt-cloud-apis/sl-api-overview) in the integrated tool to import metric definitions. 
   - **Note:** To access the API and query metrics in downstream tools, you must have a dbt Cloud [Team or Enterprise](https://www.getdbt.com/pricing/) account. dbt Core or Developer accounts can define metrics using [MetricFlow CLI](/docs/build/metricflow-cli) or the [dbt Cloud IDE](/docs/cloud/dbt-cloud-ide/develop-in-the-cloud).<br />
->>>>>>> ae213d40
 - Understand [MetricFlow's](/docs/build/about-metricflow) key concepts, which powers the revamped dbt Semantic Layer.
 
 :::tip 
@@ -88,11 +83,7 @@
 
 You can query your metrics in a JDBC-enabled tool or use existing first-class integrations with the dbt Semantic Layer. 
 
-<<<<<<< HEAD
-Before you begin, you must have a dbt Cloud Team or Enterprise [multi-tenant](/docs/cloud/about-cloud/regions-ip-addresses) deployment, hosted in North America. 
-=======
 You must have a dbt Cloud Team or Enterprise [multi-tenant](/docs/cloud/about-cloud/regions-ip-addresses) deployment, hosted in North America. (Additional region support coming soon)
->>>>>>> ae213d40
 
 - <span>To learn how to use the JDBC or GraphQL API and what tools you can query it with, refer to the  <a href="https://docs.getdbt.com/docs/dbt-cloud-apis/sl-api-overview" target="_self">{frontMatter.meta.api_name}</a></span>.<br />
 
