--- conflicted
+++ resolved
@@ -1,10 +1,6 @@
 ---
-<<<<<<< HEAD
-title: "Build Your DAG - Sources "
-=======
-title: "Sources"
+title: "Build Your DAG - Sources"
 description: "Read this tutorial to learn how to use sources when building in dbt."
->>>>>>> eb785f3e
 id: "sources"
 search_weight: "heavy"
 ---
