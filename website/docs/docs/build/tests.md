--- conflicted
+++ resolved
@@ -1,10 +1,6 @@
 ---
-<<<<<<< HEAD
-title: "Enhance Your Models - Tests "
-=======
-title: "Tests"
+title: "Enhance Your Models - Tests"
 description: "Read this tutorial to learn how to use tests when building in dbt."
->>>>>>> eb785f3e
 id: "tests"
 ---
 
