---
title: "Configuring incremental models"
id: "configuring-incremental-models"
---

<<<<<<< HEAD
## What is an incremental model?
Incremental <Term id="model">models</Term> are built as tables in your data warehouse – the first time a model is run, the <Term id="table" /> is built by transforming _all_ rows of source data. On subsequent runs, dbt transforms _only_ the rows in your source data that you tell dbt to filter for, inserting them into the table that has already been built (the target table).
=======
## About incremental models

Incremental models are built as tables in your data warehouse. The first time a model is run, the table is built by transforming _all_ rows of source data. On subsequent runs, dbt transforms _only_ the rows in your source data that you tell dbt to filter for, inserting them into the target table which is the table that has already been built.
>>>>>>> 7b3613d6

Often, the rows you filter for on an incremental run will be the rows in your source data that have been created or updated since the last time dbt ran. As such, on each dbt run, your model gets built incrementally.

Using an incremental model limits the amount of data that needs to be transformed, vastly reducing the runtime of your transformations. This improves warehouse performance and reduces compute costs.

<<<<<<< HEAD
## How do I use the incremental materialization?
Like the other <Term id="materialization">materializations</Term> built into dbt, incremental models are defined with `select` statements, with the materialization defined in a config block.
=======
## Using incremental materializations

Like the other materializations built into dbt, incremental models are defined with `select` statements, with the materialization defined in a config block.
>>>>>>> 7b3613d6
```sql
{{
    config(
        materialized='incremental'
    )
}}

select ...

```

To use incremental models, you also need to tell dbt:

* How to filter the rows on an incremental run.
* The uniqueness constraint of the model (if any).

### Filtering rows on an incremental run

To tell dbt which rows it should transform on an incremental run, wrap valid SQL that filters for these rows in the `is_incremental()` macro.

Often, you'll want to filter for "new" rows, as in, rows that have been created since the last time dbt ran this model. The best way to find the timestamp of the most recent run of this model is by checking the most recent timestamp in your target table. dbt makes it easy to query your target table by using the "[{{ this }}](this)" variable.

For example, a model that includes a computationally slow transformation on a column can be built incrementally, as follows:

<File name='models/stg_events.sql'>

```sql
{{
    config(
        materialized='incremental'
    )
}}

select
    *,
    my_slow_function(my_column)

from raw_app_data.events

{% if is_incremental() %}

  -- this filter will only be applied on an incremental run
  where event_time > (select max(event_time) from {{ this }})

{% endif %}
```

</File>



:::tip Optimizing your incremental model

For more complex incremental models that make use of Common Table Expressions (CTEs), you should consider the impact of the position of the `is_incremental()` macro on query performance. In some warehouses, filtering your records early can vastly improve the run time of your query!

:::

### Defining a uniqueness constraint (optional)

A `unique_key` determines whether a record has new values and should be updated. By using `unique_key`, you can ensure that each row from the source table is represented by a single row in your incremental model, without duplicates. Not specifying a `unique_key` will result in append-only behavior, which means dbt inserts all rows returned by the model's SQL into the preexisting target table without regard for whether the rows represent duplicates.

<VersionBlock firstVersion="0.20" lastVersion="1.0">

This optional parameter for incremental models specifies a field that can uniquely identify each row within your model. You can define `unique_key` in a configuration block at the top of your model. If your model doesn't contain a single field that is unique, but rather a combination of columns, we recommend that you create a single column that can serve as unique identifier (by concatenating and hashing those columns), and pass it into your model's configuration.

</VersionBlock>

<VersionBlock firstVersion="1.1">

This optional parameter for incremental models specifies a field (or combination of fields) that can uniquely identify each row within your model. You can define `unique_key` in a configuration block at the top of your model, and it can be a list in addition to a single column name.

The `unique_key` should be supplied in your model definition as a string representing a simple column or a list of single quoted column names that can be used together, for example, `['col1', 'col2', …])`.

:::tip
In cases where you need multiple columns in combination to uniquely identify each row, we recommend you pass these columns as a list (`unique_key = ['user_id', 'session_number']`), rather than a string expression (`unique_key = 'concat(user_id, session_number)'`).

By using the first syntax, which is more universal, dbt can ensure that the columns will be templated into your incremental model materialization in a way that's appropriate to your database.
:::

</VersionBlock>

When you define a `unique_key`, you'll see this behavior for each row of "new" data returned by your dbt model:

* If the same `unique_key` is present in the "new" and "old" model data, dbt will update/replace the old row with the new row of data. The exact mechanics of how that update/replace takes place will vary depending on your database and [incremental strategy](#about-incremental_strategy).
* If the `unique_key` is _not_ present in the "old" data, dbt will insert the entire row into the table.

:::info
While common incremental strategies, such as`delete+insert` + `merge`, might use `unique_key`, others don't. For example, the `insert_overwrite` strategy does not use `unique_key`, because it operates on partitions of data rather than individual rows. For more information, see [About incremental_strategy](#about-incremental_strategy).
:::

#### `unique_key` example

Consider a model that calculates the number of daily active users (DAUs), based on an event stream. As source data arrives, you will want to recalculate the number of DAUs for both the day that dbt last ran, and any days since then. The model would look as follows:

<File name='models/staging/fct_daily_active_users.sql'>

```sql
{{
    config(
        materialized='incremental',
        unique_key='date_day'
    )
}}

select
    date_trunc('day', event_at) as date_day,
    count(distinct user_id) as daily_active_users

from raw_app_data.events


{% if is_incremental() %}

  -- this filter will only be applied on an incremental run
  where date_day >= (select max(date_day) from {{ this }})

{% endif %}

group by 1
```

</File>

Building this <Term id="model" /> incrementally without the `unique_key` parameter would result in multiple rows in the target table for a single day – one row for each time dbt runs on that day. Instead, the inclusion of the `unique_key` parameter ensures the existing row is updated instead.

## How do I rebuild an incremental model?
If your incremental model logic has changed, the transformations on your new rows of data may diverge from the historical transformations, which are stored in your target table. In this case, you should rebuild your incremental model.

To force dbt to rebuild the entire incremental model from scratch, use the `--full-refresh` flag on the command line. This flag will cause dbt to drop the existing target table in the database before rebuilding it for all-time.

```bash
$ dbt run --full-refresh --select my_incremental_model+
```
It's also advisable to rebuild any downstream models, as indicated by the trailing `+`.

For detailed usage instructions, check out the [dbt run](run) documentation.

# Understanding incremental models
## When should I use an incremental model?
It's often desirable to build models as tables in your data warehouse since downstream queries are more performant. While the `table` materialization also creates your models as tables, it rebuilds the table on each dbt run. These runs can become problematic in that they use a lot of compute when either:
* source data tables have millions, or even billions, of rows.
* the transformations on the source data are computationally expensive (that is, take a long time to execute), for example, complex Regex functions, or UDFs are being used to transform data.

Like many things in programming, incremental models are a trade-off between complexity and performance. While they are not as straightforward as the `view` and `table` materializations, they can lead to significantly better performance of your dbt runs.

## Understanding the is_incremental() macro
The `is_incremental()` macro will return `True` if:
* the destination table already exists in the database
* dbt is _not_ running in full-refresh mode
* the running model is configured with `materialized='incremental'`

Note that the SQL in your model needs to be valid whether `is_incremental()` evaluates to `True` or `False`.

## How do incremental models work behind the scenes?

dbt's incremental materialization works differently on different databases. Where supported, a `merge` statement is used to insert new records and update existing records.

On warehouses that do not support `merge` statements, a merge is implemented by first using a `delete` statement to delete records in the target table that are to be updated, and then an `insert` statement.

Transaction management is used to ensure this is executed as a single unit of work.

## What if the columns of my incremental model change?

:::tip New `on_schema_change` config in dbt version `v0.21.0`

Incremental models can now be configured to include an optional `on_schema_change` parameter to enable additional control when incremental model columns change. These options enable dbt to continue running incremental models in the presence of schema changes, resulting in fewer `--full-refresh` scenarios and saving query costs.  

:::

You can configure the `on_schema_change` setting as follows.

<File name='dbt_project.yml'>

```yaml
models:
  +on_schema_change: "sync_all_columns"
```

</File>

<File name='models/staging/fct_daily_active_users.sql'>

```sql
{{
    config(
        materialized='incremental',
        unique_key='date_day',
        on_schema_change='fail'
    )
}}
```

</File>

The possible values for `on_schema_change` are:  

* `ignore`: Default behavior (see below).
* `fail`: Triggers an error message when the source and target schemas diverge  
* `append_new_columns`: Append new columns to the existing table. Note that this setting does *not* remove columns from the existing table that are not present in the new data.
* `sync_all_columns`: Adds any new columns to the existing table, and removes any columns that are now missing. Note that this is *inclusive* of data type changes. On BigQuery, changing column types requires a full <Term id="table" /> scan; be mindful of the trade-offs when implementing.

**Note**: None of the `on_schema_change` behaviors backfill values in old records for newly added columns. If you need to populate those values, we recommend running manual updates, or triggering a `--full-refresh`.

### Default behavior

This is the behavior if `on_schema_change: ignore`, which is set by default, and on older versions of dbt.

If you add a column to your incremental model, and execute a `dbt run`, this column will _not_ appear in your target table.

Similarly, if you remove a column from your incremental model, and execute a `dbt run`, this column will _not_ be removed from your target table.

Instead, whenever the logic of your incremental changes, execute a full-refresh run of both your incremental model and any downstream models.

## About incremental_strategy

On some adapters, an optional `incremental_strategy` config controls the code that dbt uses
to build incremental models. Different approaches may vary by effectiveness depending on the volume of data,
the reliability of your `unique_key`, or the availability of certain features.

* [Snowflake](snowflake-configs#merge-behavior-incremental-models): `merge` (default), `delete+insert` (optional)
* [BigQuery](bigquery-configs#merge-behavior-incremental-models): `merge` (default), `insert_overwrite` (optional)
* [Spark](spark-configs#incremental-models): `append` (default), `insert_overwrite` (optional), `merge` (optional, Delta-only)

### Configuring incremental strategy

The `incremental_strategy` config can either be specified in specific models, or
for all <Term id="model">models</Term> in your `dbt_project.yml` file:

<File name='dbt_project.yml'>

```yaml
models:
  +incremental_strategy: "insert_overwrite"
```

</File>

or:

<File name='models/my_model.sql'>

```sql
{{
  config(
    materialized='incremental',
    unique_key='date_day',
    incremental_strategy='insert_overwrite',
    ...
  )
}}

select ...
```

</File>

### Strategy-specific configs

<Changelog>

  - **v0.20.0:** Introduced `merge_update_columns`
  - **v0.21.0:** Introduced `on_schema_change`

</Changelog>

If you are using the `merge` strategy and have specified a `unique_key`, by default, dbt will entirely overwrite matched rows with new values.

On adapters which support the `merge` strategy (including Snowflake, BigQuery, Apache Spark, and Databricks), you may optionally pass a list of column names to a `merge_update_columns` config. In that case, dbt will update _only_ the columns specified by the config, and keep the previous values of other columns.

<File name='models/my_model.sql'>

```sql
{{
  config(
    materialized = 'incremental',
    unique_key = 'id',
    merge_update_columns = ['email', 'ip_address'],
    ...
  )
}}

select ...
```

</File><|MERGE_RESOLUTION|>--- conflicted
+++ resolved
@@ -3,27 +3,17 @@
 id: "configuring-incremental-models"
 ---
 
-<<<<<<< HEAD
-## What is an incremental model?
-Incremental <Term id="model">models</Term> are built as tables in your data warehouse – the first time a model is run, the <Term id="table" /> is built by transforming _all_ rows of source data. On subsequent runs, dbt transforms _only_ the rows in your source data that you tell dbt to filter for, inserting them into the table that has already been built (the target table).
-=======
 ## About incremental models
 
-Incremental models are built as tables in your data warehouse. The first time a model is run, the table is built by transforming _all_ rows of source data. On subsequent runs, dbt transforms _only_ the rows in your source data that you tell dbt to filter for, inserting them into the target table which is the table that has already been built.
->>>>>>> 7b3613d6
+Incremental <Term id="model">models</Term> are built as tables in your data warehouse. The first time a model is run, the <Term id="table" /> is built by transforming _all_ rows of source data. On subsequent runs, dbt transforms _only_ the rows in your source data that you tell dbt to filter for, inserting them into the target table which is the table that has already been built.
 
 Often, the rows you filter for on an incremental run will be the rows in your source data that have been created or updated since the last time dbt ran. As such, on each dbt run, your model gets built incrementally.
 
 Using an incremental model limits the amount of data that needs to be transformed, vastly reducing the runtime of your transformations. This improves warehouse performance and reduces compute costs.
 
-<<<<<<< HEAD
-## How do I use the incremental materialization?
+## Using incremental materializations
+
 Like the other <Term id="materialization">materializations</Term> built into dbt, incremental models are defined with `select` statements, with the materialization defined in a config block.
-=======
-## Using incremental materializations
-
-Like the other materializations built into dbt, incremental models are defined with `select` statements, with the materialization defined in a config block.
->>>>>>> 7b3613d6
 ```sql
 {{
     config(
