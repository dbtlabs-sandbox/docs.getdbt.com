--- conflicted
+++ resolved
@@ -17,8 +17,7 @@
 
 ## About Python models in dbt
 
-<<<<<<< HEAD
-dbt Python models will help you solve use cases that can't be solve with SQL. You can perform analyses using tools available in the open-source Python ecosystem, including state-of-the-art packages for data science and statistics. Before, you would have needed separate infrastructure and orchestration to run Python transformations in production. By defining your Python transformations in dbt, they're just models in your project—with all the same capabilities around testing, documentation, and lineage.
+dbt Python ("dbt-py") models will help you solve use cases that can't be solved with SQL. You can perform analyses using tools available in the open source Python ecosystem, including state-of-the-art packages for data science and statistics. Before, you would have needed separate infrastructure and orchestration to run Python transformations in production. By defining your Python transformations in dbt, they're just models in your project, with all the same capabilities around testing, documentation, and lineage.
 
 <VersionBlock firstVersion="1.0" lastVersion="1.2">
 
@@ -29,9 +28,7 @@
 </VersionBlock>
 
 <VersionBlock firstVersion="1.3">
-=======
-dbt Python ("dbt-py") models will help you solve use cases that you can't solve with SQL. You can perform analyses using tools available in the open source Python ecosystem, including state-of-the-art packages for data science and statistics. Before, you would have needed separate infrastructure and orchestration to run Python transformations in production. By defining your Python transformations in dbt, they're just models in your project—with all the same capabilities around testing, documentation, and lineage.
->>>>>>> 5efc1597
+
 
 <File name='models/my_python_model.py'>
 
@@ -562,15 +559,10 @@
 ### Limitations
 
 Python models have capabilities that SQL models do not. They also have some drawbacks compared to SQL models:
-<<<<<<< HEAD
+
 - **Time and cost.** Python models are slower to run than SQL models, and the cloud resources that run them can be more expensive. Running Python requires more general-purpose compute. That compute might sometimes live on a separate service or architecture from your SQL models. **However:** We believe that deploying Python models via dbt—with unified lineage, testing, and documentation—is, from a human standpoint, **dramatically** faster and cheaper. By comparison, spinning up separate infrastructure to orchestrate Python transformations in production and different tooling to integrate with dbt is much more time-consuming and expensive.
 - **Syntax differences** are even more pronounced. Over the years, dbt has done a lot, via dispatch patterns and packages such as `dbt_utils`, to abstract over differences in SQL dialects across popular data warehouses. Python offers a **much** wider field of play. If there are five ways to do something in SQL, there are 500 ways to write it in Python, all with varying performance and adherence to standards. Those options can be overwhelming. As the maintainers of dbt, we will be learning from state-of-the-art projects tackling this problem and sharing guidance as we develop it.
-- **These capabilities are very new.** As data warehouses develop new features, we expect them to offer cheaper, faster, and more intuitive mechanisms for deploying Python transformations. We reserve the right to change the underlying implementation for executing Python models. Our commitment to you is around the code in your model `.py` files, following the guidance above.
-=======
-- **Time and cost.** Python models are slower to run than SQL models, and the cloud resources that run them can be more expensive. Running Python requires more general-purpose compute. In some cases, that compute might live on a separate service or architecture from your SQL models. **However:** We believe that deploying Python models via dbt—with unified lineage, testing, and documentation—is, from a human standpoint, **dramatically** faster and cheaper. By comparison, spinning up separate infrastructure to orchestrate Python transformations in production, and separate tooling to integrate with dbt, is much more time-consuming and expensive.
-- **Syntax differences** are even more pronounced. Over the years, dbt has done a lot, via dispatch patterns and packages such as `dbt_utils`, to abstract over differences in SQL dialects across popular data warehouses. Python offers a **much** wider field of play. If there are 5 ways to do something in SQL, there are 500 ways to write it in Python, all with varying performance and adherence to standards. Those options can be overwhelming. As the maintainers of dbt, we will be learning from state-of-the-art projects that are tackling this problem, and sharing opinionated guidance as we develop it.
 - **These capabilities are very new.** As data warehouses develop new features, we expect them to offer cheaper, faster, and more intuitive mechanisms for deploying Python transformations. **We reserve the right to change the underlying implementation for executing Python models in future releases.** Our commitment to you is around the code in your model `.py` files, following the documented capabilities and guidance we're providing here.
->>>>>>> 5efc1597
 
 As a general rule, if there's a transformation you could write equally well in SQL or Python, we believe that well-written SQL is preferable: it's more accessible to a greater number of colleagues, and it's easier to write code that's performant at scale. If there's a transformation you _can't_ write in SQL, or where ten lines of elegant and well-annotated Python could save you 1000 lines of hard-to-read Jinja-SQL, Python is the way to go.
 
@@ -605,19 +597,11 @@
 
 **Additional setup:** The `user` field in your [Spark connection profile](spark-profile) (which is usually optional) is required for running Python models. In the current implementation, this should be your email login to your Databricks workspace (`yourname@company.com`).
 
-<<<<<<< HEAD
-**Note:** Python models will be created and run as notebooks in your Databricks workspace. The notebook will be created within the personal workspace of the `user` running dbt and named after the model it is executing. dbt will update the notebooks on subsequent runs of the same model, but it will not delete it. We're thinking of this as a feature, rather than a bug, on the platforms where we can make it available. The big idea:
-  1. Scaffold a simple version of the model and `dbt run` it, which will create a notebook in Databricks
-  2. Open the notebook in Databricks, iteratively develop or fine-tune your transformation code
-  3. Copy your changes back into your dbt `.py` model
-  4. Call `dbt run` again, repeat as needed
-=======
 **Submission methods:** Databricks supports a few different mechanisms to submit PySpark code, each with relative advantages. Some are better for supporting iterative development, while others are better for supporting lower-cost production deployments. The options are:
-- `all_purpose_cluster` (default): dbt will run your Python model using the cluster ID configured as `cluster`, either in your connection profile or for this specific model. These clusters are more expensive, but also much more responsive. We recommend using an interactive all-purpose cluster for quicker iteration in development.
-  - `create_notebook: True`: dbt will upload your model's compiled PySpark code to a notebook in the namespace `/dbt_python_model/{schema}`, where `{schema}` is the configured schema for the model, and execute that notebook to run using the all-purpose cluster. The appeal of this approach is that you can easily open the notebook in the Databricks UI, for debugging or fine-tuning right after running your model. Just remember to copy any changes back into your dbt `.py` model code before re-running.
+- `all_purpose_cluster` (default): dbt will run your Python model using the cluster ID configured as `cluster` in your connection profile or for this specific model. These clusters are more expensive but also much more responsive. We recommend using an interactive all-purpose cluster for quicker iteration in development.
+  - `create_notebook: True`: dbt will upload your model's compiled PySpark code to a notebook in the namespace `/dbt_python_model/{schema}`, where `{schema}` is the configured schema for the model, and execute that notebook to run using the all-purpose cluster. The appeal of this approach is that you can easily open the notebook in the Databricks UI for debugging or fine-tuning right after running your model. Remember to copy any changes into your dbt `.py` model code before re-running.
   - `create_notebook: False` (default): dbt will use the [Command API](https://docs.databricks.com/dev-tools/api/1.2/index.html#run-a-command), which is slightly faster.
-- `job_cluster`: dbt will upload your model's compiled PySpark code to a notebook in the namespace `/dbt_python_model/{schema}`, where `{schema}` is the configured schema for the model, and execute that notebook to run using a short-lived jobs cluster. For each individual Python model, Databricks will need to spin up the cluster, execute the model's PySpark transformation, and then spin down the cluster. As such, jobs clusters take longer before and after model execution, but they're also less expensive, so we recommend these for longer-running Python models in production. In order to use the `job_cluster` submission method, your model must be configured with `job_cluster_config`, which defines key-value properties for `new_cluster`, as defined in the [JobRunsSubmit API](https://docs.databricks.com/dev-tools/api/latest/jobs.html#operation/JobsRunsSubmit).
->>>>>>> 5efc1597
+- `job_cluster`: dbt will upload your model's compiled PySpark code to a notebook in the namespace `/dbt_python_model/{schema}`, where `{schema}` is the configured schema for the model, and execute that notebook to run using a short-lived jobs cluster. For each Python model, Databricks will need to spin up the cluster, execute the model's PySpark transformation, and then spin down the cluster. As such, job clusters take longer before and after model execution, but they're also less expensive, so we recommend these for longer-running Python models in production. To use the `job_cluster` submission method, your model must be configured with `job_cluster_config`, which defines key-value properties for `new_cluster`, as defined in the [JobRunsSubmit API](https://docs.databricks.com/dev-tools/api/latest/jobs.html#operation/JobsRunsSubmit).
 
 You can configure each model's `submission_method` in all the standard ways you supply configuration:
 
@@ -677,15 +661,9 @@
 
 <Lightbox src="/img/docs/building-a-dbt-project/building-models/python-models/dataproc-connector-initialization.png" title="Add the Spark BigQuery connector as an initialization action"/>
 
-<<<<<<< HEAD
-Add these attributes to your [BigQuery profile](bigquery-profile):
-- `gcs_bucket`: Storage bucket to which dbt will submit PySpark code, and the Dataproc cluster will stream back execution logs.
-- `dataproc_cluster_name`: Name of Dataproc cluster to use for running Python model (executing PySpark job)
-- `dataproc_region`: GCP region of that Dataproc cluster (for example `us-central1`)
-=======
 The following configurations are needed to run Python models on Dataproc. You can add these to your [BigQuery profile](bigquery-profile), or configure them on specific Python models:
 - `gcs_bucket`: Storage bucket to which dbt will upload your model's compiled PySpark code.
-- `dataproc_region`: GCP region in which you have enabled Dataproc (e.g. `us-central1`)
+- `dataproc_region`: GCP region in which you have enabled Dataproc (for example `us-central1`)
 - `dataproc_cluster_name`: Name of Dataproc cluster to use for running Python model (executing PySpark job). Only required if `submission_method: cluster`.
 
 ```python
@@ -703,7 +681,6 @@
     config:
       submission_method: serverless
 ```
->>>>>>> 5efc1597
 
 Any user or service account that runs dbt Python models will need the following permissions, in addition to permissions needed for BigQuery ([docs](https://cloud.google.com/dataproc/docs/concepts/iam/iam)):
 ```
