---
title: "Exposures"
id: "exposures"
---

<Changelog>

* **v0.18.1**: Exposures are new!
* **v0.20.0**: Exposures support `tags` and `meta` properties

</Changelog>

## Related documentation
* [Exposure properties](exposure-properties)
* [`exposure:` selection method](node-selection/methods#the-exposure-method)

## Getting started

Exposures make it possible to define and describe a downstream use of your dbt project, such as in a dashboard, application, or data science pipeline. By defining exposures, you can then:
- run, test, and list resources that feed into your exposure
- populate a dedicated page in the auto-generated [documentation](documentation) site with context relevant to data consumers

### Declaring an exposure

Exposures are defined in `.yml` files nested under an `exposures:` key.

<File name='models/<filename>.yml'>

```yaml
exposures:
  
  - name: weekly_jaffle_metrics
    type: dashboard
    maturity: high
    url: https://bi.tool/dashboards/1
    description: >
      Did someone say "exponential growth"?
    
    depends_on:
      - ref('fct_orders')
      - ref('dim_customers')
      - source('gsheets', 'goals')
      
    owner:
      name: Claire from Data
      email: data@jaffleshop.com
```

</File>

### Available properties

_Required:_
<<<<<<< HEAD
- **name** (must be unique among exposures): use underscores so as to populate the lineage graph
=======
- **name** (must be unique among exposures and you must use the [snake case](https://en.wikipedia.org/wiki/Snake_case) naming convention)
>>>>>>> 4693c065
- **type**: one of `dashboard`, `notebook`, `analysis`, `ml`, `application` (used to organize in docs site)
- **owner**: email

_Expected:_
- **depends_on**: list of refable nodes (`ref` + `source`)

_Optional:_
- **url**: will enable the link to "View this exposure" in the documentation
- **maturity**: one of `high`, `medium`, `low`
- **owner**: name

_General properties (optional)_
- **description**
- **tags**
- **meta**

We plan to add more subtypes and optional properties in future releases.

### Referencing exposures

Once an exposure is defined, you can run commands that reference it:
```
dbt run -s +exposure:weekly_jaffle_metrics
dbt test -s +exposure:weekly_jaffle_metrics
```

When we generate our documentation site, you'll see the exposure appear:

<Lightbox src="/img/docs/building-a-dbt-project/dbt-docs-exposures.png" title="Dedicated page in dbt-docs for each exposure"/>
<Lightbox src="/img/docs/building-a-dbt-project/dag-exposures.png" title="Exposures appear as orange-y nodes in the DAG"/>

## Exposures are new!

Exposures were introduced in dbt v0.18.1, with a limited set of supported types and properties. If you're interested in requesting or contributing additional properties, check out issue [dbt#2835](https://github.com/dbt-labs/dbt-core/issues/2835).<|MERGE_RESOLUTION|>--- conflicted
+++ resolved
@@ -51,11 +51,7 @@
 ### Available properties
 
 _Required:_
-<<<<<<< HEAD
-- **name** (must be unique among exposures): use underscores so as to populate the lineage graph
-=======
 - **name** (must be unique among exposures and you must use the [snake case](https://en.wikipedia.org/wiki/Snake_case) naming convention)
->>>>>>> 4693c065
 - **type**: one of `dashboard`, `notebook`, `analysis`, `ml`, `application` (used to organize in docs site)
 - **owner**: email
 
