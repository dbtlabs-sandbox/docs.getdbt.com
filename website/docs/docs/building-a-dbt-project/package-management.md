---
title: "Packages"
id: "package-management"
---

## What is a package?
Software engineers frequently modularize code into libraries. These libraries help programmers operate with leverage: they can spend more time focusing on their unique business logic, and less time implementing code that someone else has already spent the time perfecting.

In dbt, libraries like these are called _packages_. dbt's packages are so powerful because so many of the analytic problems we encountered are shared across organizations, for example:
* transforming data from a consistently structured SaaS dataset, for example:
  * turning [Snowplow](https://hub.getdbt.com/fishtown-analytics/snowplow/latest/), [Segment](https://hub.getdbt.com/fishtown-analytics/segment/latest/) or [Heap](https://hub.getdbt.com/fishtown-analytics/heap/latest/) pageviews into sessions
  * transforming [AdWords](https://hub.getdbt.com/fishtown-analytics/adwords/latest/) or [Facebook Ads](https://hub.getdbt.com/fishtown-analytics/facebook_ads/latest/) spend data into a consistent format.
* writing dbt macros that perform similar functions, for example:
  * [generating SQL](https://github.com/fishtown-analytics/dbt-utils#sql-helpers) to union together two relations, pivot columns, or construct a surrogate key
  * creating [custom schema tests](https://github.com/fishtown-analytics/dbt-utils#schema-tests)
  * writing [audit queries](https://hub.getdbt.com/fishtown-analytics/audit_helper/latest/)
* building models and macros for a particular tool used in your data stack, for example:
  * Models to understand [Redshift](https://hub.getdbt.com/fishtown-analytics/redshift/latest/) privileges.
  * Macros to work with data loaded by [Stitch](https://hub.getdbt.com/fishtown-analytics/stitch_utils/latest/).

dbt _packages_ are in fact standalone dbt projects, with models and macros that tackle a specific problem area. As a dbt user, by adding a package to your project, the package's models and macros will become part of your own project. This means:
* Models in the package will be materialized when you `dbt run`.
* You can use `ref` in your own models to refer to models from the package.
* You can use macros in the package in your own project.

## How do I add a package to my project?
1. Add a `packages.yml` file to your dbt project. This should be at the same level as your `dbt_project.yml` file.
2. Specify the package(s) you wish to add using one of the supported syntaxes, for example:

<File name='packages.yml'>

```yaml
packages:
  - package: fishtown-analytics/snowplow
    version: 0.7.0

  - git: "https://github.com/fishtown-analytics/dbt-utils.git"
    revision: 0.1.21

  - local: /opt/dbt/redshift
```

</File>

3. Run `dbt deps` to install the package(s). Packages get installed in the `dbt_modules` directory – by default this directory is ignored by git, to avoid duplicating the source code for the package.

## How do I specify a package?
You can specify a package using one of the following methods, depending on where your package is stored.

### Hub packages (recommended)
[dbt Hub](https://hub.getdbt.com) is a registry for dbt packages. Packages that are listed on dbt Hub can be installed like so:

<File name='packages.yml'>

```yaml
packages:
  - package: fishtown-analytics/snowplow
    version: 0.7.3 # version number
```

</File>

Hub packages require a version to be specified – you can find the latest release number on dbt Hub. Since Hub packages use [semantic versioning](https://semver.org/), we recommend pinning your package to the latest patch version from a specific minor release, like so:


```yaml
packages:
  - package: fishtown-analytics/snowplow
    version: [">=0.7.0", "<0.8.0"]
```

Where possible, we recommend installing packages via dbt Hub, since this allows dbt to handle duplicate dependencies. This is helpful in situations such as:
* Your project uses both the dbt-utils and Snowplow packages; and the Snowplow package _also_ uses the dbt-utils package.
* Your project uses both the Snowplow and Stripe packages, both of which use the dbt-utils package.

In comparison, other package installation methods are unable to handle the duplicate dbt-utils package.

### Git packages
Packages stored on a Git server can be installed using the `git` syntax, like so:


<File name='packages.yml'>

```yaml
packages:
  - git: "https://github.com/fishtown-analytics/dbt-utils.git" # git URL
    revision: 0.1.21 # tag or branch name
```

</File>

<Changelog>

* `v0.20.0`: Introduced the ability to specify commit hashes as package revisions

</Changelog>

Add the Git URL for the package, and optionally specify a revision. The revision can be:
- a branch name
- a tagged release
- a specific commit (full 40-character hash)

We **strongly recommend** "pinning" your package to a specific release by specifying a release name.

If you do not provide a revision, or if you use `master`, then any updates to the package will be incorporated into your project the next time you run `dbt deps`. While we generally try to avoid making breaking changes to these packages, they are sometimes unavoidable. Pinning a package revision helps prevent your code from changing without your explicit approval.

To find the latest release for a package, navigate to the `Releases` tab in the relevant GitHub repository. For example, you can find all of the releases for the dbt-utils package [here](https://github.com/fishtown-analytics/dbt-utils/releases).

As of v0.14.0, dbt will warn you if you install a package using the `git` syntax without specifying a version (see below).

#### Private packages
Private packages can be installed by using the SSH configuration on the machine or by passing in a username and password with the git URL. It is recommended that you use SSH authentication method where possible.

<File name='packages.yml'>

```yaml
packages:
  - git: "git@github.com:fishtown-analytics/dbt-utils.git" # git SSH URL
```
This method requires the SSH configuration be stored in `~/.ssh/`.

</File>

```yaml
packages:
  - git: "https://<username>:<password>@github.com/fishtown-analytics/dbt-utils.git" # git HTTPS URL
```

You can also reference an [environment variables](env_var).

```yaml
packages:
  - git: "https://{{env_var('GIT_CREDENTIALS')}}@github.com/fishtown-analytics/dbt-utils.git" # git HTTPS URL
```

<<<<<<< HEAD
#### Project subdirectories

<Changelog>

* `v0.20.0`: Introduced the ability to specify `subdirectory`

</Changelog>

In general, dbt expects `dbt_project.yml` to be located as a top-level file in a package. If the project is instead nested in a subdirectory—perhaps within a much larger monorepo—you can optionally specify the folder path as `subdirectory`. dbt will attempt a [sparse checkout](https://git-scm.com/docs/git-sparse-checkout) of just the files located within that subdirectory. Note that you must be using a recent version of `git` (`>=2.25.0`).

<File name='packages.yml'>

```yaml
packages:
  - git: "https://github.com/fishtown-analytics/dbt-labs-experimental-features" # git URL
    subdirectory: "materialized-views" # name of subdirectory containing `dbt_project.yml`
```

</File>
=======
**Note**: The use of private packages is not currently supported in dbt Cloud.
>>>>>>> d5a4efd6

### Local packages
Packages that you have stored locally can be installed by specifying the path to the project, like so:

<File name='packages.yml'>

```yaml
packages:
  - local: /opt/dbt/redshift # use a local path
```

</File>

Local packages should only be used for specific situations, for example, when testing local changes to a package.

## What packages are available?
Check out [dbt Hub](https://hub.getdbt.com) to see the library of published dbt packages!

## Advanced package configuration
### Updating a package
When you update a version or revision in your `packages.yml` file, it isn't automatically updated in your dbt project. You should run `dbt deps` to update the package. You may also need to run a [full refresh](run) of the models in this package.

### Uninstalling a package
When you remove a package from your `packages.yml` file, it isn't automatically deleted from your dbt project, as it still exists in your `dbt_modules/` directory. If you want to completely uninstall a package, you should either:
* delete the package directory in `dbt_modules/`;  or
* run `dbt clean` to delete _all_ packages (and any compiled models), followed by `dbt deps`.

### Configuring packages
You can configure the models and seeds in a package from the `dbt_project.yml` file, like so:

<File name='dbt_project.yml'>

```yml

vars:
  snowplow:
    'snowplow:timezone': 'America/New_York'
    'snowplow:page_ping_frequency': 10
    'snowplow:events': "{{ ref('sp_base_events') }}"
    'snowplow:context:web_page': "{{ ref('sp_base_web_page_context') }}"
    'snowplow:context:performance_timing': false
    'snowplow:context:useragent': false
    'snowplow:pass_through_columns': []

models:
  snowplow:
    +schema: snowplow

seeds:
  snowplow:
    +schema: snowplow_seeds
```

</File>

For example, when using a dataset specific package, you may need to configure variables for the names of the tables that contain your raw data.

Configurations made in your `dbt_project.yml` file will override any configurations in a package (either in the `dbt_project.yml` file of the package, or in config blocks).

### Specifying unpinned Git packages
If your project specifies an "unpinned" Git package, you may see a warning like:
```
The git package "https://github.com/fishtown-analytics/dbt-utils.git" is not pinned.
This can introduce breaking changes into your project without warning!
```

This warning can be silenced by setting `warn-unpinned: false` in the package specification. **Note:** This is not recommended.

<File name='packages.yml'>

```yaml
packages:
  - git: https://github.com/fishtown-analytics/dbt-utils.git
    warn-unpinned: false
```

</File>

### Setting two-part versions
In dbt v0.17.0 _only_, if the package version you want is only specified as `major`.`minor`, as opposed to `major.minor.patch`, you may get an error that `1.0 is not of type 'string'`. In that case you will have to tell dbt that your version number is a string. This issue was resolved in v0.17.1 and all subsequent versions.

<File name='packages.yml'>

```yaml
packages:
 - git: https://github.com/fishtown-analytics/dbt-codegen.git
   revision: "{{ 1.0 | as_text }}"
```

</File><|MERGE_RESOLUTION|>--- conflicted
+++ resolved
@@ -133,7 +133,8 @@
   - git: "https://{{env_var('GIT_CREDENTIALS')}}@github.com/fishtown-analytics/dbt-utils.git" # git HTTPS URL
 ```
 
-<<<<<<< HEAD
+**Note**: The use of private packages is not currently supported in dbt Cloud.
+
 #### Project subdirectories
 
 <Changelog>
@@ -153,9 +154,6 @@
 ```
 
 </File>
-=======
-**Note**: The use of private packages is not currently supported in dbt Cloud.
->>>>>>> d5a4efd6
 
 ### Local packages
 Packages that you have stored locally can be installed by specifying the path to the project, like so:
