---
title: "Packages"
id: "package-management"
---

## What is a package?
Software engineers frequently modularize code into libraries. These libraries help programmers operate with leverage: they can spend more time focusing on their unique business logic, and less time implementing code that someone else has already spent the time perfecting.

In dbt, libraries like these are called _packages_. dbt's packages are so powerful because so many of the analytic problems we encountered are shared across organizations, for example:
* transforming data from a consistently structured SaaS dataset, for example:
  * turning [Snowplow](https://hub.getdbt.com/dbt-labs/snowplow/latest/), [Segment](https://hub.getdbt.com/dbt-labs/segment/latest/) or [Heap](https://hub.getdbt.com/dbt-labs/heap/latest/) pageviews into sessions
  * transforming [AdWords](https://hub.getdbt.com/dbt-labs/adwords/latest/) or [Facebook Ads](https://hub.getdbt.com/dbt-labs/facebook_ads/latest/) spend data into a consistent format.
* writing dbt macros that perform similar functions, for example:
  * [generating SQL](https://github.com/dbt-labs/dbt-utils#sql-helpers) to union together two relations, pivot columns, or construct a surrogate key
  * creating [custom schema tests](https://github.com/dbt-labs/dbt-utils#schema-tests)
  * writing [audit queries](https://hub.getdbt.com/dbt-labs/audit_helper/latest/)
* building models and macros for a particular tool used in your data stack, for example:
  * Models to understand [Redshift](https://hub.getdbt.com/dbt-labs/redshift/latest/) privileges.
  * Macros to work with data loaded by [Stitch](https://hub.getdbt.com/dbt-labs/stitch_utils/latest/).

dbt _packages_ are in fact standalone dbt projects, with models and macros that tackle a specific problem area. As a dbt user, by adding a package to your project, the package's models and macros will become part of your own project. This means:
* Models in the package will be materialized when you `dbt run`.
* You can use `ref` in your own models to refer to models from the package.
* You can use macros in the package in your own project.

## How do I add a package to my project?
1. Add a `packages.yml` file to your dbt project. This should be at the same level as your `dbt_project.yml` file.
2. Specify the package(s) you wish to add using one of the supported syntaxes, for example:

<File name='packages.yml'>

```yaml
packages:
  - package: dbt-labs/snowplow
    version: 0.7.0

  - git: "https://github.com/dbt-labs/dbt-utils.git"
    revision: 0.1.21

  - local: /opt/dbt/redshift
```

</File>

3. Run `dbt deps` to install the package(s). Packages get installed in the `dbt_modules` directory – by default this directory is ignored by git, to avoid duplicating the source code for the package.

## How do I specify a package?
You can specify a package using one of the following methods, depending on where your package is stored.

### Hub packages (recommended)
[dbt Hub](https://hub.getdbt.com) is a registry for dbt packages. Packages that are listed on dbt Hub can be installed like so:

<File name='packages.yml'>

```yaml
packages:
  - package: dbt-labs/snowplow
    version: 0.7.3 # version number
```

</File>

Hub packages require a version to be specified – you can find the latest release number on dbt Hub. Since Hub packages use [semantic versioning](https://semver.org/), we recommend pinning your package to the latest patch version from a specific minor release, like so:


```yaml
packages:
  - package: dbt-labs/snowplow
    version: [">=0.7.0", "<0.8.0"]
```

Where possible, we recommend installing packages via dbt Hub, since this allows dbt to handle duplicate dependencies. This is helpful in situations such as:
* Your project uses both the dbt-utils and Snowplow packages; and the Snowplow package _also_ uses the dbt-utils package.
* Your project uses both the Snowplow and Stripe packages, both of which use the dbt-utils package.

In comparison, other package installation methods are unable to handle the duplicate dbt-utils package.

<<<<<<< HEAD
Where relevant, dbt will display up to date and/or latest versions of packages that are listed on dbt Hub. Example below.
> This does NOT apply to packages that are installed via git/local
```yaml
packages:
  - package: dbt-labs/dbt_utils
    version: 0.7.0
  - package: dbt-labs/codegen
    version: 0.4.0
  - package: calogica/dbt_expectations
    version: 0.4.0
  - git: https://github.com/dbt-labs/dbt-audit-helper.git
    revision: 0.4.0
  - git: "https://github.com/dbt-labs/dbt-labs-experimental-features" # git URL
    subdirectory: "materialized-views" # name of subdirectory containing `dbt_project.yml`
    revision: 0.0.1
```
```txt
Running with dbt=0.21.0-b1
Installing dbt-labs/dbt_utils@0.7.0
  Installed from version 0.7.0
  Update available from hub: version 0.7.1
Installing dbt-labs/codegen@0.4.0
  Installed from version 0.4.0
  Up to date!
Installing calogica/dbt_expectations@0.4.0
  Installed from version 0.4.0
  Update available from hub: version 0.4.1
Installing https://github.com/dbt-labs/dbt-audit-helper.git@0.4.0
  Installed from revision 0.4.0
Installing https://github.com/dbt-labs/dbt-labs-experimental-features@0.0.1
  Installed from revision 0.0.1
   and subdirectory materialized-views
Installing calogica/dbt_date@0.4.0
  Installed from version 0.4.0
  Up to date!

Updates available from hub: ['dbt-labs/dbt_utils', 'calogica/dbt_expectations']                 
Update your versions in packages.yml, then run dbt deps
=======
#### Prerelease versions

<Changelog>

* `v0.20.1`: Fixed handling for prerelease versions. Introduced `install-prerelease` parameter.

</Changelog>

Some package maintainers may wish to push prerelease versions of packages to the dbt Hub, in order to test out new functionality or compatibility with a new version of dbt. A prerelease version is demarcated by a suffix, such as `a1` (first alpha), `b2` (second beta), or `rc3` (third release candidate).

By default, `dbt deps` will not install prerelease versions of packages. You can enable the installation of prereleases with the `install-prerelease` parameter.

```yaml
packages:
  - package: tailsdotcom/dbt_artifacts
    version: 0.4.5a2
    install-prerelease: true
>>>>>>> 35a98b35
```

### Git packages
Packages stored on a Git server can be installed using the `git` syntax, like so:


<File name='packages.yml'>

```yaml
packages:
  - git: "https://github.com/dbt-labs/dbt-utils.git" # git URL
    revision: 0.1.21 # tag or branch name
```

</File>

<Changelog>

* `v0.20.0`: Introduced the ability to specify commit hashes as package revisions

</Changelog>

Add the Git URL for the package, and optionally specify a revision. The revision can be:
- a branch name
- a tagged release
- a specific commit (full 40-character hash)

We **strongly recommend** "pinning" your package to a specific release by specifying a release name.

If you do not provide a revision, or if you use `master`, then any updates to the package will be incorporated into your project the next time you run `dbt deps`. While we generally try to avoid making breaking changes to these packages, they are sometimes unavoidable. Pinning a package revision helps prevent your code from changing without your explicit approval.

To find the latest release for a package, navigate to the `Releases` tab in the relevant GitHub repository. For example, you can find all of the releases for the dbt-utils package [here](https://github.com/dbt-labs/dbt-utils/releases).

As of v0.14.0, dbt will warn you if you install a package using the `git` syntax without specifying a version (see below).

### Private packages

#### SSH Key Method
Private packages can be cloned via SSH and an SSH key. When you use SSH keys to authenticate to your git remote server, you don’t need to supply your username and password each time. Read more about SSH keys, how to generate them, and how to add them to your git provider here: [Github](https://docs.github.com/en/github/authenticating-to-github/connecting-to-github-with-ssh) and [GitLab](https://docs.gitlab.com/ee/ssh/).


<File name='packages.yml'>

```yaml
packages:
  - git: "git@github.com:dbt-labs/dbt-utils.git" # git SSH URL
```

</File>

#### Git Token Method
This method allows the user to clone via HTTPS by passing in a git token via an environment variable. Be careful of the expiration date of any token you use, as an expired token could cause a scheduled run to fail. Additionally, user tokens can create a challenge if the user ever loses access to a specific repo.


In GitHub:

<File name='packages.yml'>

```yaml
packages:
  - git: "https://{{env_var('GIT_CREDENTIALS')}}@github.com/dbt-labs/awesome_repo.git" # git HTTPS URL
```

</File>

Read more about creating a GitHub Personal Access token [here](https://docs.github.com/en/enterprise-server@3.1/github/authenticating-to-github/keeping-your-account-and-data-secure/creating-a-personal-access-token). You can also use a GitHub  App installation [token](https://docs.github.com/en/rest/reference/apps#create-an-installation-access-token-for-an-app).

In GitLab:

<File name='packages.yml'>

```yaml
packages:
<<<<<<< HEAD
  - git: "https://{{env_var('DBT_ENV_SECRET_GIT_CREDENTIALS')}}@github.com/dbt-labs/dbt-utils.git" # git HTTPS URL
=======
  - git: "https://{{env_var('USER_NAME')}}:{{env_var('DEPLOY_TOKEN')}}@gitlab.example.com/dbt-labs/awesome_project.git" # git HTTPS URL
>>>>>>> 35a98b35
```

</File>

Read more about creating a GitLab Deploy Token [here](https://docs.gitlab.com/ee/user/project/deploy_tokens/#creating-a-deploy-token) and how to properly construct your HTTPS URL [here](https://docs.gitlab.com/ee/user/project/deploy_tokens/#git-clone-a-repository). Deploy tokens can be managed by Maintainers only.

In Azure DevOps:

<File name='packages.yml'>

```yaml
packages:
  - git: "https://{{env_var('PERSONAL_ACCESS_TOKEN')}}@dev.azure.com/dbt-labs/awesome_project/_git/awesome_repo" # git HTTPS URL
```

</File>

Read more about creating a Personal Access Token [here](https://docs.microsoft.com/en-us/azure/devops/organizations/accounts/use-personal-access-tokens-to-authenticate?view=azure-devops&tabs=preview-page#create-a-pat).

In Bitbucket:

<File name='packages.yml'>

```yaml
packages:
  - git: "https://{{env_var('USER_NAME')}}:{{env_var('PERSONAL_ACCESS_TOKEN')}}@bitbucketserver.com/scm/awesome_project/awesome_repo.git" # for Bitbucket Server
```

</File>

Read more about creating a Personal Access Token [here](https://confluence.atlassian.com/bitbucketserver/personal-access-tokens-939515499.html).


:::info Beta Feature
Environment variables, which enable private packages, are now supported in dbt Cloud! To get access to the beta, reach out to support@getdbt.com.
:::
#### Project subdirectories

<Changelog>

* `v0.20.0`: Introduced the ability to specify `subdirectory`

</Changelog>

In general, dbt expects `dbt_project.yml` to be located as a top-level file in a package. If the project is instead nested in a subdirectory—perhaps within a much larger monorepo—you can optionally specify the folder path as `subdirectory`. dbt will attempt a [sparse checkout](https://git-scm.com/docs/git-sparse-checkout) of just the files located within that subdirectory. Note that you must be using a recent version of `git` (`>=2.25.0`).

<File name='packages.yml'>

```yaml
packages:
  - git: "https://github.com/dbt-labs/dbt-labs-experimental-features" # git URL
    subdirectory: "materialized-views" # name of subdirectory containing `dbt_project.yml`
```

</File>

### Local packages
Packages that you have stored locally can be installed by specifying the path to the project, like so:

<File name='packages.yml'>

```yaml
packages:
  - local: /opt/dbt/redshift # use a local path
```

</File>

Local packages should only be used for specific situations, for example, when testing local changes to a package.

## What packages are available?
Check out [dbt Hub](https://hub.getdbt.com) to see the library of published dbt packages!

## Advanced package configuration
### Updating a package
When you update a version or revision in your `packages.yml` file, it isn't automatically updated in your dbt project. You should run `dbt deps` to update the package. You may also need to run a [full refresh](run) of the models in this package.

### Uninstalling a package
When you remove a package from your `packages.yml` file, it isn't automatically deleted from your dbt project, as it still exists in your `dbt_modules/` directory. If you want to completely uninstall a package, you should either:
* delete the package directory in `dbt_modules/`;  or
* run `dbt clean` to delete _all_ packages (and any compiled models), followed by `dbt deps`.

### Configuring packages
You can configure the models and seeds in a package from the `dbt_project.yml` file, like so:

<File name='dbt_project.yml'>

```yml

vars:
  snowplow:
    'snowplow:timezone': 'America/New_York'
    'snowplow:page_ping_frequency': 10
    'snowplow:events': "{{ ref('sp_base_events') }}"
    'snowplow:context:web_page': "{{ ref('sp_base_web_page_context') }}"
    'snowplow:context:performance_timing': false
    'snowplow:context:useragent': false
    'snowplow:pass_through_columns': []

models:
  snowplow:
    +schema: snowplow

seeds:
  snowplow:
    +schema: snowplow_seeds
```

</File>

For example, when using a dataset specific package, you may need to configure variables for the names of the tables that contain your raw data.

Configurations made in your `dbt_project.yml` file will override any configurations in a package (either in the `dbt_project.yml` file of the package, or in config blocks).

### Specifying unpinned Git packages
If your project specifies an "unpinned" Git package, you may see a warning like:
```
The git package "https://github.com/dbt-labs/dbt-utils.git" is not pinned.
This can introduce breaking changes into your project without warning!
```

This warning can be silenced by setting `warn-unpinned: false` in the package specification. **Note:** This is not recommended.

<File name='packages.yml'>

```yaml
packages:
  - git: https://github.com/dbt-labs/dbt-utils.git
    warn-unpinned: false
```

</File>

### Setting two-part versions
In dbt v0.17.0 _only_, if the package version you want is only specified as `major`.`minor`, as opposed to `major.minor.patch`, you may get an error that `1.0 is not of type 'string'`. In that case you will have to tell dbt that your version number is a string. This issue was resolved in v0.17.1 and all subsequent versions.

<File name='packages.yml'>

```yaml
packages:
 - git: https://github.com/dbt-labs/dbt-codegen.git
   version: "{{ 1.0 | as_text }}"
```

</File><|MERGE_RESOLUTION|>--- conflicted
+++ resolved
@@ -75,46 +75,6 @@
 
 In comparison, other package installation methods are unable to handle the duplicate dbt-utils package.
 
-<<<<<<< HEAD
-Where relevant, dbt will display up to date and/or latest versions of packages that are listed on dbt Hub. Example below.
-> This does NOT apply to packages that are installed via git/local
-```yaml
-packages:
-  - package: dbt-labs/dbt_utils
-    version: 0.7.0
-  - package: dbt-labs/codegen
-    version: 0.4.0
-  - package: calogica/dbt_expectations
-    version: 0.4.0
-  - git: https://github.com/dbt-labs/dbt-audit-helper.git
-    revision: 0.4.0
-  - git: "https://github.com/dbt-labs/dbt-labs-experimental-features" # git URL
-    subdirectory: "materialized-views" # name of subdirectory containing `dbt_project.yml`
-    revision: 0.0.1
-```
-```txt
-Running with dbt=0.21.0-b1
-Installing dbt-labs/dbt_utils@0.7.0
-  Installed from version 0.7.0
-  Update available from hub: version 0.7.1
-Installing dbt-labs/codegen@0.4.0
-  Installed from version 0.4.0
-  Up to date!
-Installing calogica/dbt_expectations@0.4.0
-  Installed from version 0.4.0
-  Update available from hub: version 0.4.1
-Installing https://github.com/dbt-labs/dbt-audit-helper.git@0.4.0
-  Installed from revision 0.4.0
-Installing https://github.com/dbt-labs/dbt-labs-experimental-features@0.0.1
-  Installed from revision 0.0.1
-   and subdirectory materialized-views
-Installing calogica/dbt_date@0.4.0
-  Installed from version 0.4.0
-  Up to date!
-
-Updates available from hub: ['dbt-labs/dbt_utils', 'calogica/dbt_expectations']                 
-Update your versions in packages.yml, then run dbt deps
-=======
 #### Prerelease versions
 
 <Changelog>
@@ -132,7 +92,6 @@
   - package: tailsdotcom/dbt_artifacts
     version: 0.4.5a2
     install-prerelease: true
->>>>>>> 35a98b35
 ```
 
 ### Git packages
@@ -206,11 +165,7 @@
 
 ```yaml
 packages:
-<<<<<<< HEAD
-  - git: "https://{{env_var('DBT_ENV_SECRET_GIT_CREDENTIALS')}}@github.com/dbt-labs/dbt-utils.git" # git HTTPS URL
-=======
   - git: "https://{{env_var('USER_NAME')}}:{{env_var('DEPLOY_TOKEN')}}@gitlab.example.com/dbt-labs/awesome_project.git" # git HTTPS URL
->>>>>>> 35a98b35
 ```
 
 </File>
