--- conflicted
+++ resolved
@@ -110,11 +110,7 @@
 You can also install generic tests from a package, or write your own, to use (and reuse) across your dbt project. Check out the [guide](custom-generic-tests) for more information.
 
 :::info
-<<<<<<< HEAD
-There are generic tests defined in some open source packages, such as [dbt-utils](https://hub.getdbt.com/fishtown-analytics/dbt_utils/latest/) and [dbt-expectations](https://hub.getdbt.com/calogica/dbt_expectations/latest/) — skip ahead to the docs on [packages](package-management) to learn more!
-=======
-We've open sourced some useful schema tests in [dbt-utils](https://hub.getdbt.com/dbt-labs/dbt_utils/latest/) — skip ahead to the docs on [packages](package-management) to learn more!
->>>>>>> 042556f9
+There are generic tests defined in some open source packages, such as [dbt-utils](https://hub.getdbt.com/dbt-labs/dbt_utils/latest/) and [dbt-expectations](https://hub.getdbt.com/calogica/dbt_expectations/latest/) — skip ahead to the docs on [packages](package-management) to learn more!
 :::
 
 ### Example
