---
title: About developing in dbt Cloud
id: about-cloud-develop
description: "Learn how to develop your dbt projects using dbt Cloud."
sidebar_label: "About developing in dbt Cloud"
pagination_next: "docs/cloud/cloud-cli-installation"
hide_table_of_contents: true
---

<<<<<<< HEAD
dbt Cloud offers a fast and reliable way to work on your dbt project. It runs dbt Core in a hosted (single or multi-tenant) environment with a browser-based integrated development environment (IDE) or a dbt Cloud-powered command line interface (CLI)[^1]. This allows you to seamlessly develop, test, and run dbt commands in the dbt Cloud IDE or through the dbt Cloud CLI.
=======
dbt Cloud offers a fast and reliable way to work on your dbt project. You can develop in your browser using an integrated development environment (IDE) or in a dbt Cloud-powered command line interface (CLI):
>>>>>>> c430b184

<div className="grid--3-col">

<Card
    title="dbt Cloud CLI"
    body="Allows you to develop and run dbt commands from your local command line or code editor against your dbt Cloud development environment."
    link="/docs/cloud/cloud-cli-installation"
    icon="dbt-bit"/>

<<<<<<< HEAD
  <Card
    title="dbt Cloud IDE"
    body="Develop directly in your browser, making dbt project development efficient by compiling code into SQL and managing project changes seamlessly using an intuitive user interface."
    link="/docs/cloud/dbt-cloud-ide/develop-in-the-cloud"
    icon="dbt-bit"/>

</div><br />
=======
- **[dbt Cloud IDE](/docs/cloud/dbt-cloud-ide/develop-in-the-cloud)** &mdash; Develop directly in your browser, making dbt project development efficient by compiling code into SQL and managing project changes seamlessly using an intuitive user interface.

The following sections provide detailed instructions on setting up the dbt Cloud CLI and dbt Cloud IDE. To get started with dbt development, you'll need a [developer](/docs/cloud/manage-access/seats-and-users) account. For a more comprehensive guide about developing in dbt, refer to our [quickstart guides](/quickstarts).
>>>>>>> c430b184

The following sections provide detailed instructions on setting up the dbt Cloud CLI and dbt Cloud IDE. To get started with dbt development, you'll need a [developer](/docs/cloud/manage-access/seats-and-users) account. For a more comprehensive guide about developing in dbt, refer to our [quickstart guides](/quickstarts).

[^1]: The dbt Cloud CLI and the open-sourced dbt Core are both command line tools that let you run dbt commands. The key distinction is the dbt Cloud CLI is tailored for dbt Cloud's infrastructure and integrates with all its [features](/docs/cloud/about-cloud/dbt-cloud-features).<|MERGE_RESOLUTION|>--- conflicted
+++ resolved
@@ -7,11 +7,7 @@
 hide_table_of_contents: true
 ---
 
-<<<<<<< HEAD
-dbt Cloud offers a fast and reliable way to work on your dbt project. It runs dbt Core in a hosted (single or multi-tenant) environment with a browser-based integrated development environment (IDE) or a dbt Cloud-powered command line interface (CLI)[^1]. This allows you to seamlessly develop, test, and run dbt commands in the dbt Cloud IDE or through the dbt Cloud CLI.
-=======
-dbt Cloud offers a fast and reliable way to work on your dbt project. You can develop in your browser using an integrated development environment (IDE) or in a dbt Cloud-powered command line interface (CLI):
->>>>>>> c430b184
+dbt Cloud offers a fast and reliable way to work on your dbt project. It runs dbt Core in a hosted (single or multi-tenant) environment. You can develop in your browser using an integrated development environment (IDE) or in a dbt Cloud-powered command line interface (CLI):
 
 <div className="grid--3-col">
 
@@ -21,7 +17,6 @@
     link="/docs/cloud/cloud-cli-installation"
     icon="dbt-bit"/>
 
-<<<<<<< HEAD
   <Card
     title="dbt Cloud IDE"
     body="Develop directly in your browser, making dbt project development efficient by compiling code into SQL and managing project changes seamlessly using an intuitive user interface."
@@ -29,11 +24,6 @@
     icon="dbt-bit"/>
 
 </div><br />
-=======
-- **[dbt Cloud IDE](/docs/cloud/dbt-cloud-ide/develop-in-the-cloud)** &mdash; Develop directly in your browser, making dbt project development efficient by compiling code into SQL and managing project changes seamlessly using an intuitive user interface.
-
-The following sections provide detailed instructions on setting up the dbt Cloud CLI and dbt Cloud IDE. To get started with dbt development, you'll need a [developer](/docs/cloud/manage-access/seats-and-users) account. For a more comprehensive guide about developing in dbt, refer to our [quickstart guides](/quickstarts).
->>>>>>> c430b184
 
 The following sections provide detailed instructions on setting up the dbt Cloud CLI and dbt Cloud IDE. To get started with dbt development, you'll need a [developer](/docs/cloud/manage-access/seats-and-users) account. For a more comprehensive guide about developing in dbt, refer to our [quickstart guides](/quickstarts).
 
