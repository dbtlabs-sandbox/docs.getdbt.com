---
title: About developing in dbt Cloud
id: about-cloud-develop
description: "Learn how to develop your dbt projects using dbt Cloud."
sidebar_label: "About developing in dbt Cloud"
<<<<<<< HEAD
pagination_next: "docs/cloud/about-cloud-develop-defer"
hide_table_of_contents: true
---

dbt Cloud offers a fast and reliable way to work on your dbt project. It runs dbt Core in a hosted (single or multi-tenant) environment with a browser-based integrated development environment (IDE) or a dbt Cloud-powered command line interface (CLI)[^1]. This allows you to seamlessly develop, test, and run dbt commands in the dbt Cloud IDE or through the dbt Cloud CLI.
=======
pagination_next: "docs/cloud/cloud-cli-installation"
hide_table_of_contents: true
---

dbt Cloud offers a fast and reliable way to work on your dbt project. It runs dbt Core in a hosted (single or multi-tenant) environment. You can develop in your browser using an integrated development environment (IDE) or in a dbt Cloud-powered command line interface (CLI):
>>>>>>> 34c1442c

<div className="grid--3-col">

<Card
    title="dbt Cloud CLI"
    body="Allows you to develop and run dbt commands from your local command line or code editor against your dbt Cloud development environment."
    link="/docs/cloud/cloud-cli-installation"
    icon="dbt-bit"/>

  <Card
    title="dbt Cloud IDE"
<<<<<<< HEAD
    body="Develop directly in your browser, making dbt project development efficient by compiling code into SQL and managing project changes seamlessly using an intuitive user interface (UI)."
=======
    body="Develop directly in your browser, making dbt project development efficient by compiling code into SQL and managing project changes seamlessly using an intuitive user interface."
>>>>>>> 34c1442c
    link="/docs/cloud/dbt-cloud-ide/develop-in-the-cloud"
    icon="dbt-bit"/>

</div><br />

<<<<<<< HEAD
This documentation section provides detailed instructions on setting up the dbt Cloud CLI and dbt Cloud IDE. To get started with dbt development, you'll need a [developer](/docs/cloud/manage-access/seats-and-users) account. For a more comprehensive setup guide, refer to our [quickstart guides](/quickstarts).
=======
The following sections provide detailed instructions on setting up the dbt Cloud CLI and dbt Cloud IDE. To get started with dbt development, you'll need a [developer](/docs/cloud/manage-access/seats-and-users) account. For a more comprehensive guide about developing in dbt, refer to our [quickstart guides](/quickstarts).
>>>>>>> 34c1442c

[^1]: The dbt Cloud CLI and the open-sourced dbt Core are both command line tools that let you run dbt commands. The key distinction is the dbt Cloud CLI is tailored for dbt Cloud's infrastructure and integrates with all its [features](/docs/cloud/about-cloud/dbt-cloud-features).<|MERGE_RESOLUTION|>--- conflicted
+++ resolved
@@ -3,19 +3,11 @@
 id: about-cloud-develop
 description: "Learn how to develop your dbt projects using dbt Cloud."
 sidebar_label: "About developing in dbt Cloud"
-<<<<<<< HEAD
-pagination_next: "docs/cloud/about-cloud-develop-defer"
-hide_table_of_contents: true
----
-
-dbt Cloud offers a fast and reliable way to work on your dbt project. It runs dbt Core in a hosted (single or multi-tenant) environment with a browser-based integrated development environment (IDE) or a dbt Cloud-powered command line interface (CLI)[^1]. This allows you to seamlessly develop, test, and run dbt commands in the dbt Cloud IDE or through the dbt Cloud CLI.
-=======
 pagination_next: "docs/cloud/cloud-cli-installation"
 hide_table_of_contents: true
 ---
 
 dbt Cloud offers a fast and reliable way to work on your dbt project. It runs dbt Core in a hosted (single or multi-tenant) environment. You can develop in your browser using an integrated development environment (IDE) or in a dbt Cloud-powered command line interface (CLI):
->>>>>>> 34c1442c
 
 <div className="grid--3-col">
 
@@ -27,20 +19,12 @@
 
   <Card
     title="dbt Cloud IDE"
-<<<<<<< HEAD
-    body="Develop directly in your browser, making dbt project development efficient by compiling code into SQL and managing project changes seamlessly using an intuitive user interface (UI)."
-=======
     body="Develop directly in your browser, making dbt project development efficient by compiling code into SQL and managing project changes seamlessly using an intuitive user interface."
->>>>>>> 34c1442c
     link="/docs/cloud/dbt-cloud-ide/develop-in-the-cloud"
     icon="dbt-bit"/>
 
 </div><br />
 
-<<<<<<< HEAD
-This documentation section provides detailed instructions on setting up the dbt Cloud CLI and dbt Cloud IDE. To get started with dbt development, you'll need a [developer](/docs/cloud/manage-access/seats-and-users) account. For a more comprehensive setup guide, refer to our [quickstart guides](/quickstarts).
-=======
 The following sections provide detailed instructions on setting up the dbt Cloud CLI and dbt Cloud IDE. To get started with dbt development, you'll need a [developer](/docs/cloud/manage-access/seats-and-users) account. For a more comprehensive guide about developing in dbt, refer to our [quickstart guides](/quickstarts).
->>>>>>> 34c1442c
 
 [^1]: The dbt Cloud CLI and the open-sourced dbt Core are both command line tools that let you run dbt commands. The key distinction is the dbt Cloud CLI is tailored for dbt Cloud's infrastructure and integrates with all its [features](/docs/cloud/about-cloud/dbt-cloud-features).