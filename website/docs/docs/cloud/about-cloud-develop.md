--- conflicted
+++ resolved
@@ -3,12 +3,8 @@
 id: about-cloud-develop
 description: "Learn how to develop your dbt projects using dbt Cloud."
 sidebar_label: "About developing in dbt Cloud"
-<<<<<<< HEAD
 pagination_next: "docs/cloud/about-cloud-develop-defer"
-=======
-pagination_next: "docs/cloud/cloud-cli-installation"
 hide_table_of_contents: true
->>>>>>> 1852c429
 ---
 
 dbt Cloud offers a fast and reliable way to work on your dbt project. It runs dbt Core in a hosted (single or multi-tenant) environment with a browser-based integrated development environment (IDE) or a dbt Cloud-powered command line interface (CLI)[^1]. This allows you to seamlessly develop, test, and run dbt commands in the dbt Cloud IDE or through the dbt Cloud CLI.
