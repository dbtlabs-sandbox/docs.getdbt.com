---
title: "dbt Cloud features"
id: "dbt-cloud-features"
sidebar_label: "dbt Cloud features"
description: "Explore dbt Cloud's features and learn why dbt Cloud is the fastest way to deploy dbt"
hide_table_of_contents: true
---

<<<<<<< HEAD
dbt Cloud is the fastest and most reliable way to deploy dbt. Develop, test, schedule, document, and investigate data models all in one browser-based UI. In addition to providing a hosted architecture for running dbt Core across your organization, dbt Cloud comes equipped with turnkey support for scheduling jobs, CI/CD, hosting documentation, monitoring & alerting, and an integrated development environment (IDE).
=======
dbt Cloud is the fastest and most reliable way to deploy dbt. Develop, test, schedule, document, and investigate data models all in one browser-based UI. In addition to providing a hosted architecture for running dbt across your organization, dbt Cloud comes equipped with turnkey support for scheduling jobs, CI/CD, hosting documentation, monitoring & alerting, and an integrated development environment (IDE).
>>>>>>> 1463be6b

dbt Cloud's [flexible plans](https://www.getdbt.com/pricing/) and features make it well-suited for data teams of any size &mdash; sign up for your [free 14-day trial](https://www.getdbt.com/signup/)! 

<div className="grid--3-col">

<Card
    title="dbt Cloud IDE"
    body="The IDE is the easiest and most efficient way to develop dbt models, allowing you to build, test, run, and version control your dbt projects directly from your browser."
link="/docs/cloud/dbt-cloud-ide/develop-in-the-cloud"
    icon="pencil-paper"/>

<Card
    title="Manage environments"
    body="Set up and manage separate production and development environments in dbt Cloud to help engineers develop and test code more efficiently, without impacting users or data."
    link="/docs/collaborate/environments/environments-in-dbt"
    icon="pencil-paper"/>

  <Card
    title="Schedule and run dbt jobs"
    body="Create custom schedules to run your production jobs. Schedule jobs by day of the week, time of day, or a recurring interval. Decrease operating costs by using webhooks to trigger CI jobs and the API to start jobs."
    link="/docs/deploy/job-scheduler"
    icon="pencil-paper"/>

  <Card
    title="Notifications"
    body="Set up and customize job notifications in dbt Cloud to receive email or slack alerts when a job run succeeds, fails, or is cancelled. Notifications alert the right people when something goes wrong instead of waiting for a user to report it."
    link="/docs/deploy/job-notifications"
    icon="pencil-paper"/>    
    
   <Card
    title="Host & share documentation"
    body="dbt Cloud hosts and authorizes access to dbt project documentation, allowing you to generate data documentation on a schedule for your project. Invite teammates to dbt Cloud to collaborate and share your project's documentation."
    link="/docs/collaborate/build-and-view-your-docs"
    icon="pencil-paper"/>       

   <Card
    title="Supports GitHub, GitLab, AzureDevOPs"
    body="Seamlessly connect your git account to dbt Cloud and provide another layer of security to dbt Cloud. Import new repositories, trigger continuous integration, clone repos using HTTPS, and more!"
    link="/docs/cloud/git/connect-github"
    icon="pencil-paper"/>  

   <Card
    title="Enable Continuous Integration"
    body="Configure dbt Cloud to run your dbt projects in a temporary schema when new commits are pushed to open pull requests. This build-on-PR functionality is a great way to catch bugs before deploying to production, and an essential tool in any analyst's belt."
    link="/docs/deploy/continuous-integration"
    icon="pencil-paper"/>  

   <Card
    title="Security"
    body="Manage risk with SOC-2 compliance, CI/CD deployment, RBAC, and ELT architecture."
    link="https://www.getdbt.com/security/"
    icon="pencil-paper"/>  

   <Card
    title="dbt Semantic Layer*"
    body="Use the dbt Semantic Layer to define metrics alongside your dbt models and query them from any integrated analytics tool. Get the same answers everywhere, every time."
    link="/docs/use-dbt-semantic-layer/dbt-semantic-layer"
    icon="pencil-paper"/>  

   <Card
    title="Discovery API*"
    body="Enhance your workflow and run ad-hoc queries, browse schema, or query the dbt Semantic Layer. dbt Cloud serves a GraphQL API, which supports arbitrary queries."
    link="/docs/dbt-cloud-apis/discovery-api"
    icon="pencil-paper"/> 


<Card
    title="Run visibility"
    body="View the history of your runs and the model timing dashboard to help identify where improvements can be made to the scheduled jobs."
    link="/docs/deploy/run-visibility"
    icon="pencil-paper"/> 
</div> <br />

*These features are available on [selected plans](https://www.getdbt.com/pricing/).
## Related docs

- [dbt Cloud plans and pricing](https://www.getdbt.com/pricing/)
- [Quickstart guides](/quickstarts)
- [dbt Cloud IDE](/docs/cloud/dbt-cloud-ide/develop-in-the-cloud)
<|MERGE_RESOLUTION|>--- conflicted
+++ resolved
@@ -6,11 +6,7 @@
 hide_table_of_contents: true
 ---
 
-<<<<<<< HEAD
-dbt Cloud is the fastest and most reliable way to deploy dbt. Develop, test, schedule, document, and investigate data models all in one browser-based UI. In addition to providing a hosted architecture for running dbt Core across your organization, dbt Cloud comes equipped with turnkey support for scheduling jobs, CI/CD, hosting documentation, monitoring & alerting, and an integrated development environment (IDE).
-=======
 dbt Cloud is the fastest and most reliable way to deploy dbt. Develop, test, schedule, document, and investigate data models all in one browser-based UI. In addition to providing a hosted architecture for running dbt across your organization, dbt Cloud comes equipped with turnkey support for scheduling jobs, CI/CD, hosting documentation, monitoring & alerting, and an integrated development environment (IDE).
->>>>>>> 1463be6b
 
 dbt Cloud's [flexible plans](https://www.getdbt.com/pricing/) and features make it well-suited for data teams of any size &mdash; sign up for your [free 14-day trial](https://www.getdbt.com/signup/)! 
 
