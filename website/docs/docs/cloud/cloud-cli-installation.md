---
title: Install dbt Cloud CLI 
sidebar_label: "Install dbt Cloud CLI"
id: cloud-cli-installation
description: "Instructions for installing and configuring dbt Cloud CLI"
pagination_next: "docs/cloud/configure-cloud-cli"
---

import CloudCLIFlag from '/snippets/_cloud-cli-flag.md';

<CloudCLIFlag/>


dbt Cloud natively supports developing using a command line (CLI), empowering team members to contribute with enhanced flexibility and collaboration. The dbt Cloud CLI allows you to run dbt commands against your dbt Cloud development environment from your local command line.

dbt commands are run against dbt Cloud's infrastructure and benefit from:

* Secure credential storage in the dbt Cloud platform.
* [Automatic deferral](/docs/cloud/about-cloud-develop-defer) of build artifacts to your Cloud project's production environment. 
* Speedier, lower-cost builds.
* Support for dbt Mesh ([cross-project `ref`](/docs/collaborate/govern/project-dependencies)),
* Significant platform improvements, to be released over the coming months.


## Prerequisites 
The dbt Cloud CLI is available in all [deployment regions](/docs/cloud/about-cloud/regions-ip-addresses) and for both multi-tenant and single-tenant accounts (Azure single-tenant not supported at this time).

- Ensure you are using dbt version 1.5 or higher. Refer to [dbt Cloud versions](/docs/dbt-versions/upgrade-core-in-cloud) to upgrade.
- Note that SSH tunneling for [Postgres and Redshift](/docs/cloud/connect-data-platform/connect-redshift-postgresql-alloydb) connections and [Single sign-on (SSO)](/docs/cloud/manage-access/sso-overview) doesn't support the dbt Cloud CLI yet.

## Install dbt Cloud CLI

You can install the dbt Cloud CLI on the command line by using one of these methods. 

<details>
<summary>View a video tutorial for a step-by-step guide to installation.</summary>

<LoomVideo id="dd80828306c5432a996d4580135041b6?sid=fe1895b7-1281-4e42-9968-5f7d11768000"/>

</details>

<Tabs queryString="install">
	
<TabItem value="brew" label="macOS (brew)">

Before you begin, make sure you have [Homebrew installed](http://brew.sh/) in your code editor or command line terminal. Refer to the [FAQs](#faqs) if your operating system runs into path conflicts. 

1. Verify that you don't already have dbt Core installed:
   
  ```bash
  which dbt
  ```
   - If you see a `dbt not found`, you're good to go. If the dbt help text appears, use `pip uninstall dbt` to remove dbt Core from your system. <br />
  
2. Install the dbt Cloud CLI with Homebrew: 

   - First, remove the dbt-labs tap, the separate repository for packages, from Homebrew. This prevents Homebrew from installing packages from that repository:
      ```bash
      brew untap dbt-labs/dbt
   -  Then, add and install the dbt Cloud CLI as a package:
      ```bash
      brew tap dbt-labs/dbt-cli
      brew install dbt
      ```
      If you have multiple taps, use `brew install dbt-labs/dbt-cli/dbt`.

3. Verify your installation by running `dbt --help` in the command line. If you see the following output, your installation is correct:
      ```bash
      The dbt Cloud CLI - an ELT tool for running SQL transformations and data models in dbt Cloud...
      ```

     If you don't see this output, check that you've deactivated pyenv or venv and don't have a global dbt version installed.
   
   * Note that you no longer need to run the `dbt deps` command when your environment starts. This step was previously required during initialization. However, you should still run `dbt deps` if you make any changes to your `packages.yml` file.

4. Clone your repository to your local computer using `git clone`. For example, to clone a GitHub repo using HTTPS format, run `git clone https://github.com/YOUR-USERNAME/YOUR-REPOSITORY`.

5. After cloning your repo, [configure](/docs/cloud/configure-cloud-cli) the dbt Cloud CLI for your dbt Cloud project. This lets you run dbt commands like `dbt compile` to compile your project and validate models and tests. You can also add, edit, and synchronize files with your repo.


</TabItem>

<TabItem value="windows" label="Windows (native executable)">

Refer to the [FAQs](#faqs) if your operating system runs into path conflicts.

1. Download the latest Windows release for your platform from [GitHub](https://github.com/dbt-labs/dbt-cli/releases).

2. Extract the `dbt.exe` executable into the same folder as your dbt project.

:::info

Advanced users can configure multiple projects to use the same dbt Cloud CLI by placing the executable in the Program Files folder and [adding it to their Windows PATH environment variable](https://medium.com/@kevinmarkvi/how-to-add-executables-to-your-path-in-windows-5ffa4ce61a53).

Note that if you are using VS Code, you must restart it to pick up modified environment variables.
:::

3. Verify your installation by running `./dbt --help` in the command line. If you see the following output, your installation is correct:
      ```bash
      The dbt Cloud CLI - an ELT tool for running SQL transformations and data models in dbt Cloud...
      ```

     If you don't see this output, check that you've deactivated pyenv or venv and don't have a global dbt version installed.
   
   * Note that you no longer need to run the `dbt deps` command when your environment starts. This step was previously required during initialization. However, you should still run `dbt deps` if you make any changes to your `packages.yml` file.

4. Clone your repository to your local computer using `git clone`. For example, to clone a GitHub repo using HTTPS format, run `git clone https://github.com/YOUR-USERNAME/YOUR-REPOSITORY`.

5. After cloning your repo, [configure](/docs/cloud/configure-cloud-cli) the dbt Cloud CLI for your dbt Cloud project. This lets you run dbt commands like `dbt compile` to compile your project and validate models and tests. You can also add, edit, and synchronize files with your repo.

</TabItem>

<TabItem value="linux" label="Linux (native executable)">

Refer to the [FAQs](#faqs) if your operating system runs into path conflicts.

1. Download the latest Linux release for your platform from [GitHub](https://github.com/dbt-labs/dbt-cli/releases). (Pick the file based on your CPU architecture)

2. Extract the `dbt-cloud-cli` binary to the same folder as your dbt project.

  ```bash
  tar -xf dbt_0.29.9_linux_amd64.tar.gz
  ./dbt --version
  ```

:::info

Advanced users can configure multiple projects to use the same Cloud CLI executable by adding it to their PATH environment variable in their shell profile.

:::

3. Verify your installation by running `./dbt --help` in the command line. If you see the following output, your installation is correct:
      ```bash
      The dbt Cloud CLI - an ELT tool for running SQL transformations and data models in dbt Cloud...
      ```

     If you don't see this output, check that you've deactivated pyenv or venv and don't have a global dbt version installed.
   
   * Note that you no longer need to run the `dbt deps` command when your environment starts. This step was previously required during initialization. However, you should still run `dbt deps` if you make any changes to your `packages.yml` file.

4. Clone your repository to your local computer using `git clone`. For example, to clone a GitHub repo using HTTPS format, run `git clone https://github.com/YOUR-USERNAME/YOUR-REPOSITORY`.

5. After cloning your repo, [configure](/docs/cloud/configure-cloud-cli) the dbt Cloud CLI for your dbt Cloud project. This lets you run dbt commands like `dbt compile` to compile your project and validate models and tests. You can also add, edit, and synchronize files with your repo.

</TabItem>

<TabItem value="pip" label="Existing dbt Core users (pip)">

If you already have dbt Core installed, the dbt Cloud CLI may conflict. Here are some considerations:

- **Prevent conflicts** <br /> Use both the dbt Cloud CLI and dbt Core with `pip` and create a new virtual environment.<br /><br />
- **Use both dbt Cloud CLI and dbt Core with brew or native installs** <br /> If you use Homebrew, consider aliasing the dbt Cloud CLI as "dbt-cloud" to avoid conflict. For more details, check the [FAQs](#faqs) if your operating system experiences path conflicts.<br /><br />
- **Reverting back to dbt Core from the dbt Cloud CLI** <br />
  If you've already installed the dbt Cloud CLI and need to switch back to dbt Core:<br />
  - Uninstall the dbt Cloud CLI using the command: `pip uninstall dbt`
  - Reinstall dbt Core using the following command, replacing "adapter_name" with the appropriate adapter name:
    ```shell
    python -m pip install dbt-adapter_name --force-reinstall
    ```
    For example, if I used Snowflake as an adapter, I would run: `python -m pip install dbt-snowflake --force-reinstall`

--------

Before installing the dbt Cloud CLI, make sure you have Python installed and your virtual environment venv or pyenv . If you already have a Python environment configured, you can skip to the [python -m pip installation step](#install-dbt-cloud-cli-in-pip).

### Install a virtual environment

We recommend using virtual environments (venv) to namespace `cloud-cli`.

1. Create a new virtual environment named "dbt-cloud" with this command:
   ```shell
   python3 -m venv dbt-cloud
    ```

2. Activate the virtual environment each time you create a shell window or session, depending on your operating system:

   - For Mac and Linux, use: `source dbt-cloud/bin/activate`<br/>
   - For Windows, use: `dbt-env\Scripts\activate` 

3. (Mac and Linux only) Create an alias to activate your dbt environment with every new shell window or session. You can add the following to your shell's configuration file (for example, `$HOME/.bashrc, $HOME/.zshrc`) while replacing `<PATH_TO_VIRTUAL_ENV_CONFIG>` with the path to your virtual environment configuration:
   ```shell
   alias env_dbt='source <PATH_TO_VIRTUAL_ENV_CONFIG>/bin/activate'
   ```

### Install dbt Cloud CLI in pip

1. (Optional) If you already have dbt Core installed, this installation will override that package. Check your dbt Core version in case you need to reinstall it later by running the following command :

  ```bash
  dbt --version
  ```

2. Make sure you're in your virtual environment and run the following command to install the dbt Cloud CLI:

  ```bash
  pip install dbt --no-cache-dir
  ```

3. (Optional) To revert to dbt Core, first uninstall both the dbt Cloud CLI and dbt Core. Then reinstall dbt Core.

  ```bash
<<<<<<< HEAD
  pip3 uninstall dbt-core dbt
  python -m pip install dbt-adapter_name --force-reinstall
=======
  pip uninstall dbt-core dbt
  pip install dbt-adapter_name --force-reinstall
>>>>>>> aa79d4a3
  ```

4. Clone your repository to your local computer using `git clone`. For example, to clone a GitHub repo using HTTPS format, run `git clone https://github.com/YOUR-USERNAME/YOUR-REPOSITORY`.

5. After cloning your repo, [configure](/docs/cloud/configure-cloud-cli) the dbt Cloud CLI for your dbt Cloud project. This lets you run dbt commands like `dbt compile` to compile your project and validate models and tests. You can also add, edit, and synchronize files with your repo.

</TabItem>


</Tabs>

## Update dbt Cloud CLI

The following instructions explain how to update the dbt Cloud CLI to the latest version depending on your operating system. 

During the public preview period, we recommend updating before filing a bug report. This is because the API is subject to breaking changes.


<Tabs>

<TabItem value="mac" label="macOS (brew)">

To update the dbt Cloud CLI, run `brew upgrade dbt`. (You can also use `brew install dbt`). 

</TabItem>

<TabItem value="windows" label="Windows (executable)">

To update, follow the same process explained in [Windows](/docs/cloud/cloud-cli-installation?install=windows#install-dbt-cloud-cli) and replace the existing `dbt.exe` executable with the new one.

</TabItem>

<TabItem value="linux" label="Linux (executable)">

To update, follow the same process explained in [Windows](/docs/cloud/cloud-cli-installation?install=linux#install-dbt-cloud-cli) and replace the existing `dbt` executable with the new one.

</TabItem>

<TabItem value="existing" label="Existing dbt Core users (pip)">

To update:
- Make sure you're in your virtual environment
- Run `python -m pip install --upgrade dbt`.
	
</TabItem>

</Tabs>

## Using VS Code extensions

Visual Studio (VS) Code extensions enhance command line tools by adding extra functionalities. The dbt Cloud CLI is fully compatible with dbt Core, however it doesn't support some dbt Core APIs required by certain tools, for example VS Code extensions. 

To use these extensions, such as dbt-power-user, with the dbt Cloud CLI, you can install it using Homebrew (along with dbt Core) and create an alias to run the dbt Cloud CLI as `dbt-cloud`. This allows dbt-power-user to continue to invoke dbt Core under the hood, alongside the dbt Cloud CLI.


## FAQs

<details>

<summary>What's the difference between the dbt Cloud CLI and dbt Core?</summary>
The dbt Cloud CLI and <a href="https://github.com/dbt-labs/dbt-core">dbt Core</a>, an open-source project, are both command line tools that enable you to run dbt commands. The key distinction is the dbt Cloud CLI is tailored for dbt Cloud's infrastructure and integrates with all its <a href="https://docs.getdbt.com/docs/cloud/about-cloud/dbt-cloud-features">features</a>.

</details>

<details>
<summary>How do I run both the dbt Cloud CLI and dbt Core?</summary>
For compatibility, both the dbt Cloud CLI and dbt Core are invoked by running <code>dbt</code>. This can create path conflicts if your operating system selects one over the other based on your $PATH environment variable (settings).<br />

If you have dbt Core installed locally, either:

1. Install using the <code>pip3 install dbt</code> [pip](/docs/cloud/cloud-cli-installation?install=pip#install-dbt-cloud-cli) command.
2. Install natively, ensuring you either deactivate the virtual environment containing dbt Core or create an alias for the dbt Cloud CLI. 
3. (Advanced users) Install natively, but modify the $PATH environment variable to correctly point to the dbt Cloud CLI binary to use both dbt Cloud CLI and dbt Core together.

You can always uninstall the dbt Cloud CLI to return to using dbt Core.
</details>

<details>
<summary>How to create an alias?</summary>
To create an alias for the dbt Cloud CLI: <br />

1. Open your shell's profile configuration file. Depending on your shell and system, this could be <code>~/.bashrc</code>, <code>~/.bash_profile</code>, <code>~/.zshrc</code>, or another file.<br />

2. Add an alias that points to the dbt Cloud CLI binary. For example:<code>alias dbt-cloud="path_to_dbt_cloud_cli_binary</code>
   
   Replace <code>path_to_dbt_cloud_cli_binary</code> with the actual path to the dbt Cloud CLI binary, which is <code>/opt/homebrew/bin/dbt</code>. With this alias, you can use the command <code>dbt-cloud</code> to invoke the dbt Cloud CLI.<br />

3. Save the file and then either restart your shell or run <code>source</code> on the profile file to apply the changes.
As an example, in bash you would run: <code>source ~/.bashrc</code><br />

1. Test and use the alias to run commands:<br />
   - To run the dbt Cloud CLI, use the <code>dbt-cloud</code> command: <code>dbt-cloud command_name</code>. Replace 'command_name' with the specific dbt command you want to execute.<br />
   - To run the dbt Core, use the <code>dbt</code> command: <code>dbt command_name</code>. Replace 'command_name' with the specific dbt command you want to execute.<br />


This alias will allow you to use the <code>dbt-cloud</code> command to invoke the dbt Cloud CLI while having dbt Core installed natively.
</details>

<details>
<summary>Why am I receiving a <code>Session occupied</code> error?</summary>
If you've ran a dbt command and receive a <code>Session occupied</code> error, you can reattach to your existing session with <code>dbt reattach</code> and then press <code>Control-C</code> and choose to cancel the invocation.
</details><|MERGE_RESOLUTION|>--- conflicted
+++ resolved
@@ -199,13 +199,8 @@
 3. (Optional) To revert to dbt Core, first uninstall both the dbt Cloud CLI and dbt Core. Then reinstall dbt Core.
 
   ```bash
-<<<<<<< HEAD
-  pip3 uninstall dbt-core dbt
-  python -m pip install dbt-adapter_name --force-reinstall
-=======
   pip uninstall dbt-core dbt
   pip install dbt-adapter_name --force-reinstall
->>>>>>> aa79d4a3
   ```
 
 4. Clone your repository to your local computer using `git clone`. For example, to clone a GitHub repo using HTTPS format, run `git clone https://github.com/YOUR-USERNAME/YOUR-REPOSITORY`.
