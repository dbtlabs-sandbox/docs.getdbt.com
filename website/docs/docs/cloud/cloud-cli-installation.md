--- conflicted
+++ resolved
@@ -95,10 +95,7 @@
 
 </Tabs>
 
-<<<<<<< HEAD
 
-=======
->>>>>>> fc0a3aae
 ## Update dbt Cloud CLI
 
 The following instructions explain how to update the dbt CLoud CLI to the latest version depending on your operating system. During the public preview period, we recommend updating before filing a bug report. This is because the API is subject to breaking changes.
@@ -133,10 +130,7 @@
 
 <summary>What's the difference between the dbt Cloud CLI and dbt Core?</summary>
 The dbt Cloud CLI and <a href="https://github.com/dbt-labs/dbt-core">dbt Core</a>, an open-source project, are both command line tools that enable you to run dbt commands. The key distinction is the dbt Cloud CLI is tailored for dbt Cloud's infrastructure and integrates with all its <a href="https://docs.getdbt.com/docs/cloud/about-cloud/dbt-cloud-features">features</a>.
-<<<<<<< HEAD
-=======
 
->>>>>>> fc0a3aae
 </details>
 
 <details>
