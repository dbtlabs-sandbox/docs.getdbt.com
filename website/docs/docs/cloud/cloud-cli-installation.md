---
title: Install dbt Cloud CLI 
id: cloud-cli-installation
description: "Instructions for installing and configuring dbt Cloud CLI"
pagination_next: "docs/cloud/configure-cloud-cli"
---

:::info Public preview functionality

The dbt Cloud CLI is currently in [public preview](/docs/dbt-versions/product-lifecycles#dbt-cloud). Share feedback or request features you'd like to see on the [dbt community Slack](https://getdbt.slack.com/archives/C05M77P54FL).

::: 


dbt Cloud natively supports developing using a command line (CLI), empowering team members to contribute with enhanced flexibility and collaboration. The dbt Cloud CLI allows you to run dbt commands against your dbt Cloud development environment from your local command line.

dbt commands are run against dbt Cloud's infrastructure and benefit from:

* Secure credential storage in the dbt Cloud platform.
* Automatic deferral of build artifacts to your Cloud project's production environment. 
* Speedier, lower-cost builds.
* Support for dbt Mesh ([cross-project `ref`](/docs/collaborate/govern/project-dependencies)),
* Significant platform improvements, to be released over the coming months.


## Install dbt Cloud CLI

You can install the dbt Cloud CLI on the command line by using one of these methods:

<Tabs queryString="install">
	
<TabItem value="brew" label="macOS">

Before you begin, make sure you have [Homebrew installed](http://brew.sh/) in your code editor or command line terminal. If your operating system runs into path conflicts, refer to the [FAQs](#faqs).


1. Run the following command to verify that there is no conflict with a dbt Core installation on your system:
   
```bash
which dbt
```
   - This should return a `dbt not found`. If the dbt help text appears, use `pip uninstall dbt` to deactivate dbt Core from your machine.
  
2. Install the dbt Cloud CLI with Homebrew: 

```bash
brew tap dbt-labs/dbt-cli
brew install dbt-cloud-cli
```

3. Verify the installation by running `dbt --help` from the command line. If the help text doesn't indicate that you're using the dbt Cloud CLI, make sure you've deactivated your pyenv or venv and don't have a version of dbt globally installed.
  * You no longer need to use the `dbt deps` command. Previously, you had to run that command.

</TabItem>

<TabItem value="windows" label="Windows">

If your operating system runs into path conflicts, refer to the [FAQs](#faqs).

1. Download the latest Windows release for your platform from [GitHub](https://github.com/dbt-labs/dbt-cli/releases).

2. Extract the `dbt.exe` executeable into the same folder as your dbt project.

:::info

Advanced users can configure multiple projects to use the same dbt Cloud CLI by placing the executable in the Program Files folder and [adding it to their Windows PATH environment variable](https://medium.com/@kevinmarkvi/how-to-add-executables-to-your-path-in-windows-5ffa4ce61a53).

Note that if you are using VS Code, you'll need to restart it to pick up modified environment variables.
:::

3. Verify the installation by running `./dbt --help` from the command line. If the help text doesn't indicate that you're using the dbt Cloud CLI, make sure you've deactivated your pyenv or venv and don't have a version of dbt globally installed.
  * You no longer need to use the `dbt deps` command. Previously, you had to run that command.

</TabItem>

<TabItem value="linux" label="Linux">

Refer to the [FAQs](#faqs) if your operating system runs into path conflicts.

1. Download the latest Linux release for your platform from [GitHub](https://github.com/dbt-labs/dbt-cli/releases). (Pick the file based on your CPU architecture)

2. Extract the `dbt-cloud-cli` binary to the same folder as your dbt project.

```bash
tar -xf dbt_0.29.9_linux_amd64.tar.gz
./dbt --version
```

:::info

Advanced users can configure multiple projects to use the same Cloud CLI executable by adding it to their PATH environment variable in their shell profile.

:::

3. Verify the installation by running `./dbt --help` from the command line. If the help text doesn't indicate that you're using the dbt Cloud CLI, make sure you've deactivated your pyenv or venv and don't have a version of dbt globally installed.
  * You no longer need to use the `dbt deps` command. Previously, you had to run that command.

</TabItem>

</Tabs>

## Update dbt Cloud CLI

The following instructions explain how to update the dbt CLoud CLI to the latest version depending on your operating system. During the public preview period, we recommend updating before filing a bug report. This is because the API is subject to breaking changes.


<Tabs>
	
<TabItem value="mac" label="macOS">

To update the dbt Cloud CLI, run `brew upgrade dbt-cloud-cli`. 

</TabItem>
<TabItem value="windowslinux" label="Windows and Linux">

To update, follow the same process explained in [Install manually (Windows)](/docs/cloud/cloud-cli-installation?install=windows#install-dbt-cloud-cli) and replace the existing `dbt.exe` executable with the new one.

</TabItem>

</Tabs>


## Next steps

<<<<<<< HEAD
After installation, you can [configure](/docs/cloud/configure-cloud-cli) the dbt Cloud CLI for your dbt Cloud project and use it to run [dbt commands](/reference/dbt-commands) similar to dbt Core. For example, you can execute the following commands to compile a project using dbt Cloud:
=======
   - In Powershell, add an environment variable: 
     - Note that this variable resets if you restart your shell. To add an environment variable permanently, add a system environment variable in your platform.

3. Navigate to a dbt project in your terminal:
>>>>>>> 84907e55

```bash
dbt compile
```

## FAQs

<details>

<summary>What's the difference between the dbt Cloud CLI and dbt Core?</summary>
The dbt Cloud CLI and <a href="https://github.com/dbt-labs/dbt-core">dbt Core</a>, an open-source project, are both command line tools that enable you to run dbt commands. The key distinction is the dbt Cloud CLI is tailored for dbt Cloud's infrastructure and integrates with all its <a href="https://docs.getdbt.com/docs/cloud/about-cloud/dbt-cloud-features">features</a>.

</details>

<details>
<summary>How do I solve for path conflicts</summary>
For compatibility, both the dbt Cloud CLI and dbt Core are invoked by running `dbt`. This can create path conflicts if your operating system selects one over the other based on your $PATH environment variable (settings).

If you have dbt Core installed locally, ensure that you deactivate your Python environment or uninstall it using `pip uninstall dbt` before proceeding.  Alternatively, advanced users can modify the $PATH environment variable to correctly point to the dbt Cloud CLI binary to use both dbt Cloud CLI and dbt Core together.

You can always uninstall the Cloud CLI to return to using dbt Core.
</details>

<|MERGE_RESOLUTION|>--- conflicted
+++ resolved
@@ -122,14 +122,8 @@
 
 ## Next steps
 
-<<<<<<< HEAD
 After installation, you can [configure](/docs/cloud/configure-cloud-cli) the dbt Cloud CLI for your dbt Cloud project and use it to run [dbt commands](/reference/dbt-commands) similar to dbt Core. For example, you can execute the following commands to compile a project using dbt Cloud:
-=======
-   - In Powershell, add an environment variable: 
-     - Note that this variable resets if you restart your shell. To add an environment variable permanently, add a system environment variable in your platform.
 
-3. Navigate to a dbt project in your terminal:
->>>>>>> 84907e55
 
 ```bash
 dbt compile
