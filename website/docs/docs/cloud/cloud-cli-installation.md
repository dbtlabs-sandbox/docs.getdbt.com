--- conflicted
+++ resolved
@@ -156,11 +156,8 @@
 To update the dbt Cloud CLI, run `brew upgrade dbt-cloud-cli`. 
 
 </TabItem>
-<<<<<<< HEAD
-<TabItem value="windowslinux" label="Windows and Linux (executables)">
-=======
+
 <TabItem value="windowslinux" label="Windows and Linux (executable)">
->>>>>>> 4a1a75db
 
 To update, follow the same process explained in [Install manually (Windows)](/docs/cloud/cloud-cli-installation?install=windows#install-dbt-cloud-cli) and replace the existing `dbt.exe` executable with the new one.
 
