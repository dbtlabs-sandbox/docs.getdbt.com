--- conflicted
+++ resolved
@@ -55,14 +55,8 @@
   dbt-env\Scripts\activate            # activate the environment for Windows
   ```
 
-<<<<<<< HEAD
 3. (Mac and Linux only) Create an alias to activate your dbt environment with every new shell window or session. You can add the following to your shell's configuration file (for example, $HOME/.bashrc, $HOME/.zshrc) while replacing `<PATH_TO_VIRTUAL_ENV_CONFIG>` with the path to your virtual environment configuration:
    ```shell
-=======
-3. Create an alias to activate your dbt environment with every new shell window or session. You can add the following to your shell's configuration file (for example, $HOME/.bashrc, $HOME/.zshrc) while replacing `<PATH_TO_VIRTUAL_ENV_CONFIG>` with the path to your virtual environment configuration:
-
-```shell
->>>>>>> 2cce94ec
    alias env_dbt='source <PATH_TO_VIRTUAL_ENV_CONFIG>/bin/activate'
   ```
 
