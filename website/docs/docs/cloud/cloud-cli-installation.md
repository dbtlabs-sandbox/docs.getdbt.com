---
title: Install dbt Cloud CLI 
sidebar_label: "Install dbt Cloud CLI"
id: cloud-cli-installation
description: "Instructions for installing and configuring dbt Cloud CLI"
pagination_next: "docs/cloud/configure-cloud-cli"
---


:::info Public preview functionality

The dbt Cloud CLI is currently in [public preview](/docs/dbt-versions/product-lifecycles#dbt-cloud). Share feedback or request features you'd like to see on the [dbt community Slack](https://getdbt.slack.com/archives/C05M77P54FL).

::: 


dbt Cloud natively supports developing using a command line (CLI), empowering team members to contribute with enhanced flexibility and collaboration. The dbt Cloud CLI allows you to run dbt commands against your dbt Cloud development environment from your local command line.

dbt commands are run against dbt Cloud's infrastructure and benefit from:

* Secure credential storage in the dbt Cloud platform.
* Automatic deferral of build artifacts to your Cloud project's production environment. 
* Speedier, lower-cost builds.
* Support for dbt Mesh ([cross-project `ref`](/docs/collaborate/govern/project-dependencies)),
* Significant platform improvements, to be released over the coming months.


## Install dbt Cloud CLI

You can install the dbt Cloud CLI on the command line by using one of these methods:

<Tabs queryString="install">
	
<TabItem value="brew" label="macOS">

Before you begin, make sure you have [Homebrew installed](http://brew.sh/) in your code editor or command line terminal. If your operating system runs into path conflicts, refer to the [FAQs](#faqs).


1. Run the following command to verify that there is no conflict with a dbt Core installation on your system:
   
```bash
which dbt
```
   - This should return a `dbt not found`. If the dbt help text appears, use `pip uninstall dbt` to deactivate dbt Core from your machine.
  
2. Install the dbt Cloud CLI with Homebrew: 

```bash
brew tap dbt-labs/dbt-cli
brew install dbt-cloud-cli
```

3. Verify the installation by running `dbt --help` from the command line. If the help text doesn't indicate that you're using the dbt Cloud CLI, make sure you've deactivated your pyenv or venv and don't have a version of dbt globally installed.
  * You no longer need to use the `dbt deps` command. Previously, you had to run that command.

</TabItem>

<TabItem value="windows" label="Windows">

If your operating system runs into path conflicts, refer to the [FAQs](#faqs).

1. Download the latest Windows release for your platform from [GitHub](https://github.com/dbt-labs/dbt-cli/releases).

2. Extract the `dbt.exe` executeable into the same folder as your dbt project.

:::info

Advanced users can configure multiple projects to use the same dbt Cloud CLI by placing the executable in the Program Files folder and [adding it to their Windows PATH environment variable](https://medium.com/@kevinmarkvi/how-to-add-executables-to-your-path-in-windows-5ffa4ce61a53).

Note that if you are using VS Code, you'll need to restart it to pick up modified environment variables.
:::

3. Verify the installation by running `./dbt --help` from the command line. If the help text doesn't indicate that you're using the dbt Cloud CLI, make sure you've deactivated your pyenv or venv and don't have a version of dbt globally installed.
  * You no longer need to use the `dbt deps` command. Previously, you had to run that command.

</TabItem>

<TabItem value="linux" label="Linux">

If your operating system runs into path conflicts, refer to the [FAQs](#faqs).

1. Download the latest Linux release for your platform from [GitHub](https://github.com/dbt-labs/dbt-cli/releases). (Pick the file based on your CPU architecture)

2. Extract the `dbt-cloud-cli` binary to the same folder as your dbt project.

```bash
tar -xf dbt_0.29.9_linux_amd64.tar.gz
./dbt --version
```

:::info

Advanced users can configure multiple projects to use the same Cloud CLI executable by adding it to their PATH environment variable in their shell profile.

:::

3. Verify the installation by running `./dbt --help` from the command line. If the help text doesn't indicate that you're using the dbt Cloud CLI, make sure you've deactivated your pyenv or venv and don't have a version of dbt globally installed.
  * You no longer need to use the `dbt deps` command. Previously, you had to run that command.

</TabItem>

</Tabs>


## Update dbt Cloud CLI

The following instructions explain how to update the dbt CLoud CLI to the latest version depending on your operating system. During the public preview period, we recommend updating before filing a bug report. This is because the API is subject to breaking changes.


<Tabs>
	
<TabItem value="mac" label="macOS">

To update the dbt Cloud CLI, run `brew upgrade dbt-cloud-cli`. 

</TabItem>
<TabItem value="windowslinux" label="Windows and Linux">

To update, follow the same process explained in [Install manually (Windows)](/docs/cloud/cloud-cli-installation?install=windows#install-dbt-cloud-cli) and replace the existing `dbt.exe` executable with the new one.

</TabItem>

</Tabs>


## Next steps

After installation, you can [configure](/docs/cloud/configure-cloud-cli) the dbt Cloud CLI for your dbt Cloud project and use it to run [dbt commands](/reference/dbt-commands) similar to dbt Core. For example, you can execute the following commands to compile a project using dbt Cloud:

```bash
dbt compile
```

## FAQs

<details>

<summary>What's the difference between the dbt Cloud CLI and dbt Core?</summary>
The dbt Cloud CLI and <a href="https://github.com/dbt-labs/dbt-core">dbt Core</a>, an open-source project, are both command line tools that enable you to run dbt commands. The key distinction is the dbt Cloud CLI is tailored for dbt Cloud's infrastructure and integrates with all its <a href="https://docs.getdbt.com/docs/cloud/about-cloud/dbt-cloud-features">features</a>.

</details>

<details>
<summary>How do I solve for path conflicts</summary>
For compatibility, both the dbt Cloud CLI and dbt Core are invoked by running `dbt`. This can create path conflicts if your operating system selects one over the other based on your $PATH environment variable (settings).

If you have dbt Core installed locally, ensure that you deactivate your Python environment or uninstall it using `pip uninstall dbt` before proceeding.  Alternatively, advanced users can modify the $PATH environment variable to correctly point to the dbt Cloud CLI binary to use both dbt Cloud CLI and dbt Core together.

You can always uninstall the Cloud CLI to return to using dbt Core.
</details>

<<<<<<< HEAD


=======
>>>>>>> b8de99a9
<|MERGE_RESOLUTION|>--- conflicted
+++ resolved
@@ -149,8 +149,3 @@
 You can always uninstall the Cloud CLI to return to using dbt Core.
 </details>
 
-<<<<<<< HEAD
-
-
-=======
->>>>>>> b8de99a9
