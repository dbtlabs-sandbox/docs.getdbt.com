---
title: Configure dbt Cloud CLI
id: configure-cloud-cli
description: "Instructions on how to configure the dbt Cloud CLI"
sidebar_label: "Configure dbt Cloud CLI"
<<<<<<< HEAD
=======
pagination_next: null
>>>>>>> b8f678d7
---

import CloudCLIFlag from '/snippets/_cloud-cli-flag.md';

<CloudCLIFlag/>


## Prerequisites

- You must set up a project in dbt Cloud.
- You must have your [personal development credentials](/docs/dbt-cloud-environments#set-developer-credentials) set for that project. The dbt Cloud CLI will use these credentials, stored securely in dbt Cloud, to communicate with your data platform.
- You must [enroll](/docs/dbt-versions/experimental-features) in the dbt Cloud beta features. 
	- To enroll, navigate to your **Profile Settings** and enable the **Beta** flag under **Experimental Features**.


## Configure the dbt Cloud CLI

Once you install the dbt Cloud CLI, you need to configure it to connect to a dbt Cloud project.

1. Ensure you meet the prerequisites above.

2. Download your credentials from dbt Cloud by clicking on the **Try the dbt Cloud CLI** banner on the dbt Cloud homepage.
3. Follow the banner instructions and download the config file to `~/.dbt/dbt_cloud.yml`. The config file looks like:

    ```yaml
    version: "1"
    context:
    active-project: "<project id from the list below>"
    active-host: "<active host from the list>"
    defer-env-id: "<optional defer environment id>"
    projects:
    - project-id: "<project-id>"
        account-host: "<account-host>"
        api-key: "<user-api-key>"

    - project-id: "<project-id>"
        account-host: "<account-host>"
        api-key: "<user-api-key>"

    ```

4. After downloading the config file, navigate to a dbt project in your terminal:

    ```bash
    cd ~/dbt-projects/jaffle_shop
    ```

5. In your `dbt_project.yml` file, ensure you have or include a `dbt-cloud` section with a `project-id` field. The `project-id` field contains the dbt Cloud project ID you want to use.

    ```yaml
    # dbt_project.yml
    name:

    version:
    ...

    dbt-cloud: 
        project-id: PROJECT_ID
    ```

   - To find your project ID, select **Develop** in the dbt Cloud navigation menu. You can use the URL to find the project ID. For example, in `https://cloud.getdbt.com/develop/26228/projects/123456`, the project ID is `123456`.

## Use the dbt Cloud CLI

- The dbt Cloud CLI shares the same set of commands as dbt Core and processes the dbt commands you invoke. 
- It allows you to use automatic deferral of build artifacts to your Cloud project's production environment.
- It also supports [project dependencies](/docs/collaborate/govern/project-dependencies), which allows you to depend on another project using the metadata service in dbt Cloud. 
  - Project dependencies instantly connects to and references (or  `ref`) public models defined in other projects. This means you don't need to execute or analyze these upstream models yourself. Instead, you treat them as an API that returns a dataset.


:::infoShare feedback
Share feedback or request features you'd like to see in the [dbt community Slack](https://getdbt.slack.com/archives/C05M77P54FL).
:::
<|MERGE_RESOLUTION|>--- conflicted
+++ resolved
@@ -3,10 +3,7 @@
 id: configure-cloud-cli
 description: "Instructions on how to configure the dbt Cloud CLI"
 sidebar_label: "Configure dbt Cloud CLI"
-<<<<<<< HEAD
-=======
 pagination_next: null
->>>>>>> b8f678d7
 ---
 
 import CloudCLIFlag from '/snippets/_cloud-cli-flag.md';
@@ -27,7 +24,6 @@
 Once you install the dbt Cloud CLI, you need to configure it to connect to a dbt Cloud project.
 
 1. Ensure you meet the prerequisites above.
-
 2. Download your credentials from dbt Cloud by clicking on the **Try the dbt Cloud CLI** banner on the dbt Cloud homepage.
 3. Follow the banner instructions and download the config file to `~/.dbt/dbt_cloud.yml`. The config file looks like:
 
@@ -45,14 +41,9 @@
     - project-id: "<project-id>"
         account-host: "<account-host>"
         api-key: "<user-api-key>"
-
     ```
 
 4. After downloading the config file, navigate to a dbt project in your terminal:
-
-    ```bash
-    cd ~/dbt-projects/jaffle_shop
-    ```
 
 5. In your `dbt_project.yml` file, ensure you have or include a `dbt-cloud` section with a `project-id` field. The `project-id` field contains the dbt Cloud project ID you want to use.
 
