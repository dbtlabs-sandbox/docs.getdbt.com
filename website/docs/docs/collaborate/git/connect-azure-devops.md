---
title: "Connect to Azure DevOps"
id: "connect-azure-devops"
---

<<<<<<< HEAD
<Snippet src="available-beta-banner" />

:::info
You can still use dbt Cloud with Azure DevOps before this feature is generally available by [following these instructions](docs/collaborate/git/import-a-project-by-git-url#azure-devops).
:::

=======
>>>>>>> 72e80228
<Snippet src="available-enterprise-tier-only" />


## About Azure DevOps and dbt Cloud

You can connect your Azure DevOps account in dbt Cloud to unlock new product experiences:

- Import new Azure DevOps repos with a couple clicks during dbt Cloud project setup.
- Clone repos using HTTPS rather than SSH
- Enforce user authorization with OAuth 2.0.
- Carry Azure DevOps user repository permissions (read / write access) through to dbt Cloud IDE's git actions.
- Trigger Continuous integration (CI) builds when pull requests are opened in Azure DevOps.

To connect Azure DevOps in dbt Cloud:

1. An account admin needs to [set up an Active Directory application and add it to dbt Cloud](docs/collaborate/git/setup-azure).
2. dbt Cloud developers need to [personally authenticate with Azure DevOps](docs/collaborate/git/authenticate-azure) from dbt Cloud.<|MERGE_RESOLUTION|>--- conflicted
+++ resolved
@@ -3,15 +3,6 @@
 id: "connect-azure-devops"
 ---
 
-<<<<<<< HEAD
-<Snippet src="available-beta-banner" />
-
-:::info
-You can still use dbt Cloud with Azure DevOps before this feature is generally available by [following these instructions](docs/collaborate/git/import-a-project-by-git-url#azure-devops).
-:::
-
-=======
->>>>>>> 72e80228
 <Snippet src="available-enterprise-tier-only" />
 
 
