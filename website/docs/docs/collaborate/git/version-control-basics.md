---
title: "Version control basics"
id: version-control-basics
description: "Leverage Git to version control your code."
sidebar_label: "Version control basics"
---

# Version control basics

When you develop in the command line interface (CLI) or Cloud integrated development environment (IDE), you can leverage Git directly to version control your code. To use version control, make sure you are connected to a Git repository in the CLI or Cloud IDE.

You can create a separate branch to develop and make changes. The changes you make aren’t merged into the default branch in your connected repository (typically named the `main` branch) unless it successfully passes tests. This helps keep the code organized and improves productivity by making the development process smooth.

You can read more about git terminology below and also check out [GitHub Docs](https://docs.github.com/en) as well.

## Git overview

Check out some common git terms below that you might encounter when developing:

| Name | Definition |
| --- | --- |
| Repository or repo | A repository is a directory that stores all the files, folders, and content needed for your project. You can think of this as an object database of the project, storing everything from the files themselves to the versions of those files, commits, and deletions. Repositories are not limited by user and can be shared and copied. |
| Branch | A branch is a parallel version of a repository. It is contained within the repository but does not affect the primary or main branch allowing you to work freely without disrupting the live version. When you've made the changes you want to make, you can merge your branch back into the main branch to publish your changes |
| Checkout | The `checkout` command is used to create a new branch, change your current working branch to a different branch, or switch to a different version of a file from a different branch. |
| Commit | A commit is a user’s change to a file (or set of files). When you make a commit to save your work, Git creates a unique ID that allows you to keep a record of the specific changes committed along with who made them and when. Commits usually contain a commit message which is a brief description of what changes were made. |
| main | The primary, base branch of all repositories. All committed and accepted changes should be on the main branch. In the Cloud IDE, the main branch is read-only. This is because any changes/edits to code cannot and should not be made directly in the base branch. A new branch **must** be created in the dbt Cloud IDE order to make any changes to your project. |
| Merge | Merge takes the changes from one branch and adds them into another (usually main) branch. These commits are usually first requested via pull request before being merged by a maintainer. |
| Pull Request | If someone has changed code on a separate branch of a project and wants it to be reviewed to add to the main branch, they can submit a pull request. Pull requests ask the repo maintainers to review the commits made, and then, if acceptable, merge the changes upstream. A pull happens when adding the changes to the main branch. |
| Push | A `push` updates a remote branch with the commits made to the current branch. You are literally _pushing_ your changes into the remote. |
| Remote | This is the version of a repository or branch that is hosted on a server. Remote versions can be connected to local clones so that changes can be synced. |


## The git button in the Cloud IDE

You can perform git tasks with the git button in the [Cloud IDE](/docs/cloud/dbt-cloud-ide/develop-in-the-cloud). The following are descriptions of each git button command and what they do:


| Name | Actions |
| --- | --- |
| Abort merge | This option allows you to cancel a merge that had conflicts. Be careful with this action because all changes will be reset and this operation can't be reverted, so make sure to commit or save all your changes before you start a merge. |
| Change branch | This option allows you to change between branches (checkout). |
| Commit | A commit is an individual change to a file (or set of files). When you make a commit to save your work, Git creates a unique ID (a.k.a. the "SHA" or "hash") that allows you to keep record of the specific changes committed along with who made them and when. Commits usually contain a commit message which is a brief description of what changes were made. When you make changes to your code in the future, you'll need to commit them as well. |
| Create new branch | This allows you to branch off of your base branch and edit your project. You’ll notice after initializing your project that the main branch will be read-only. This is because any changes to code cannot and should not be made directly in the base branch. A new branch **must** be created in the dbt Cloud IDE in order to make any changes to your project. |
| Initialize your project | This is done when first setting up your project. Initializing a project creates all required directories and files within an empty repository by using the dbt starter project. <br></br> Note: This option will not display if your repo isn't completely empty (i.e. includes a README file). <br></br> Once you click **Initialize your project**, click **Commit** to finish setting up your project. |
| Open pull request | This allows you to open a pull request in Git for peers to review changes before merging into the base branch. |
| Pull changes from master/main | This option is available if you are on any local branch that is behind the remote version of the base branch or the remote version of the branch that you're currently on. |
| Pull from remote | This option is available if you’re on the local base branch and changes have recently been pushed to the remote version of the branch. Pulling in changes from the remote repo allows you to pull in the most recent version of the base branch. |
| Reclone Your Repository | Reclone your repository directly from the Cloud IDE. You can reset your repository back to a fresh clone from your remote. To do this, click on the bottom right-hand side green **Ready** text, then click **Reclone Repo**.  |
| Refresh git state | This enables you to pull new branches from a different remote branch to your local branch with just one command. |


## Merge conflicts

Merge conflicts often occur when multiple users are concurrently making edits to the same section in the same file. This makes it difficult for Git to determine which change should be kept.

Refer to [merge conflicts](/docs/collaborate/git/merge-conflicts) to learn how to resolve merge conflicts.

## The .gitignore file

To make sure dbt Cloud runs smoothly, you must exclude certain sub-folders in your git repository containing your dbt project from being tracked by git.

This is achieved by adding three lines to a special file named [.gitignore](https://github.com/dbt-labs/dbt-starter-project/blob/main/.gitignore). This file is placed in the root folder of your dbt project.

<<<<<<< HEAD
Some git providers will automatically create a 'boilerplate' `.gitignore` file when the repository is created.  However, in dbt Labs' experience, none of these boilerplate `.gitignore` files will contain the entries necessary for the proper operation of dbt Cloud.
=======
Some git providers will auto-create a 'boilerplate' `.gitignore` file when the repository is created.  However, based on dbt Labs' experience, these default `.gitignore` files typically don't include the required entries for dbt Cloud to function correctly.
>>>>>>> 9aa4b862

> Special Note for dbt Cloud projects created after Dec 1, 2022: Using the "Initialize dbt Project" button in the IDE to setup a new (empty) dbt project will cause dbt Cloud to automatically add a `.gitignore` file with the proper entries.  If a `.gitignore` file already exists, the necessary folders will be appended to the existing file.

> If an existing project is being moved from core into dbt Cloud, it is important to check and be sure that the `.gitignore` file contains the necessary entries.  This is because dbt core itself doesn't interact with git, so dbt Cloud won't automatically append or check the `.gitignore` file entries.  Additionaly, because the repository already contains dbt code, it doesn't need be initialized.  In that case, dbt Cloud won't automatically append any missing entries to the `.gitignore`.

The `.gitignore` file can contain other files and folders that are unrelated to dbt if the code repository necessitates that, but the following folders must be included for proper dbt Cloud operation:
```
dbt_packages/
logs/
target/
```

> With the trailing slash, git will process these lines as 'folder wildcards', meaning all files and folders in that folder will be excluded from tracking.

For additional information or troublehsooting tips please refer to the following FAQ:

<FAQ src="Git/gitignore"/><|MERGE_RESOLUTION|>--- conflicted
+++ resolved
@@ -61,11 +61,7 @@
 
 This is achieved by adding three lines to a special file named [.gitignore](https://github.com/dbt-labs/dbt-starter-project/blob/main/.gitignore). This file is placed in the root folder of your dbt project.
 
-<<<<<<< HEAD
-Some git providers will automatically create a 'boilerplate' `.gitignore` file when the repository is created.  However, in dbt Labs' experience, none of these boilerplate `.gitignore` files will contain the entries necessary for the proper operation of dbt Cloud.
-=======
 Some git providers will auto-create a 'boilerplate' `.gitignore` file when the repository is created.  However, based on dbt Labs' experience, these default `.gitignore` files typically don't include the required entries for dbt Cloud to function correctly.
->>>>>>> 9aa4b862
 
 > Special Note for dbt Cloud projects created after Dec 1, 2022: Using the "Initialize dbt Project" button in the IDE to setup a new (empty) dbt project will cause dbt Cloud to automatically add a `.gitignore` file with the proper entries.  If a `.gitignore` file already exists, the necessary folders will be appended to the existing file.
 
