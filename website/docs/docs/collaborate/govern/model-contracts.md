---
title: "Model contracts"
id: model-contracts
sidebar_label: "Model contracts"
description: "Model contracts define a set of parameters validated during transformation"
---

<VersionBlock lastVersion="1.5">

:::info New functionality
This functionality is new in v1.5 — if you have thoughts, participate in [the discussion on GitHub](https://github.com/dbt-labs/dbt-core/discussions/6726)!
:::

</VersionBlock>


## Related documentation
* [`contract`](/reference/resource-configs/contract)
* [`columns`](/reference/resource-properties/columns)
* [`constraints`](/reference/resource-properties/constraints)

## Why define a contract?

Defining a dbt model is as easy as writing a SQL `select` statement. Your query naturally produces a dataset with columns of names and types based on the columns you select and the transformations you apply.

While this is ideal for quick and iterative development, for some models, constantly changing the shape of its returned dataset poses a risk when other people and processes are querying that model. It's better to define a set of upfront "guarantees" that define the shape of your model. We call this set of guarantees a "contract." While building your model, dbt will verify that your model's transformation will produce a dataset matching up with its contract, or it will fail to build.

## Where are contracts supported?

At present, model contracts are supported for:
- SQL models. Contracts are not yet supported for Python models.
- Models materialized as `table`, `view`, and `incremental` (with `on_schema_change: append_new_columns`). Views offer limited support for column names and data types, but not `constraints`. Contracts are not supported for `ephemeral`-materialized models.
- Certain data platforms, but the supported and enforced `constraints` vary by platform.

## How to define a contract

Let's say you have a model with a query like:

<File name="models/marts/dim_customers.sql">

```sql
-- lots of SQL

final as (

    select
        customer_id,
        customer_name,
        -- ... many more ...
    from ...

)

select * from final
```

</File>

To enforce a model's contract, set `enforced: true` under the `contract` configuration.

When enforced, your contract _must_ include every column's `name` and `data_type` (where `data_type` matches one that your data platform understands).

If your model is materialized as `table` or `incremental`, and depending on your data platform, you may optionally specify additional [constraints](/reference/resource-properties/constraints), such as `not_null` (containing zero null values).

<File name="models/marts/customers.yml">

```yaml
models:
  - name: dim_customers
    config:
      contract:
        enforced: true
    columns:
      - name: customer_id
        data_type: int
        constraints:
          - type: not_null
      - name: customer_name
        data_type: string
      ...
```

</File>

When building a model with a defined contract, dbt will do two things differently:
1. dbt will run a "preflight" check to ensure that the model's query will return a set of columns with names and data types matching the ones you have defined. This check is agnostic to the order of columns specified in your model (SQL) or YAML spec.
2. dbt will include the column names, data types, and constraints in the DDL statements it submits to the data platform, which will be enforced while building or updating the model's table.

## Platform constraint support

Select the adapter-specific tab for more information on [constraint](/reference/resource-properties/constraints) support across platforms. Constraints fall into three categories based on support and platform enforcement:

- **Supported and enforced** &mdash; The model won't build if it violates the constraint.
- **Supported and not enforced** &mdash; The platform supports specifying the type of constraint, but a model can still build even if building the model violates the constraint. This constraint exists for metadata purposes only. This is common for modern cloud data warehouses and less common for legacy databases.
- **Not supported and not enforced** &mdash; You can't specify the type of constraint for the platform.



<Tabs>

<TabItem value="Redshift" label="Redshift">

| Constraint type | Support       | Platform enforcement |
|:----------------|:-------------|:------------------|
| not_null        | ✅  Supported | ✅ Enforced     |
| primary_key     | ✅  Supported | ❌ Not enforced  |
| foreign_key     | ✅  Supported | ❌ Not enforced  |
| unique          | ✅  Supported | ❌ Not enforced  |
| check           | ❌ Not supported | ❌  Not enforced |

</TabItem>
<TabItem value="Snowflake" label="Snowflake">

| Constraint type | Support      | Platform enforcement |
|:----------------|:-------------|:---------------------|
| not_null        | ✅  Supported | ✅ Enforced     |
| primary_key     | ✅  Supported | ❌ Not enforced  |
| foreign_key     | ✅  Supported | ❌ Not enforced  |
| unique          | ✅  Supported | ❌ Not enforced  |
| check           | ❌ Not supported | ❌ Not enforced |

</TabItem>
<TabItem value="BigQuery" label="BigQuery">

| Constraint type | Support       | Platform enforcement |
|:-----------------|:-------------|:---------------------|
| not_null        | ✅ Supported  | ✅ Enforced     |
| primary_key     | ✅ Supported  | ✅ Enforced     |
| foreign_key     | ✅ Supported  | ✅ Enforced     |
| unique          | ❌ Not supported | ❌ Not enforced |
| check           | ❌ Not supported | ❌ Not enforced |

</TabItem>
<TabItem value="Postgres" label="Postgres">

| Constraint type | Support      | Platform enforcement |
|:----------------|:-------------|:--------------------|
| not_null        | ✅  Supported |	✅  Enforced |
| primary_key     | ✅  Supported |	✅  Enforced |
| foreign_key     | ✅  Supported |	✅  Enforced |
| unique          | ✅  Supported |	✅  Enforced |
| check           | ✅  Supported |	✅  Enforced |

</TabItem>
<TabItem value="Spark" label="Spark">

Currently, `not_null` and `check` constraints are supported and enforced only after a model builds. Because of this platform limitation, dbt considers these constraints `supported` but `not enforced`, which means they're not part of the "model contract" since these constraints can't be enforced at build time. This table will change as the features evolve.

| Constraint type | Support     | Platform enforcement |
|:----------------|:------------|:---------------------|
| not_null        |	✅  Supported | ❌ Not enforced |
| primary_key     |	✅  Supported | ❌ Not enforced |
| foreign_key     |	✅  Supported | ❌ Not enforced |
| unique          |	✅  Supported | ❌ Not enforced |
| check           |	✅  Supported | ❌ Not enforced |

</TabItem>
<TabItem value="Databricks" label="Databricks">

Currently, `not_null` and `check` constraints are supported and enforced only after a model builds. Because of this platform limitation, dbt considers these constraints `supported` but `not enforced`, which means they're not part of the "model contract" since these constraints can't be enforced at build time. This table will change as the features evolve.

| Constraint type | Support      | Platform enforcement |
|:----------------|:-------------|:---------------------|
| not_null        |	✅  Supported | ❌ Not enforced |
| primary_key     | ✅  Supported | ❌ Not enforced |
| foreign_key     |	✅  Supported | ❌ Not enforced |
| unique          |	✅  Supported | ❌ Not enforced |
| check           |	✅  Supported | ❌ Not enforced |

</TabItem>
</Tabs>


## FAQs

### Which models should have contracts?

Any model meeting the criteria described above _can_ define a contract. We recommend defining contracts for ["public" models](model-access) that are being relied on downstream.
- Inside of dbt: Shared with other groups, other teams, and (in the future) other dbt projects.
- Outside of dbt: Reports, dashboards, or other systems & processes that expect this model to have a predictable structure. You might reflect these downstream uses with [exposures](/docs/build/exposures).

### How are contracts different from tests?

A model's contract defines the **shape** of the returned dataset. If the model's logic or input data doesn't conform to that shape, the model does not build.

[Tests](/docs/build/tests) are a more flexible mechanism for validating the content of your model _after_ it's built. So long as you can write the query, you can run the test. Tests are more configurable, such as with [custom severity thresholds](/reference/resource-configs/severity). They are easier to debug after finding failures, because you can query the already-built model, or [store the failing records in the data warehouse](/reference/resource-configs/store_failures).

In some cases, you can replace a test with its equivalent constraint. This has the advantage of guaranteeing the validation at build time, and it probably requires less compute (cost) in your data platform. The prerequisites for replacing a test with a constraint are:
- Making sure that your data platform can support and enforce the constraint that you need. Most platforms only enforce `not_null`.
- Materializing your model as `table` or `incremental` (**not** `view` or `ephemeral`).
- Defining a full contract for this model by specifying the `name` and `data_type` of each column.

**Why aren't tests part of the contract?** In a parallel for software APIs, the structure of the API response is the contract. Quality and reliability ("uptime") are also very important attributes of an API's quality, but they are not part of the contract per se. When the contract changes in a backwards-incompatible way, it is a breaking change that requires a bump in major version.

### Do I need to define every column for a contract?

Currently, dbt contracts apply to **all** columns defined in a model, and they require declaring explicit expectations about **all** of those columns. The explicit declaration of a contract is not an accident—it's very much the intent of this feature.

<<<<<<< HEAD
At the same time, for models with many columns, we understand that this can mean a _lot_ of yaml. We are investigating the feasibility of supporting "inferred" contracts. This would enable you to define constraints and strict data typing for a subset of columns, while still detecting breaking changes on other columns by comparing against the same model in production. This isn't the same as a "partial" contract, because all columns in the model are still checked at runtime, and matched up with what's defined _explicitly_ in your yaml contract or _implicitly_ with the comparison state. If you're interested in "inferred" contract, please upvote or comment on [dbt-core#7432](https://github.com/dbt-labs/dbt-core/issues/7432).
=======
We are investigating the feasibility of supporting "inferred" or "partial" contracts in the future. This would enable you to define constraints and strict data typing for a subset of columns, while still detecting breaking changes on other columns by comparing against the same model in production. If you're interested, please upvote or comment on [dbt-core#7432](https://github.com/dbt-labs/dbt-core/issues/7432).

### How are breaking changes handled?

When comparing to a previous project state, dbt will look for breaking changes that could impact downstream consumers. If breaking changes are detected, dbt will present a contract error. 

Breaking changes include:
- Removing an existing column
- Changing the `data_type` of an existing column
- Removing or modifying one of the `constraints` on an existing column (dbt v1.6 or higher)

More details are available in the [contract reference](/reference/resource-configs/contract#detecting-breaking-changes).
>>>>>>> e7562443
<|MERGE_RESOLUTION|>--- conflicted
+++ resolved
@@ -196,10 +196,8 @@
 
 Currently, dbt contracts apply to **all** columns defined in a model, and they require declaring explicit expectations about **all** of those columns. The explicit declaration of a contract is not an accident—it's very much the intent of this feature.
 
-<<<<<<< HEAD
 At the same time, for models with many columns, we understand that this can mean a _lot_ of yaml. We are investigating the feasibility of supporting "inferred" contracts. This would enable you to define constraints and strict data typing for a subset of columns, while still detecting breaking changes on other columns by comparing against the same model in production. This isn't the same as a "partial" contract, because all columns in the model are still checked at runtime, and matched up with what's defined _explicitly_ in your yaml contract or _implicitly_ with the comparison state. If you're interested in "inferred" contract, please upvote or comment on [dbt-core#7432](https://github.com/dbt-labs/dbt-core/issues/7432).
-=======
-We are investigating the feasibility of supporting "inferred" or "partial" contracts in the future. This would enable you to define constraints and strict data typing for a subset of columns, while still detecting breaking changes on other columns by comparing against the same model in production. If you're interested, please upvote or comment on [dbt-core#7432](https://github.com/dbt-labs/dbt-core/issues/7432).
+
 
 ### How are breaking changes handled?
 
@@ -211,4 +209,3 @@
 - Removing or modifying one of the `constraints` on an existing column (dbt v1.6 or higher)
 
 More details are available in the [contract reference](/reference/resource-configs/contract#detecting-breaking-changes).
->>>>>>> e7562443
