--- conflicted
+++ resolved
@@ -19,20 +19,14 @@
 Model versioning is a tool to tackle this problem, thoughtfully and head-on. The goal of is not to make the problem go away entirely, nor to pretend it's easier or simpler than it is.
 
 ## Related documentation
-<<<<<<< HEAD
 - [`versions`](/reference/resource-properties/versions)
-- [`latest_version`](/reference/resource-properties/latest-version)
+- [`latest_version`](/reference/resource-properties/latest_version)
 - [`include` & `exclude`](/reference/resource-properties/include-exclude)
-=======
-- [`versions`](resource-properties/versions)
-- [`latest_version`](resource-properties/latest_version)
-- [`include` & `exclude`](resource-properties/include-exclude)
-- [`ref` with `version` argument](ref#versioned-ref)
->>>>>>> 533637af
+- [`ref` with `version` argument](/reference/dbt-jinja-functions/ref#versioned-ref)
 
 ## Why version a model?
 
-If a model defines a ["contract"](model-contracts) (a set of guarantees for its structure), it's also possible to change that model's structure in a way that breaks the previous set of guarantees. This could be as obvious as removing or renaming a column, or more subtle, like changing its data type or nullability.
+If a model defines a ["contract"](/docs/collaborate/govern/model-contracts) (a set of guarantees for its structure), it's also possible to change that model's structure in a way that breaks the previous set of guarantees. This could be as obvious as removing or renaming a column, or more subtle, like changing its data type or nullability.
 
 One approach is to force every model consumer to immediately handle the breaking change as soon as it's deployed to production. This is actually the appropriate answer at many smaller organizations, or while rapidly iterating on a not-yet-mature set of data models. But it doesn’t scale well beyond that.
 
@@ -61,12 +55,9 @@
 
 ## How is this different from "version control"?
 
-<<<<<<< HEAD
-[Version control](/docs/collaborate/git-version-control) allows your team to collaborate simultaneously on a single code repository, manage conflicts between changes, and review changes before deploying into production. In that sense, version control is an essential tool for versioning the deployment of an entire dbt project—always the latest state of the `main` branch, with the ability to "rollback" changes by reverting a commit or pull request. In general, only one version of your project code is deployed into an environment at a time.
-=======
-[Version control](git-version-control) allows your team to collaborate simultaneously on a single code repository, manage conflicts between changes, and review changes before deploying into production. In that sense, version control is an essential tool for versioning the deployment of an entire dbt project—always the latest state of the `main` branch. In general, only one version of your project code is deployed into an environment at a time. If something goes wrong, you have the ability to roll back changes by reverting a commit or pull request, or by leveraging data platform capabilities around "time travel." 
-
-When you make updates to a model's source code—its logical definition, in SQL or Python, or related configuration—dbt can [compare your project to previous state](project-state), enabling you to rebuild only models that have changed, and models downstream of a change. In this way, it's possible to develop changes to a model, quickly test in CI, and efficiently deploy into production—all coordinated via your version control system.
+[Version control](/docs/collaborate/git-version-control) allows your team to collaborate simultaneously on a single code repository, manage conflicts between changes, and review changes before deploying into production. In that sense, version control is an essential tool for versioning the deployment of an entire dbt project—always the latest state of the `main` branch. In general, only one version of your project code is deployed into an environment at a time. If something goes wrong, you have the ability to roll back changes by reverting a commit or pull request, or by leveraging data platform capabilities around "time travel." 
+
+When you make updates to a model's source code—its logical definition, in SQL or Python, or related configuration—dbt can [compare your project to previous state](/docs/deploy/project-state), enabling you to rebuild only models that have changed, and models downstream of a change. In this way, it's possible to develop changes to a model, quickly test in CI, and efficiently deploy into production—all coordinated via your version control system.
 
 **Versioned models are different.** Defining model `versions` is appropriate when people, systems, and processes beyond your team's control, inside or outside of dbt, depend on your models. You can neither simply go migrate them all, nor break their queries on a whim. You need to offer a migration path, with clear diffs and deprecation dates.
 
@@ -75,7 +66,6 @@
 ## How is this different from just creating a new model?
 
 Honestly, it's only a little bit different! There isn't much magic here, and that's by design.
->>>>>>> 533637af
 
 You've always been able to copy-paste, create a new model file, and name it `dim_customers_v2.sql`. Why should you opt for a "real" versioned model instead?
 
@@ -101,7 +91,7 @@
 
 As you'll see in the implementation section below, a versioned model can reuse the majority of its YAML properties and configuration. Each version needs to only say how it _differs_ from the shared set of attributes. This gives you, as the producer of a versioned model, the opportunity to highlight the differences across versions—which is otherwise difficult to detect in models with dozens or hundreds of columns—and to clearly track, in one place, all versions of the model which are currently live.
 
-dbt also supports [`version`-based selection](node-selection/methods#the-version-method). For example, you could define a [default YAML selector](node-selection/yaml-selectors#default) that avoids running any old model versions in development, even while you continue to run them in production through a sunset and migration period. (You could accomplish something similar by applying `tags` to these models, and cycling through those tags over time.)
+dbt also supports [`version`-based selection](/reference/node-selection/methods#the-version-method). For example, you could define a [default YAML selector](/reference/node-selection/yaml-selectors#default) that avoids running any old model versions in development, even while you continue to run them in production through a sunset and migration period. (You could accomplish something similar by applying `tags` to these models, and cycling through those tags over time.)
 
 <File name="selectors.yml">
 
@@ -281,7 +271,7 @@
 
 The configuration above says: Instead of two unrelated models, I have two versioned definitions of the same model: `dim_customers.v1` and `dim_customers.v2`.
 
-**Where are they defined?** dbt expects each model version to be defined in a file named `<model_name>_v<v>`. In this case: `dim_customers_v1.sql` and `dim_customers_v2.sql`. It's also possible to define the "latest" version in `dim_customers.sql` (no suffix), without additional configuration. Finally, you can override this convention by setting [`defined_in: any_file_name_you_want`](resource-properties/versions#defined_in)—but we strongly encourage you to follow the convention, unless you have a very good reason.
+**Where are they defined?** dbt expects each model version to be defined in a file named `<model_name>_v<v>`. In this case: `dim_customers_v1.sql` and `dim_customers_v2.sql`. It's also possible to define the "latest" version in `dim_customers.sql` (no suffix), without additional configuration. Finally, you can override this convention by setting [`defined_in: any_file_name_you_want`](/reference/resource-properties/versions#defined_in)—but we strongly encourage you to follow the convention, unless you have a very good reason.
 
 **Where will they be materialized?** Each model version will create a database relation with alias `<model_name>_v<v>`. In this case: `dim_customers_v1` and `dim_customers_v2`. See [the section below](#configuring-database-location-with-alias) for more details on configuring aliases.
 
