--- conflicted
+++ resolved
@@ -15,11 +15,7 @@
 
 Install dbt Core, an open-source tool, locally using the command line. dbt communicates with a number of different data platforms by using a dedicated  adapter plugin for each. When you install dbt Core, you'll also need to install the specific adapter for your database, [connect to dbt Core](/docs/core/about-core-setup), and set up a `profiles.yml` file.
 
-<<<<<<< HEAD
-With a few exceptions [^1], you can install all [Verified adapters](/docs/supported-data-platforms) from PyPI using `pip install adapter-name`. For example to install Snowflake, use the command `pip install dbt-snowflake`. The installation will include `dbt-core` and any other required dependencies, which may include both other dependencies and even other adapter plugins. Read more about [installing dbt](/docs/core/installation-overview).
-=======
 With a few exceptions [^1], you can install all [Verified adapters](/docs/supported-data-platforms) from PyPI using `python -m pip install adapter-name`. For example to install Snowflake, use the command `python -m pip install dbt-snowflake`. The installation will include `dbt-core` and any other required dependencies, which may include both other dependencies and even other adapter plugins. Read more about [installing dbt](/docs/core/installation).
->>>>>>> b7d3002d
 
 [^1]: Here are the two different adapters. Use the PyPI package name when installing with `pip`
 
