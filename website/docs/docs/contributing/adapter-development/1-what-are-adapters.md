--- conflicted
+++ resolved
@@ -3,11 +3,7 @@
 id: "1-what-are-adapters"
 ---
 
-<<<<<<< HEAD
-This is a quick intro as to why adapters need to exist and how they are currently constructed. For any questions you may have, don't hesitate to ask in the [#adapter-ecosystem](https://getdbt.slack.com/archives/C030A0UF5LM) Slack channel. The community is very helpful and likely has experienced a similar issue as you.
-=======
-Below is a quick intro to why adapters need to exist and how they are currently constructed. For any questions you may have, don't hesitate to ask in the [#adapter-ecosystem](https://getdbt.slack.com/archives/C030A0UF5LM) Slack channel. The community is very helpful and likely has experienced a similar issue as you.
->>>>>>> 4bc1965d
+Here is a quick intro as to why adapters need to exist and how they are currently constructed. For any questions you may have, don't hesitate to ask in the [#adapter-ecosystem](https://getdbt.slack.com/archives/C030A0UF5LM) Slack channel. The community is very helpful and likely has experienced a similar issue as you.
 
 ## No one ever: "Aren't all databases the same?"
 
