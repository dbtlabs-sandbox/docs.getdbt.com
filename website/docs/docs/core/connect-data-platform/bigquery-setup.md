--- conflicted
+++ resolved
@@ -13,44 +13,28 @@
   slack_channel_link: 'https://getdbt.slack.com/archives/C99SNSRTK'
   platform_name: 'BigQuery'
   config_page: '/reference/resource-configs/bigquery-configs'
-  addl_frontmatter: 'a link world'
 ---
 
-<<<<<<< HEAD
-<Snippet src="warehouse-setups-cloud-callout" />
-=======
 
 <Snippet path="warehouse-setups-cloud-callout" />
->>>>>>> fc41fe56
-
-<span>to join this channel, go to {frontMatter.meta.addl_frontmatter}</span> for more info
-
-<!--The following code uses a component and the built-in docusaurus markdown partials file, which contains reusable content assigned in the meta frontmatter. For this page, the partial file is _setup-pages-intro.md. You have to include the 'import' code and then assign the component as needed. -->
 
 import SetUpPages from '/snippets/_setup-pages-intro.md';
 
 <SetUpPages meta={frontMatter.meta} />
 
-## Prerequisites
-
-You need to have the required [BigQuery permissions](https://cloud.google.com/bigquery/docs/access-control) to create adapter-specific configurations in your dbt project. BigQuery's permission model is dissimilar from more conventional databases like Snowflake and Redshift. The following permissions are required for dbt user accounts:
-
-  - BigQuery Data Editor
-  - BigQuery User
-
-This set of permissions will permit dbt users to read from and create tables and <Term id="view">views</Term> in a BigQuery project.
-## Authentication methods
-
-You can specify BigQuery targets using four methods. BigQuery targets should be set up using the following configuration in your `profiles.yml` file. There are a number of [optional configurations](#optional-configurations) you may specify as well.
+## Authentication Methods
+
+BigQuery targets can be specified using one of four methods:
 
 1. [OAuth via `gcloud`](#oauth-via-gcloud)
-2. [OAuth token-based](#oauth-token-based) 
-3. [Service account file](#service-account-file)
-4. [Service account json](#service-account-json) 
-
-:::tip
+2. [OAuth token-based](#oauth-token-based)
+3. [service account file](#service-account-file)
+4. [service account json](#service-account-json)
+
 For local development, we recommend using the OAuth method. If you're scheduling dbt on a server, you should use the service account auth method instead.
-:::
+
+BigQuery targets should be set up using the following configuration in your `profiles.yml` file. There are a number of [optional configurations](#optional-configurations) you may specify as well.
+
 ### OAuth via gcloud
 
 This connection method requires [local OAuth via `gcloud`](#local-oauth-gcloud-setup).
@@ -76,13 +60,7 @@
 
 **Default project**
 
-<<<<<<< HEAD
-<Changelog>New in dbt v0.19.0</Changelog>
-
-If you do not specify a `project`/`database` and are using the `OAuth` method, dbt will use the default `project` associated with your user, as defined by `gcloud config set`.
-=======
 If you do not specify a `project`/`database` and are using the `oauth` method, dbt will use the default `project` associated with your user, as defined by `gcloud config set`.
->>>>>>> fc41fe56
 
 ### OAuth Token-Based
 
@@ -199,17 +177,6 @@
 
 ## Optional configurations
 
-Use the following optional configurations to specify BigQuery targets in your `profiles.yml` file:
-
-- [**Priority**](#priority) &mdash; Configure the priority of dbt's BigQuery jobs using the `priority` configuration in your BigQuery profile.
-- [**Timeouts and retries**](#timeouts-and-retries) &mdash; The dbt-bigquery plugin utilizes the BigQuery Python client library to submit queries, which involves job creation and execution.
-- [**Dataset locations**](#dataset-locations) &mdash; Configure the location of BigQuery datasets using the location configuration in a BigQuery profile, specifying either a multi-regional location.
-- [**Maximum bytes billed**](#maximum-bytes-billed) &mdash; Set maximum_bytes_billed value in a BigQuery profile to ensure queries don't exceed the configured threshold.
-- [**OAuth 2.0 scopes for Google APIs**](#oauth-20-scopes-for-google-apis) &mdash; Use the scopes profile configuration to set up your own OAuth scopes for dbt
-- [**Service Account impersonation**](#service-account-impersonation) &mdash; Authenticate with local OAuth to access to BigQuery resources based on the service account permissions.
-- [**Execution project**](#execution-project) &mdash; You can optionally specify an execution_project for query execution billing.
-- [**Running Python models on Dataproc**](#running-python-models-on-dataproc) &mdash; Utilize the integrated services of Dataproc and Cloud Storage to run dbt Python models in GCP.
-
 ### Priority
 
 The `priority` for the BigQuery jobs that dbt executes can be configured with the `priority` configuration in your BigQuery profile. The `priority` field can be set to one of `batch` or `interactive`. For more information on query priority, consult the [BigQuery documentation](https://cloud.google.com/bigquery/docs/running-queries).
@@ -234,8 +201,7 @@
 
 Some queries inevitably fail, at different points in process. To handle these cases, dbt supports <Term id="grain">fine-grained</Term> configuration for query timeouts and retries.
 
-<Tabs>
-<TabItem value="jobexecution" label="job_execution_timeout_seconds">
+#### job_execution_timeout_seconds
 
 Use the `job_execution_timeout_seconds` configuration to set the number of seconds dbt should wait for queries to complete, after being submitted successfully. Of the four configurations that control timeout and retries, this one is the most common to use.
 
@@ -270,14 +236,14 @@
       dataset: my_dataset
       job_execution_timeout_seconds: 600 # 10 minutes
 ```
-</TabItem>
-<TabItem value="jobcreation" label="job_creation_timeout_seconds">
+
+#### job_creation_timeout_seconds
 
 It is also possible for a query job to fail to submit in the first place. You can configure the maximum timeout for the job creation step by configuring  `job_creation_timeout_seconds`. No timeout is set by default.
 
 In the job creation step, dbt is simply submitting a query job to BigQuery's `Jobs.Insert` API, and receiving a query job ID in return. It should take a few seconds at most. In some rare situations, it could take longer.
-</TabItem>
-<TabItem value="jobretries" label="job_retries">
+
+#### job_retries
 
 Google's BigQuery Python client has native support for retrying query jobs that time out, or queries that run into transient errors and are likely to succeed if run again. You can configure the maximum number of retries by configuring `job_retries`.
 
@@ -289,8 +255,7 @@
 
 The default value is 1, meaning that dbt will retry failing queries exactly once. You can set the configuration to 0 to disable retries entirely.
 
-</TabItem>
-<TabItem value="jobretrydeadline" label="job_retry_deadline_seconds">
+#### job_retry_deadline_seconds
 
 After a query job times out, or encounters a transient error, dbt will wait one second before retrying the same query. In cases where queries are repeatedly timing out, this can add up to a long wait. You can set the `job_retry_deadline_seconds` configuration to set the total number of seconds you're willing to wait ("deadline") while retrying the same query. If dbt hits the deadline, it will give up and return an error.
 
@@ -313,65 +278,9 @@
       job_retry_deadline_seconds: 1200
 
 ```
-</File>
-
-<<<<<<< HEAD
-</TabItem>
-</Tabs>
-
-</VersionBlock>
-
-<VersionBlock lastVersion="1.0">
-
-BigQuery supports query timeouts. By default, the timeout is set to 300 seconds. If a dbt model takes longer than this timeout to complete, then BigQuery may cancel the query and issue the following error:
-
-```
- Operation did not complete within the designated timeout.
-```
-
-To change this timeout, use the `timeout_seconds` configuration:
-
-<File name='profiles.yml'>
-
-```yaml
-my-profile:
-  target: dev
-  outputs:
-    dev:
-      type: bigquery
-      method: oauth
-      project: abc-123
-      dataset: my_dataset
-      timeout_seconds: 600 # 10 minutes
-```
-
-</File>
-
-The `retries` profile configuration designates the number of times dbt should retry queries that result in unhandled server errors. This configuration is only specified for BigQuery targets. Example:
-
-<File name='profiles.yml'>
-
-```yaml
-# This example target will retry BigQuery queries 5
-# times with a delay. If the query does not succeed
-# after the fifth attempt, then dbt will raise an error
-
-my-profile:
-  target: dev
-  outputs:
-    dev:
-      type: bigquery
-      method: oauth
-      project: abc-123
-      dataset: my_dataset
-      retries: 5
-```
-
-</File>
-
-</VersionBlock>
-=======
->>>>>>> fc41fe56
+
+</File>
+
 
 ### Dataset locations
 
@@ -540,9 +449,17 @@
 
 </VersionBlock>
 
+## Required permissions
+
+BigQuery's permission model is dissimilar from more conventional databases like Snowflake and Redshift. The following permissions are required for dbt user accounts:
+- BigQuery Data Editor
+- BigQuery User
+
+This set of permissions will permit dbt users to read from and create tables and <Term id="view">views</Term> in a BigQuery project.
+
 ## Local OAuth gcloud setup
 
-To connect to BigQuery using the `OAuth` method, follow these steps:
+To connect to BigQuery using the `oauth` method, follow these steps:
 
 1. Make sure the `gcloud` command is [installed on your computer](https://cloud.google.com/sdk/downloads)
 2. Activate the application-default account with
@@ -556,5 +473,4 @@
 
 A browser window should open, and you should be prompted to log into your Google account. Once you've done that, dbt will use your OAuth'd credentials to connect to BigQuery!
 
-This command uses the `--scopes` flag to request access to Google Sheets. This makes it possible to transform data in Google Sheets using dbt. If your dbt project does not transform data in Google Sheets, then you may omit the `--scopes` flag.
-
+This command uses the `--scopes` flag to request access to Google Sheets. This makes it possible to transform data in Google Sheets using dbt. If your dbt project does not transform data in Google Sheets, then you may omit the `--scopes` flag.