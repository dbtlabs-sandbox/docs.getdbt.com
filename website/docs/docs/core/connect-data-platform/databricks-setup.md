---
title: "Databricks setup"
description: "Read this guide to learn about the Databricks warehouse setup in dbt."
id: "databricks-setup"
meta:
  maintained_by: Databricks
  authors: 'some dbt loving Bricksters'
  github_repo: 'databricks/dbt-databricks'
  pypi_package: 'dbt-databricks'
  min_core_version: 'v0.18.0'
  cloud_support: Supported
  min_supported_version: 'Databricks SQL or DBR 12+'
  slack_channel_name: '#db-databricks-and-spark'
  slack_channel_link: 'https://getdbt.slack.com/archives/CNGCW8HKL'
  platform_name: 'Databricks'
  config_page: '/reference/resource-configs/databricks-configs'
--- 

<Snippet path="warehouse-setups-cloud-callout" />

import SetUpPages from '/snippets/_setup-pages-intro.md';

<SetUpPages meta={frontMatter.meta} />


<<<<<<< HEAD
<h2> Installing {frontMatter.meta.pypi_package} </h2>

pip is the easiest way to install the adapter:

<code>python -m pip install {frontMatter.meta.pypi_package}</code>

<p>Installing <code>{frontMatter.meta.pypi_package}</code> will also install <code>dbt-core</code> and any other dependencies.</p>

<h2> Configuring {frontMatter.meta.pypi_package} </h2>

<p>For {frontMatter.meta.platform_name}-specifc configuration please refer to <a href={frontMatter.meta.config_page}>{frontMatter.meta.platform_name} Configuration</a> </p>

<p>For further info, refer to the GitHub repository: <a href={`https://github.com/${frontMatter.meta.github_repo}`}>{frontMatter.meta.github_repo}</a></p>

=======
>>>>>>> aa79d4a3
`dbt-databricks` is the recommended adapter for Databricks. It includes features not available in `dbt-spark`, such as:
- Unity Catalog support
- No need to install additional drivers or dependencies for use on the CLI
- Use of Delta Lake for all models out of the box
- SQL macros that are optimized to run with [Photon](https://docs.databricks.com/runtime/photon.html)

## Connecting to Databricks

To connect to a data platform with dbt Core, create the appropriate _profile_ and _target_ YAML keys/values in the `profiles.yml` configuration file for your Databricks SQL Warehouse/cluster. This dbt YAML file lives in the  `.dbt/` directory of your user/home directory. For more info, refer to [Connection profiles](/docs/core/connect-data-platform/connection-profiles) and [profiles.yml](/docs/core/connect-data-platform/profiles.yml).

`dbt-databricks` can connect to Databricks SQL Warehouses and all-purpose clusters. Databricks SQL Warehouses is the recommended way to get started with Databricks.

Refer to the [Databricks docs](https://docs.databricks.com/dev-tools/dbt.html#) for more info on how to obtain the credentials for configuring your profile.

### Examples {#examples}

You can use either token-based authentication or OAuth client-based authentication to connect to Databricks. Refer to the following examples for more info on how to configure your profile for each type of authentication.

<Tabs queryString="tokenoauth">

<TabItem value="token" label="Token-based authentication">

<File name='~/.dbt/profiles.yml'>

```yaml
your_profile_name:
  target: dev
  outputs:
    dev:
      type: databricks
      catalog: [optional catalog name if you are using Unity Catalog]
      schema: [schema name] # Required
      host: [yourorg.databrickshost.com] # Required
      http_path: [/sql/your/http/path] # Required
      token: [dapiXXXXXXXXXXXXXXXXXXXXXXX] # Required Personal Access Token (PAT) if using token-based authentication
      threads: [1 or more]  # Optional, default 1
```

</File>

</TabItem>

<TabItem value="oauth" label="OAuth client-based authentication">


<File name='~/.dbt/profiles.yml'>

```yaml
your_profile_name:
  target: dev
  outputs:
    dev:
      type: databricks
      catalog: [optional catalog name if you are using Unity Catalog]
      schema: [schema name] # Required
      host: [yourorg.databrickshost.com] # Required
      http_path: [/sql/your/http/path] # Required
      auth_type: oauth # Required if using OAuth-based authentication
      client_id: [OAuth-Client-ID] # The ID of your OAuth application. Required if using OAuth-based authentication
      client_secret: [XXXXXXXXXXXXXXXXXXXXXXXXXXX] # OAuth client secret. # Required if using OAuth-based authentication
      threads: [1 or more]  # Optional, default 1
```
</File>

</TabItem>

</Tabs>

## Host parameters

The following profile fields are always required. 

| Field     | Description | Example |
| --------- | ------- | ----------- |
|   `host`  | The hostname of your cluster.<br/><br/>Don't include the `http://` or `https://` prefix. |  `yourorg.databrickshost.com` | 
|   `http_path`   | The http path to your SQL Warehouse or all-purpose cluster. | `/sql/your/http/path`  | 
|  `schema`  |  The name of a schema within your cluster's catalog. <br/><br/>It's _not recommended_ to use schema names that have upper case or mixed case letters.  | `my_schema`  |

## Authentication parameters

The `dbt-databricks` adapter supports both [token-based authentication](/docs/core/connect-data-platform/databricks-setup?tokenoauth=token#examples) and [OAuth client-based authentication](/docs/core/connect-data-platform/databricks-setup?tokenoauth=oauth#examples).  

Refer to the following **required** parameters to configure your profile for each type of authentication:

| Field     | Authentication type | Description | Example | Authentication type |
| --------- | ------- | ----------- | ---- | 
|  `token`  |  Token-based  | The Personal Access Token (PAT) to connect to Databricks.  | `dapiXXXXXXXXX`<br /> `XXXXXXXXXXXXXX`  |
|  `client_id`  | OAuth-based |  The client ID for your Databricks OAuth application.<br />  | `<oauth-client-id>`  | 
|  `client_secret`  | OAuth-based |  The client secret for your Databricks OAuth application. <br />  | `XXXXXXXXXXXXX`<br /> `XXXXXXXXXXXXXX`  |  
|  `auth_type`  |  OAuth-based |  The type of authorization needed to connect to Databricks. <br /> | `oauth`  |

## Additional parameters

The following profile fields are optional to set up. They help you configure how your cluster's session and dbt work for your connection.

| Profile field  |  Description  | Example   |
| ------------- | ------------------- | --------------- |
| `threads`   | The number of threads dbt should use (default is `1`) |`8`  | 
| `connect_retries`  | The number of times dbt should retry the connection to Databricks (default is `1`)  |`3`   | 
| `connect_timeout`     | How many seconds before the connection to Databricks should timeout (default behavior is no timeouts)  | `1000` | 
| `session_properties`  | This sets the Databricks session properties used in the connection. Execute `SET -v` to see available options  |`ansi_mode: true` | 

## Supported Functionality

### Delta Lake

Most dbt Core functionality is supported, but some features are only available
on Delta Lake.

Delta-only features:
1. Incremental model updates by `unique_key` instead of `partition_by` (see [`merge` strategy](/reference/resource-configs/databricks-configs#the-merge-strategy))
2. [Snapshots](/docs/build/snapshots)


### Unity Catalog

The adapter `dbt-databricks>=1.1.1` supports the 3-level namespace of Unity Catalog (catalog / schema / relations) so you can organize and secure your data the way you like.<|MERGE_RESOLUTION|>--- conflicted
+++ resolved
@@ -23,23 +23,6 @@
 <SetUpPages meta={frontMatter.meta} />
 
 
-<<<<<<< HEAD
-<h2> Installing {frontMatter.meta.pypi_package} </h2>
-
-pip is the easiest way to install the adapter:
-
-<code>python -m pip install {frontMatter.meta.pypi_package}</code>
-
-<p>Installing <code>{frontMatter.meta.pypi_package}</code> will also install <code>dbt-core</code> and any other dependencies.</p>
-
-<h2> Configuring {frontMatter.meta.pypi_package} </h2>
-
-<p>For {frontMatter.meta.platform_name}-specifc configuration please refer to <a href={frontMatter.meta.config_page}>{frontMatter.meta.platform_name} Configuration</a> </p>
-
-<p>For further info, refer to the GitHub repository: <a href={`https://github.com/${frontMatter.meta.github_repo}`}>{frontMatter.meta.github_repo}</a></p>
-
-=======
->>>>>>> aa79d4a3
 `dbt-databricks` is the recommended adapter for Databricks. It includes features not available in `dbt-spark`, such as:
 - Unity Catalog support
 - No need to install additional drivers or dependencies for use on the CLI
