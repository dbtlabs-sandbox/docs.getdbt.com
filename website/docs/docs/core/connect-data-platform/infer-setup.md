--- conflicted
+++ resolved
@@ -21,21 +21,6 @@
 <SetUpPages meta={frontMatter.meta} />
 
 
-<<<<<<< HEAD
-<h2> Installing {frontMatter.meta.pypi_package} </h2>
-
-pip is the easiest way to install the adapter:
-
-<code>python -m pip install {frontMatter.meta.pypi_package}</code>
-
-<p>Installing <code>{frontMatter.meta.pypi_package}</code> will also install <code>dbt-core</code> and any other dependencies.</p>
-
-<h2> Configuring {frontMatter.meta.pypi_package} </h2>
-
-<p>For further info, refer to the GitHub repository: <a href={`https://github.com/${frontMatter.meta.github_repo}`}>{frontMatter.meta.github_repo}</a></p>
-
-=======
->>>>>>> aa79d4a3
 
 ## Connecting to Infer with **dbt-infer**
 
