--- conflicted
+++ resolved
@@ -229,8 +229,7 @@
 
 </File>
 
-<<<<<<< HEAD
-=======
+
 </VersionBlock>
 
 <VersionBlock firstVersion="1.7">
@@ -238,7 +237,7 @@
 
 Spark can be customized using [Application Properties](https://spark.apache.org/docs/latest/configuration.html). Using these properties the execution can be customized, for example, to allocate more memory to the driver process. Also, the Spark SQL runtime can be set through these properties. For example, this allows the user to [set a Spark catalogs](https://spark.apache.org/docs/latest/configuration.html#spark-sql).
 </VersionBlock>
->>>>>>> e8d73fe1
+
 ## Caveats
 
 ### Usage with EMR
