--- conflicted
+++ resolved
@@ -26,12 +26,10 @@
 
 import SetUpPages from '/snippets/_setup-pages-intro.md';
 
-<SetUpPages meta={frontMatter.meta}/>
-
-
-A note about connecting using an ODBC driver
-
-If connecting to Databricks via ODBC driver, it requires `pyodbc`. Depending on your system, you can install it separately or via pip. See the [`pyodbc` wiki](https://github.com/mkleehammer/pyodbc/wiki/Install) for OS-specific installation details.
+<SetUpPages meta={frontMatter.meta} />
+
+
+If connecting to Databricks via ODBC driver, it requires `pyodbc`. Depending on your system, you can install it seperately or via pip. See the [`pyodbc` wiki](https://github.com/mkleehammer/pyodbc/wiki/Install) for OS-specific installation details.
 
 If connecting to a Spark cluster via the generic thrift or http methods, it requires `PyHive`.
 
@@ -48,15 +46,11 @@
 $ pip install "dbt-spark[session]"
 ```
 
-<<<<<<< HEAD
-</VersionBlock>
-=======
 <h2> Configuring {frontMatter.meta.pypi_package} </h2>
 
 <p>For {frontMatter.meta.platform_name}-specific configuration please refer to <a href={frontMatter.meta.config_page}>{frontMatter.meta.platform_name} Configuration</a> </p>
 
 <p>For further info, refer to the GitHub repository: <a href={`https://github.com/${frontMatter.meta.github_repo}`}>{frontMatter.meta.github_repo}</a></p>
->>>>>>> fc41fe56
 
 ## Connection Methods
 
