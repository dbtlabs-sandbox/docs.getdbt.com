--- conflicted
+++ resolved
@@ -21,30 +21,10 @@
 
 import SetUpPages from '/snippets/_setup-pages-intro.md';
 
-<<<<<<< HEAD
 <SetUpPages meta={frontMatter.meta}/>
-=======
-<ul>
-    <li><strong>Maintained by</strong>: {frontMatter.meta.maintained_by}</li>
-    <li><strong>Authors</strong>: {frontMatter.meta.authors}</li>
-    <li><strong>GitHub repo</strong>: <a href={`https://github.com/${frontMatter.meta.github_repo}`}>{frontMatter.meta.github_repo}</a><a href={`https://github.com/${frontMatter.meta.github_repo}`}><img src={`https://img.shields.io/github/stars/${frontMatter.meta.github_repo}?style=for-the-badge`}/></a></li>
-    <li><strong>PyPI package</strong>: <code>{frontMatter.meta.pypi_package}</code> <a href={`https://badge.fury.io/py/${frontMatter.meta.pypi_package}`}><img src={`https://badge.fury.io/py/${frontMatter.meta.pypi_package}.svg`}/></a></li>
-    <li><strong>Slack channel</strong>: <a href={frontMatter.meta.slack_channel_link}>{frontMatter.meta.slack_channel_name}</a></li>
-    <li><strong>Supported dbt Core version</strong>: {frontMatter.meta.min_core_version} and newer</li>
-    <li><strong>dbt Cloud support</strong>: {frontMatter.meta.cloud_support}</li>
-    <li><strong>Minimum data platform version</strong>: {frontMatter.meta.min_supported_version}</li>
-    </ul>
-
-
-<h2> Installing {frontMatter.meta.pypi_package} </h2>
-
-pip is the easiest way to install the adapter:
-
-<code>pip install {frontMatter.meta.pypi_package}</code>
-
-<p>Installing <code>{frontMatter.meta.pypi_package}</code> will also install <code>dbt-core</code> and any other dependencies.</p>
-
-<h2> Python compatibility </h2>
+
+
+## Python compatibility
 
 | Plugin version | Python 3.6  | Python 3.7  | Python 3.8  | Python 3.9  | Python 3.10 | Python 3.11  |
 | -------------- | ----------- | ----------- | ----------- | ----------- | ----------- | ------------ |
@@ -59,20 +39,12 @@
 |1.5.x              | ❌           | ✅          | ✅          | ✅          | ✅          | ✅
 |1.6.x              | ❌           | ❌          | ✅          | ✅          | ✅          | ✅
 
-<h2> dbt dependent packages version compatibility </h2>
+## dbt dependent packages version compatibility
 
 | dbt-teradata |  dbt-core  | dbt-teradata-util |  dbt-util      |
 |--------------|------------|-------------------|----------------|
 | 1.2.x        | 1.2.x      | 0.1.0             | 0.9.x or below |
 | 1.6.7        | 1.6.7      | 1.1.1             | 1.1.1          |
-
-
-<h2> Configuring {frontMatter.meta.pypi_package} </h2>
-
-<p>For {frontMatter.meta.platform_name}-specifc configuration please refer to <a href={frontMatter.meta.config_page}>{frontMatter.meta.platform_name} Configuration</a> </p>
-
-<p>For further info, refer to the GitHub repository: <a href={`https://github.com/${frontMatter.meta.github_repo}`}>{frontMatter.meta.github_repo}</a></p>
->>>>>>> fc41fe56
 
 
 ### Connecting to Teradata
