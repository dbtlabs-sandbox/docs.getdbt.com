--- conflicted
+++ resolved
@@ -24,19 +24,7 @@
 <SetUpPages meta={frontMatter.meta}/>
 
 
-<<<<<<< HEAD
-<h2> Installing {frontMatter.meta.pypi_package} </h2>
-
-pip is the easiest way to install the adapter:
-
-<code>python -m pip install {frontMatter.meta.pypi_package}</code>
-
-<p>Installing <code>{frontMatter.meta.pypi_package}</code> will also install <code>dbt-core</code> and any other dependencies.</p>
-
-<h2> Python compatibility </h2>
-=======
 ## Python compatibility
->>>>>>> aa79d4a3
 
 | Plugin version | Python 3.6  | Python 3.7  | Python 3.8  | Python 3.9  | Python 3.10 | Python 3.11  |
 | -------------- | ----------- | ----------- | ----------- | ----------- | ----------- | ------------ |
