--- conflicted
+++ resolved
@@ -18,11 +18,6 @@
 
 <Snippet src="metadata-api-prerequisites" />
 
-<<<<<<< HEAD
-- You must have a [multi-tenant](/docs/cloud/about-cloud/regions-ip-addresses) account and [Team or Enterprise plans](https://www.getdbt.com/pricing/)
-- Your projects must be on dbt version v0.19.0 or higher. Refer to [Version migration guides](/guides/migration/versions) to upgrade
-=======
->>>>>>> fe449012
     
 ## Use cases
 
@@ -79,10 +74,6 @@
 </TabItem>
 </Tabs>
 
-<<<<<<< HEAD
-The endpoint to access this API is `https://metadata.{YOUR_ACCESS_URL}/graphql`. Replace `{YOUR_ACCESS_URL}` with the appropriate [Access URL](/docs/cloud/about-cloud/regions-ip-addresses) for your region and plan. For example, if your region is North America using multi tenant, your endpoint is `https://metadata.cloud.getdbt.com/graphql`.
-=======
->>>>>>> fe449012
 
 
 ## Related docs
