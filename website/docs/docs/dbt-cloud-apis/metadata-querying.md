--- conflicted
+++ resolved
@@ -3,16 +3,9 @@
 id: "metadata-querying"
 ---
 
-<<<<<<< HEAD
-In order to query the dbt Metadata API, you must have the following:
-* Team or Enterprise dbt Cloud account
-* [Multi-tenant](/docs/deploy/regions-ip-addresses) dbt Cloud account
-  Note: The Metadata API is currently not available to accounts on [Single Tenant deployments](/docs/deploy/single-tenant).
-=======
 The Metadata API supports ad-hoc queries or lets you browse the schema. If you are new to the API, read the [Metadata API overview](/docs/dbt-cloud-apis/metadata-api) for an introduction to the Metadata API.
 
 <Snippet src="metadata-api-prerequisites" />
->>>>>>> e91dfc7f
 
 ## Authorization
 
