--- conflicted
+++ resolved
@@ -171,10 +171,7 @@
 - **If you are on a customer deployed dbt Cloud instance:**
 Contact your account manager for instructions on how to turn on this feature.
 
-<<<<<<< HEAD
 <LoomVideo id="8e2e00c57bde4fbfa4b519bf35d7632d" />
 
-*Note: If you having configured SSO with SAML 2.0, you may have to use the GroupID instead of the name of the group as shown in the video above.*
-=======
-<LoomVideo id="8e2e00c57bde4fbfa4b519bf35d7632d" />
->>>>>>> bea9dfe4
+
+*Note: If you have configured SSO with SAML 2.0, you may have to use the GroupID instead of the name of the group as shown in the video above.*
