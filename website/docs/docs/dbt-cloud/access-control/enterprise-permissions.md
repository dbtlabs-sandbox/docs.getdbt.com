---
title: "Enterprise Permissions"
id: "enterprise-permissions"
description: "Permission sets for Enterprise plans."
---

:::info Enterprise Feature

This guide describes a feature of the dbt Cloud Enterprise plan.
If you're interested in learning more about an Enterprise plan, contact us at sales@getdbt.com.

:::

## Overview

The dbt Cloud Enterprise plan supports a number of pre-built permission sets to
help manage access controls within a dbt Cloud account. See the docs on [access
control](access-control-overview) for more information on Role-Based access
control (RBAC).

## Permission Sets

The following permission sets are available for assignment in dbt Cloud Enterprise accounts. They
can be granted to dbt Cloud groups which are then in turn granted to users. A dbt Cloud group
can be associated with more than one permission sets.

### Account Admin

- **Has permissions on:** Authorized projects, account-level settings
- **License restrictions:** must have a developer license

Account Admins have unrestricted access to dbt Cloud accounts. Users with Account Admin permissions can:

- Create, delete and modify all projects in an account
- Create, delete, and modify Repositories
- Create, delete, and modify Connections
- Create, delete, and modify Environments
- Create, delete, and modify Jobs
- Create, delete, and modify Groups
- Create, delete, and modify Group Memberships
- Manage notification settings
- Manage account-level [artifacts](dbt-cloud/using-dbt-cloud/artifacts)
- View and modify Account Settings
- Use the IDE
- Run and cancel jobs

### Account Viewer

- **Has permissions on:** Authorized projects, account-level settings
- **License restrictions:** must have a developer license

Account Viewers have read only access to dbt Cloud accounts. Users with Account Viewer permissions can:
- View all projects in an account
- View Account Settings
- View Repositories
- View Connections
- View Environments
- View Jobs
- View Groups
- View Group Memberships
- View notification settings
- View account-level artifacts

### Admin
- **Has permissions on:** Authorized projects
- **License restrictions:** must have a developer license

Admins have unrestricted access to _projects_ in dbt Cloud accounts which they are members of.
Admins can perform the following actions in projects they are assigned to:
- View project details
- Create, delete, and modify Repositories
- Create, delete, and modify Connections
- Create, delete, and modify Environments
- Create, delete, and modify Jobs
- Create, delete, and modify Group Memberships
- Use the IDE
- Run and cancel jobs

### Git Admin
- **Has permissions on:** Authorized projects
- **License restrictions:** must have a developer license

Git Admins can perform the following actions in projects they are assigned to:
- View project details
- Create, delete, and modify Repositories
- View Connections
- View Environments
- View Jobs

### Database Admin
- **Has permissions on:** Authorized projects
- **License restrictions:** must have a developer license

Database Admins can perform the following actions in projects they are assigned to:
- View project details
- Create, delete, and modify Connections
- View Repositories
- View Environments
- View Jobs

### Team Admin
- **Has permissions on:** Authorized projects
- **License restrictions:** must have a developer license

Team Admins can perform the following actions in projects they are assigned to:
- View project details
- Create, delete, and modify group memberships
- View Repositories
- View Environments
- View Jobs

### Job Admin
- **Has permissions on:** Authorized projects
- **License restrictions:** must have a developer license

Job Admins can perform the following actions in projects they are assigned to:
- View, edit, and create environments
- View connections
- Trigger runs
- View historical runs

### Job Viewer
- **Has permissions on:** Authorized projects
- **License restrictions:** must have a developer license

Job Viewers can perform the following actions in projects they are assigned to:
- View environments
- View job definitions
- View historical runs

### Developer
- **Has permissions on:** Authorized projects
- **License restrictions:** must have a developer license

Developers can perform the following actions in projects they are assigned to:
- Create, delete, and modify Jobs
- Trigger runs
- Use the IDE
- Configure personal developer credentials

### Analyst
- **Has permissions on:** Authorized projects
- **License restrictions:** must have a developer license

Analysts can perform the following actions in projects they are assigned to:
- Use the IDE
- Configure personal developer credentials
- View connections
- View environments
- View job definitions
- View historical runs


### Stakeholder
- **Has permissions on:** Authorized projects
- **License restrictions:** Intended for use with Read Only licenses, but may be used with Developer licenses.

Stakeholders can perform the following actions in projects they are assigned to:
- View the Read Only dashboard
- View generated documentation
- View generated source freshness reports

## Diagram of the Permission Sets

<Lightbox src="/img/docs/dbt-cloud/dbt-cloud-enterprise/enterprise-permission-sets-diagram.png" title="Enterprise Permission Sets & Requirements."/>

## How to Set Up RBAC Groups in dbt Cloud

Role-Based Access Control (RBAC) is helpful for automatically assigning permissions to dbt admins based on their SSO provider group associations.

- **If you are on a dbt Labs Hosted dbt Cloud instance:**
Contact support via the webapp button or support@getdbt.com to turn on this feature.
- **If you are on a customer deployed dbt Cloud instance:**
Contact your account manager for instructions on how to turn on this feature.

<<<<<<< HEAD
Click the gear icon to the top right and select **Account Settings**. From the **Team** section, click **Groups**

<Lightbox src="/img/docs/dbt-cloud/Select-Groups-RBAC.png" title="Navigate to Groups"/>

Select an existing group or create a new group to add RBAC. Name the group (this can be any name you like, but it's recommended to keep it consistent with the SSO groups), and then configure the SSO provider groups you want to add RBAC (these fields are case sensitive and must match the source group formatting) by clicking **Add** in the **SSO** section.

Next, configure the permissions for users within those groups by clicking **Add** in the **Access** section of the window.

<Lightbox src="/img/docs/dbt-cloud/Configure-SSO-Access.png" title="Configure SSO groups and Access permissions"/>

When you've completed your configurations, click **Save**. Users will begin to populate the group automatically once they have signed in to dbt Cloud with their SSO credentials.
=======
*Note: If you have configured SSO with SAML 2.0, you may have to use the GroupID instead of the name of the group as shown in the video below.*

<LoomVideo id="8e2e00c57bde4fbfa4b519bf35d7632d" />


>>>>>>> f8f47f7c
<|MERGE_RESOLUTION|>--- conflicted
+++ resolved
@@ -173,22 +173,13 @@
 - **If you are on a customer deployed dbt Cloud instance:**
 Contact your account manager for instructions on how to turn on this feature.
 
-<<<<<<< HEAD
 Click the gear icon to the top right and select **Account Settings**. From the **Team** section, click **Groups**
 
 <Lightbox src="/img/docs/dbt-cloud/Select-Groups-RBAC.png" title="Navigate to Groups"/>
 
-Select an existing group or create a new group to add RBAC. Name the group (this can be any name you like, but it's recommended to keep it consistent with the SSO groups), and then configure the SSO provider groups you want to add RBAC (these fields are case sensitive and must match the source group formatting) by clicking **Add** in the **SSO** section.
-
-Next, configure the permissions for users within those groups by clicking **Add** in the **Access** section of the window.
-
+1. Select an existing group or create a new group to add RBAC. Name the group (this can be any name you like, but it's recommended to keep it consistent with the SSO groups). If you have configured SSO with SAML 2.0, you may have to use the GroupID instead of the name of the group. 
+2. Configure the SSO provider groups you want to add RBAC by clicking **Add** in the **SSO** section. These fields are case sensitive and must match the source group formatting.
+3. Configure the permissions for users within those groups by clicking **Add** in the **Access** section of the window.
 <Lightbox src="/img/docs/dbt-cloud/Configure-SSO-Access.png" title="Configure SSO groups and Access permissions"/>
 
-When you've completed your configurations, click **Save**. Users will begin to populate the group automatically once they have signed in to dbt Cloud with their SSO credentials.
-=======
-*Note: If you have configured SSO with SAML 2.0, you may have to use the GroupID instead of the name of the group as shown in the video below.*
-
-<LoomVideo id="8e2e00c57bde4fbfa4b519bf35d7632d" />
-
-
->>>>>>> f8f47f7c
+4. When you've completed your configurations, click **Save**. Users will begin to populate the group automatically once they have signed in to dbt Cloud with their SSO credentials.