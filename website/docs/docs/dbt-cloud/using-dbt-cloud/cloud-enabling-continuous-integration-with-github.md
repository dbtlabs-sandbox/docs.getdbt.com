---
title: "Enabling Continuous Integration (CI)"
id: "cloud-enabling-continuous-integration"
description: "You can enable CI to test every single change prior to deploying the code to production just like in a software development workflow."
---

## Overview

dbt Cloud makes it easy to test every single code change you make prior to deploying that new logic into production. Once you've connected your [GitHub account](cloud-installing-the-github-application), [GitLab account](connecting-gitlab), or [Azure DevOps account](connecting-azure-devops), you can configure jobs to run when new pull requests are opened against your dbt repo. 

dbt Cloud will build the models affected by the new pull request code change in a temp schema, which acts as a quasi-staging environment, and will also run the tests that you've written for these models as a check. When the CI job completes, the run status will be shown directly in the pull request. This makes it possible to deploy new code to production with confidence.

:::info Draft Pull Requests

Jobs will _not_ be triggered by draft pull requests. If you would like jobs to run on each new commit, please mark your pull request as **Ready for review**.

:::

:::info GitLab Compatibility

GitLab Webhooks are available to only GitLab users who have a paid or self-hosted GitLab account.

:::

:::info Common Errors
If you previously configured your dbt project by providing a generic git URL that clones using SSH, you need to [reconfigure the project](cloud-enabling-continuous-integration#reconnecting-your-dbt-project-to-use-dbt-clouds-native-integration-with-github-gitlab-or-azure-devops) to connect through dbt Cloud's native integration with GitHub, GitLab, or Azure DevOps instead.
:::

## Understanding dbt Cloud Slim CI 
When a [dbt Cloud CI job is set up](cloud-enabling-continuous-integration#configuring-a-dbt-cloud-ci-job), dbt Cloud will listen for webhooks from GitHub, GitLab, or Azure DevOps indicating that a new PR has been opened or updated with new commits. When one of these webhooks is received, dbt Cloud will enqueue a new run of the CI job. Crucially, this run will build into a temporary schema using the prefix `dbt_cloud_pr_`. This schema isolation acts as a quasi-staging environment, so that you can see the builds resulting from the code associated with the PR's commit sha. The unique schema name can be found in the run details for the given run, as shown below.

<Lightbox src="/img/docs/dbt-cloud/using-dbt-cloud/using_ci_dbt_cloud.png" title="Viewing the temporary schema name for a run triggered by a PR"/>

After completing the dbt run, dbt Cloud will update the pull request in GitHub, GitLab, or Azure DevOps with a status message indicating the results of the run. The status message will state whether the models and tests ran successfully or not. You can enable a setting in your git provider that makes "successful pull request checks" a requirement to merge code. And finally, once the pull request is closed or merged, dbt Cloud will delete the temporary schema from your <Term id="data-warehouse" />.

### GitHub pull request example

The green checkmark means the dbt builds and tests were successful. The *Details* link shown here will navigate you to the relevant CI run in dbt Cloud.
<Lightbox src="/img/docs/dbt-cloud/using-dbt-cloud/09c886f-Screen_Shot_2019-02-08_at_4.54.41_PM.png" title="GitHub pull request example"/>

### GitLab pull request example

The green checkmark means the dbt builds and tests were successful. Clicking the dbt Cloud pop up will navigate you to the relevant CI run in dbt Cloud.
<Lightbox src="/img/docs/dbt-cloud/using-dbt-cloud/GitLab-Pipeline.png" title="GitLab pull request"/>

### Azure DevOps pull request example

The green checkmark means the dbt builds and tests were successful. Clicking **pipeline** navigates you to the relevant CI run in dbt Cloud.
<Lightbox src="/img/docs/dbt-cloud/using-dbt-cloud/Enabling-CI/ADO CI.png" title="Azure DevOps pull request"/>

## Configuring a dbt Cloud CI job

Setting up a CI job is very similiar to setting up a normal production job that runs on a schedule; however, a CI job has some noteable differences.

There are a few components that define a Slim CI job.
- The Slim CI job must defer to a production job.
- The Slim CI job commands need to have a `state:modified+` selector to build only new or changed models and their downstream dependents. Importantly, state comparison can only happen when there is a deferred job seleted to compare state to.
- The Slim CI job must be triggered by pull request.

#### Deferral and State Comparison  

When creating a job in dbt Cloud, you can set your execution settings to defer to a previous run state. Use the dropdown menu to select which *production* job you want to defer to. 

<Lightbox src="/img/docs/dbt-cloud/using-dbt-cloud/ci-deferral.png" title="Jobs that run
on pull requests can select another job from the same project for deferral and comparison"/>

When a job is selected, dbt Cloud will look at the artifacts from that job's most recent successful run. dbt will then use those artifacts to determine the set of new and modified resources. 

In your job commands, you can signal to dbt to run only on these modified resources and their children by including the `state:modified+` argument. 

As example:

```
dbt build --select state:modified+
```

Because dbt Cloud manages deferral and state environment variables, there is no need to specify `--defer` or `--state` flags. **Note:** Both jobs need to be running dbt v0.18.0 or later.


To learn more about state comparison and deferral in dbt, read the docs on [state](understanding-state).

#### Using a webhook trigger 

In the **Triggers** section of the jobs settings, switch to the **Webhooks** tab, and then check the box next to **Run on Pull Requests?** as shown below.

<Lightbox src="/img/docs/dbt-cloud/using-dbt-cloud/61536c9-Screen_Shot_2019-02-08_at_9.46.29_PM.png" title="Configuring webhooks for a dbt Cloud Job"/>

This tells dbt Cloud to run the job whenever a pull request or commit is made, rather than on a schedule. Be sure to turn the schedule of the job off if you don't want it to also run on a time-based cadence.



## Fresh Rebuilds

As an extension of the Slim CI feature, dbt Cloud can rerun and retest only the things that are fresher compared to a previous run.

<VersionBlock lastVersion="1.0">

Only supported by v1.1 or newer.

</VersionBlock>

<VersionBlock firstVersion="1.1">

Only supported by v1.1 or newer.

:::caution Experimental functionality
The `source_status` selection is experimental and subject to change. During this time, ongoing improvements may limit this feature’s availability and cause breaking changes to its functionality.
:::

When a job is selected, dbt Cloud will surface the artifacts from that job's most recent successful run. dbt will then use those artifacts to determine the set of fresh sources. In your job commands, you can signal to dbt to run and test only on these fresher sources and their children by including the `source_status:fresher+` argument. This requires both previous and current state to have the `sources.json` artifact be available. Or plainly said, both job states need to run `dbt source freshness`.

As example:
```bash
# Command step order
dbt source freshness
dbt build --select source_status:fresher+
```
</VersionBlock>

More example commands in [Pro-tips for workflows](/guides/legacy/best-practices.md#pro-tips-for-workflows).

## Troubleshooting

### Reconnecting your dbt project to use dbt Cloud's native integration with GitHub, GitLab, or Azure DevOps

If your dbt project relies the generic git clone method that clones using SSH and deploy keys to connect to your dbt repo, you need to disconnect your repo and reconnect it using the native GitHub, GitLab, or Azure DevOps integration in order to enable dbt Cloud Slim CI. 

First, make sure you have the [native GitHub authentication](cloud-installing-the-github-application), [native GitLab authentication](connecting-gitlab), or [native Azure DevOps authentication](connecting-azure-devops) set up depending on which git provider you use. After you have gone through those steps, head to **Account Settings**, select **Projects** and click on the project you'd like to reconnect through native GitHub, GitLab, or Azure DevOps auth. Then click on the repository link. 

Once you're in the repository page, click **Edit** and then click **Disconnect Repository** at the bottom.
<Lightbox src="/img/docs/dbt-cloud/using-dbt-cloud/Enabling-CI/Disconnect-Repository.png" title="Disconnect repo"/>

Confirm that you'd like to disconnect your repository. You should then see a new **Configure a repository** link in your old repository's place. Click through to the configuration page:

<Lightbox src="/img/docs/dbt-cloud/using-dbt-cloud/Enabling-CI/repo-config.png" title="Configure repo"/>

Select the **GitHub**, **GitLab**, or **AzureDevOps** tab and reselect your repository. That should complete the setup of the project and enable you to set up a dbt Cloud CI job.

### Error messages that refer to schemas from previous PRs

If you receive a schema-related error message referencing a *previous* PR, this is usually an indicator that you are not using a production job for your deferral and are instead using *self*.  If the prior PR has already been merged, the prior PR's schema may have been dropped by the time the Slim CI job for the current PR is kicked off.

To fix this issue, select a production job run to defer to instead of self.

<<<<<<< HEAD
## Limitations

If your temporary PR schemas are not dropping after a merge/close of the PR, it could be one of the following:

- You have used dbt Cloud environment variables in your connection settings page.
- You have an empty/blank default schema.
- You have overridden the `generate_schema_name` macro.
=======
### Production job runs failing at the **Clone Git Repository** step

dbt Cloud can only checkout commits that belong to the original repository. dbt Cloud _cannot_ checkout commits that belong to a fork of that repository.

If you receive the following error message at the **Clone Git Repository** step of your job run:

```
Error message:
Cloning into '/tmp/jobs/123456/target'...
Successfully cloned repository.
Checking out to e845be54e6dc72342d5a8f814c8b3316ee220312...
Failed to checkout to specified revision.
git checkout e845be54e6dc72342d5a8f814c8b3316ee220312
fatal: reference is not a tree: e845be54e6dc72342d5a8f814c8b3316ee220312
```

Double-check that your PR isn't trying to merge using a commit that belongs to a fork of the repository attached to your dbt project.
>>>>>>> 3beba660
<|MERGE_RESOLUTION|>--- conflicted
+++ resolved
@@ -142,7 +142,6 @@
 
 To fix this issue, select a production job run to defer to instead of self.
 
-<<<<<<< HEAD
 ## Limitations
 
 If your temporary PR schemas are not dropping after a merge/close of the PR, it could be one of the following:
@@ -150,7 +149,7 @@
 - You have used dbt Cloud environment variables in your connection settings page.
 - You have an empty/blank default schema.
 - You have overridden the `generate_schema_name` macro.
-=======
+
 ### Production job runs failing at the **Clone Git Repository** step
 
 dbt Cloud can only checkout commits that belong to the original repository. dbt Cloud _cannot_ checkout commits that belong to a fork of that repository.
@@ -168,4 +167,3 @@
 ```
 
 Double-check that your PR isn't trying to merge using a commit that belongs to a fork of the repository attached to your dbt project.
->>>>>>> 3beba660
