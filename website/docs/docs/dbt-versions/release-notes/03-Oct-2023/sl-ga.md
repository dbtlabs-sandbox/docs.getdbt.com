---
title: "Update: dbt Cloud Semantic Layer is Generally Available"
description: "October 2023: dbt Cloud Semantic Layer is Generally Available for all users"
sidebar_label: "Update: dbt Cloud Semantic Layer is GA"
sidebar_position: 05
date: 2023-10-17
tags: [Oct-2023]
---

:::important
If you're using the legacy Semantic Layer, we **highly** recommend you [upgrade your dbt version](/docs/dbt-versions/upgrade-core-in-cloud) to dbt v1.6 or higher and [migrate](/guides/migration/sl-migration) to the latest Semantic Layer.
:::

dbt Labs is thrilled to announce that the [dbt Semantic Layer](/docs/use-dbt-semantic-layer/dbt-sl) is now generally available. It offers consistent data organization, improved governance, reduced costs, enhanced efficiency, and accessible data for better decision-making and collaboration across organizations.

It aims to bring the best of modeling and semantics to downstream applications by introducing:

- Brand new [integrations](/docs/use-dbt-semantic-layer/avail-sl-integrations) such as Tableau, Google Sheets, Hex, Mode, and Lightdash.
- New [Semantic Layer APIs](/docs/dbt-cloud-apis/sl-api-overview) using GraphQL and JDBC to query metrics and build integrations.
- dbt Cloud [multi-tenant regional](/docs/cloud/about-cloud/regions-ip-addresses) support for North America, EMEA, and APAC. Single-tenant support coming soon.
- Use the APIs to call an export (a way to build tables in your data platform), then access them in your preferred BI tool.  Starting from dbt v1.7 or higher, you will be able to schedule exports as part of your dbt job.

<Lightbox src="/img/docs/dbt-cloud/semantic-layer/sl-architecture.jpg" width="80%" title="Use the universal dbt Semantic Layer to define and query metrics in integration tools."/>

The dbt Semantic Layer is available to [dbt Cloud Team or Enterprise](https://www.getdbt.com/) multi-tenant plans on dbt v1.6 or higher. 
<<<<<<< HEAD
- Team and Enterprise customers can use 1,000 Queried Units per month for no additional cost on a limited trial basis, subject to reasonable use limitations. Refer to [Billing](/docs/cloud/billing#what-counts-as-a-query-unit) for more information. 
=======
>>>>>>> 175b255c
- dbt Cloud Developer plans and dbt Core users can define metrics but won't be able to query them with integrated tools.

<|MERGE_RESOLUTION|>--- conflicted
+++ resolved
@@ -23,9 +23,5 @@
 <Lightbox src="/img/docs/dbt-cloud/semantic-layer/sl-architecture.jpg" width="80%" title="Use the universal dbt Semantic Layer to define and query metrics in integration tools."/>
 
 The dbt Semantic Layer is available to [dbt Cloud Team or Enterprise](https://www.getdbt.com/) multi-tenant plans on dbt v1.6 or higher. 
-<<<<<<< HEAD
-- Team and Enterprise customers can use 1,000 Queried Units per month for no additional cost on a limited trial basis, subject to reasonable use limitations. Refer to [Billing](/docs/cloud/billing#what-counts-as-a-query-unit) for more information. 
-=======
->>>>>>> 175b255c
 - dbt Cloud Developer plans and dbt Core users can define metrics but won't be able to query them with integrated tools.
 
