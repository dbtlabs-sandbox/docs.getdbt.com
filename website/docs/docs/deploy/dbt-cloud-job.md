---
title: "Deploy with dbt Cloud"
id: "dbt-cloud-job"
description: "You can enable continuous integration (CI) to test every single change prior to deploying the code to production just like in a software development workflow."
---

Use dbt Cloud's job scheduler to streamline your data transformation workflows and empower data teams to run dbt in production with ease. 

Running dbt in production using dbt Cloud's job scheduler eliminates the need to manually run dbt commands from the command line or set up an orchestration system. It's designed exclusively to streamline your dbt project deployments and runs, and keeps you data pipelines functioning seamlessly and efficiently.

To experience the benefits of dbt Cloud, [sign up](https://cloud.getdbt.com/signup/) for a free account 
today. 

<Lightbox src ="/img/dbt-cloud-jobs.gif" width="85%" title="An overview of a dbt Cloud job run"/>

## Prerequisites

- You must have a [dbt Cloud account](https://www.getdbt.com/signup/) and [Developer seat license](/docs/cloud/manage-access/seats-and-users)
- You must have a dbt project connected to a [data platform](/docs/cloud/connect-data-platform/about-connections)
<<<<<<< HEAD
- You must [create a dbt Cloud job](#create-and-schedule-jobs)
- You must have [access permission](/docs/cloud/manage-access/about-access) to create, edit, and run jobs
=======
- You must have [access permission](/docs/cloud/manage-access/about-user-access) to create, edit, and run jobs
>>>>>>> 83b12ad1
- You must set up a [deployment environment](/docs/collaborate/environments/dbt-cloud-environments) 
- Your deployment environment must be on dbt version 1.0 or higher

## Job scheduler features

dbt Cloud simplifies job scheduling, documentation, logging, automation, and alerting. These features make it easy to deploy jobs confidently and build observability into your processes.

### Job scheduler 

Use dbt Cloud's job scheduler to streamline your data transformation workflows, build observability, govern data, and empower data teams to run dbt in production with ease. Create custom schedules to run production jobs and decrease operating costs by using automation. 

Refer to [job scheduler](/docs/deploy/job-scheduler) for more info on how the scheduler works. 

<Lightbox src="/img/docs/dbt-cloud/deployment/deploy-scheduler.jpg" width="100%" title="An overview of a dbt Cloud job run"/>

### Notifications

Set up job notifications to inform you via email or a selected Slack channel when a job run succeeds, fails, or is cancelled, enabling you to respond quickly and proactively.  

Refer to [job notifications](/docs/deploy/job-notifications) for more info. 

### Host and share docs

You can set up, view, and share your project documentation in order to streamline your team's collaboration and productivity. Invite teammates to dbt Cloud to collaborate and share documentation. 

Refer to [build and view your docs](/docs/collaborate/build-and-view-your-docs) for more info.

### Access logs

You can view or download in-progress and historical logs for your dbt runs, making it easy for anyone on the team to debug errors more efficiently.

<Lightbox src="/img/docs/dbt-cloud/deployment/access-logs.jpg" width="85%" title="Access logs for run steps" />

### Model timing 
> Available on [multi-tenant](/docs/cloud/about-cloud/regions-ip-addresses) dbt Cloud accounts on the [Team or Enterprise plans](https://www.getdbt.com/pricing/).

The model timing dashboard on dbt Cloud displays the composition, order, and time taken by each job run. The visualization appears for successful jobs and highlights the top 1% model durations. This helps you identify bottlenecks in your models, so you can explore them and potentially make changes to improve their performance. 

You can find the dashboard on the **Run Overview** page. 

<Lightbox src="/img/docs/dbt-cloud/model-timing.jpg" width="85%" title="The model timing tab displays the top 1% of model durations and visualizes model bottlenecks" />


### Automate workflows

In order to ensure that your data pipelines are functioning seamlessly and efficiently, use dbt Cloud tools such as:

- [dbt API](/docs/dbt-cloud-apis/overview) &mdash; Administrate a dbt Cloud account or fetch your project metadata.
- [Continuous Integration](/docs/deploy/cloud-ci-job) &mdash; Test every single code change you make prior to deploying that new logic into production. 
- [Webhooks](/docs/deploy/webhooks) &mdash; Create outbound webhooks to send events (notifications) about your dbt jobs to your other systems

These tools provide you with automated workflows and streamline your data processing, enabling you to focus on other crucial tasks and increase your overall productivity.

## Create and schedule jobs

 Jobs are a set of dbt commands that you want to run on a schedule, which you can do in dbt Cloud. 
 Each job run in dbt Cloud will have a run history, run status and a run overview, which provides you with:

- Job trigger type
- Commit SHA
- Environment name
- Sources and documentation info 
- Job run details, including run timing, [model timing data](#model-timing), and [artifacts](/docs/deploy/artifacts)
- Detailed run steps with logs and their statuses

You can create a job and configure it to run on [scheduled days and times](/docs/deploy/job-triggers#schedule-days) or enter a [custom cron schedule](/docs/deploy/job-triggers#custom-cron-schedules). To create a new job, refer to the following steps:
 

1. Create a new job by clicking **Deploy** in the header, click **Jobs** and then **Create job**.
1. Provide a job name, for example "Production run". 
1. Under **Environment**, add the following:
    * **Environment** &mdash; Link to an existing deployment environment
    * **dbt Version** &mdash; Select the environment [version](/docs/dbt-versions/core). We recommend the most recent version
    * **Target Name** &mdash; Define the [target name](/docs/build/custom-target-names) for any dbt cloud job to correspond to settings in your project
    * **Threads** &mdash; The default value will be 4 [threads](/docs/core/connection-profiles#understanding-threads)

1. Define [environment variables](/docs/build/environment-variables) if you wish to customize the behavior of your project

<Lightbox src ="/img/docs/dbt-cloud/using-dbt-cloud/create-new-job.jpg" width="85%" title="Configuring your environment job settings"/>

5. Under **Execution Settings**, you can configure the fields needed to execute your job:

    * **Run Timeout** &mdash; Configure the number of seconds a run will execute before it's cancelled by dbt Cloud. Setting this to 0 means it'll never time out runs for that job.   
    * **Defer to a previous run state** &mdash; Select a production job you want to [defer](/docs/deploy/cloud-ci-job#deferral-and-state-comparison) to. This enables dbt Cloud to examine the artifacts from the most recent, successful run of that job and determine new and modified resources. 
    * **Generate docs on run** checkbox &mdash; Configure the job to automatically [generate project docs](/docs/collaborate/build-and-view-your-docs) each time this job runs.
    * **Run on source freshness** checkbox &mdash;  Configure [dbt source freshness](/docs/deploy/source-freshness) as the first step of this job, without breaking subsequent steps.
    * **Commands** &mdash; Add or remove [job commands](/docs/deploy/job-commands), which are specific tasks you set in your dbt Cloud jobs.

<Lightbox src ="/img/docs/dbt-cloud/using-dbt-cloud/execution-settings.jpg" width="85%" title="Configuring your execution job settings"/>

6. Under the **Triggers** section, you can configure when and how dbt should trigger the job. Refer to [job triggers](/docs/deploy/job-triggers) for more details.

    * **Schedule** tab &mdash; Use the **Run on schedule** toggle to configure your job to run on [scheduled](/docs/deploy/job-triggers#schedule-days) days and time, or enter a [custom cron schedule](/docs/deploy/job-triggers#custom-cron-schedules).
    * **Continuous Integration** tab &mdash; Configure [continuous integration (CI)](/docs/deploy/cloud-ci-job) to run when someone opens a new pull request in your dbt repository.
    * **API** tab &mdash; Use the [dbt API](/docs/dbt-cloud-apis/overview) to trigger a job or send events to other systems.

7. Select **Save**, then click **Run Now** to run your job. Click the run and watch its progress under **Run history**.


<Lightbox src ="/img/docs/dbt-cloud/using-dbt-cloud/triggers.jpg" width="85%" title="Configuring your job triggers"/>

## Related docs

- Deploy dbt jobs
- Artifacts
- dbt Cloud features<|MERGE_RESOLUTION|>--- conflicted
+++ resolved
@@ -17,12 +17,8 @@
 
 - You must have a [dbt Cloud account](https://www.getdbt.com/signup/) and [Developer seat license](/docs/cloud/manage-access/seats-and-users)
 - You must have a dbt project connected to a [data platform](/docs/cloud/connect-data-platform/about-connections)
-<<<<<<< HEAD
 - You must [create a dbt Cloud job](#create-and-schedule-jobs)
-- You must have [access permission](/docs/cloud/manage-access/about-access) to create, edit, and run jobs
-=======
-- You must have [access permission](/docs/cloud/manage-access/about-user-access) to create, edit, and run jobs
->>>>>>> 83b12ad1
+- You must have [access permission](/docs/cloud/manage-access/about-user-access) to read, create, edit, or run jobs
 - You must set up a [deployment environment](/docs/collaborate/environments/dbt-cloud-environments) 
 - Your deployment environment must be on dbt version 1.0 or higher
 
