---
title: "Job scheduler"
id: "job-scheduler"
sidebar_label: "Job scheduler"
description: "The dbt Cloud job scheduler queues scheduled or API-triggered runs, before preparing the job to enter cloud data platform. Build observability into transformation workflows with the in-app scheduling, logging, and alerting." 
tags: [scheduler]
---

The job scheduler is the backbone of running jobs in dbt Cloud, bringing power and simplicity to building data pipelines in both continuous integration and production contexts. The scheduler frees teams from having to build and maintain their own infrastructure, and ensures the timeliness and reliability of data transformations.

The scheduler enables both cron-based and event-driven execution of dbt commands in the user’s data platform. Specifically, it handles:

- Cron-based execution of dbt Cloud jobs that run on a predetermined cadence
- Event-driven execution of dbt Cloud CI jobs triggered by pull requests to the dbt repo
- Event-driven execution of dbt Cloud jobs triggered by API
- Event-driven execution of dbt Cloud jobs manually triggered by a user to "Run Now"

<<<<<<< HEAD
The scheduler handles various tasks including queuing jobs, creating temporary environments to run the dbt commands required for those jobs, providing logs for debugging and remediation, and storing dbt artifacts for direct consumption/ingestion by the Metadata API. 
=======
The Scheduler handles various tasks including queuing jobs, creating temporary environments to run the dbt commands required for those jobs, providing logs for debugging and remediation, and storing dbt artifacts for direct consumption/ingestion by the Discovery API. 
>>>>>>> c1310c4a

The scheduler powers running dbt in staging and production environments, bringing ease and confidence to CI/CD workflows and enabling observability and governance in deploying dbt at scale. 

## Scheduler terms

Familiarize yourself with these useful terms to help you understand how the job scheduler works.

| Term | Definition |
| --- | --- |
| Scheduler | The dbt Cloud engine that powers job execution. The scheduler queues scheduled or API-triggered job runs, prepares an environment to execute job commands in the user's cloud data platform, and stores and serves logs and artifacts that are byproducts of run execution. |
| Job | A collection of run steps, settings, and a trigger to invoke dbt commands against a project in the user's cloud data platform. |
| Job queue | The job queue acts as a waiting area for job runs when they are scheduled or triggered to run; runs remain in queue until execution begins. More specifically, the Scheduler checks the queue for runs that are due to execute, ensures the run is eligible to start, and then prepares an environment with appropriate settings, credentials, and commands to begin execution. Once execution begins, the run leaves the queue. |
| Over-scheduled job | A situation when a cron-scheduled job's run duration becomes longer than the frequency of the job’s schedule, resulting in a job queue that will grow faster than the scheduler can process the job’s runs. |
| Prep time | The time dbt Cloud takes to create a short-lived environment to execute the job commands in the user's cloud data platform. Prep time varies most significantly at the top of the hour when the dbt Cloud Scheduler experiences a lot of run traffic. |
| Run | A single, unique execution of a dbt job. |
| Run slot | Run slots control the number of jobs that can run concurrently. Each account has a fixed number of run slots, depending on the plan tier, that are shared across projects in the account. Each running job occupies a run slot for the duration of the run, so purchasing more run slots enables more jobs to execute in parallel. |
| Threads | When dbt builds a project's DAG, it tries to parallelize the execution by using threads. The [thread](/docs/running-a-dbt-project/using-threads) count is the maximum number of paths through the DAG that dbt can work on simultaneously. The default thread count in a job is 4. |
| Wait time | Amount of time that dbt Cloud waits before running a job, either because there are no available slots or because a previous run of the same job is still in progress. |


## Scheduler queue

The scheduler queues a deployment job to be processed when it's triggered to run because of a [set schedule](#create-and-schedule-jobs), by an API call, or manually. 

Before the job starts executing, the scheduler checks these conditions to determine if the run can start executing:

- **Is there a run slot that's available on the account for use?** &mdash; If all run slots are occupied, the queued run will wait. The wait time is displayed in dbt Cloud. If there are long wait times, [upgrading to Enterprise](https://www.getdbt.com/contact/) can provide more run slots and allow for higher job concurrency.

- **Does this same job have a run already in progress?** &mdash; The scheduler executes distinct runs of the same dbt Cloud job serially to avoid model build collisions. If there's a job already running, the queued job will wait, and the wait time will be displayed in dbt Cloud.

If there is an available run slot and there isn't an actively running instance of the job, the scheduler will prepare the job to run in your cloud data platform. This prep involves readying a Kubernetes pod with the right version of dbt installed, setting environment variables, loading data platform credentials, and Git provider authorization, amongst other environment-setting tasks. The time it takes to prepare the job is displayed as **prep time** in the UI.

Together, **wait time** plus **prep time** is the total time a run spends in the queue (or **Time in queue**).

<Lightbox src="/img/docs/dbt-cloud/deployment/deploy-scheduler.jpg" width="85%" title="An overview of a dbt Cloud job run"/>

### Treatment of CI jobs (beta)
When compared to deployment jobs, the scheduler behaves differently when handling [continuous integration (CI) jobs](/docs/deploy/cloud-ci-job). First, it queues a CI job to be processed when it's triggered to run by a Git pull request. And, the conditions the scheduler checks to determine if the run can start executing are also different: 

- **Will the CI run consume a run slot?** &mdash; CI runs don't consume run slots and will never block production runs.
- **Does this same job have a run already in progress?** &mdash; CI runs can execute concurrently (in parallel). CI runs build into unique temporary schemas, and CI checks execute in parallel to help increase team productivity.

## Job memory

In dbt Cloud, the setting to provision memory available to a job is defined at the account-level and applies to each job running in the account; the memory limit cannot be customized per job. If a running job reaches its memory limit, the run is terminated with a "memory limit error" message.

Jobs consume a lot of memory in the following situations:
- A high thread count was specified
- Custom dbt macros attempt to load data into memory instead of pushing compute down to the cloud data platform
- Having a job that generates dbt project documentation for a large and complex dbt project. 
  * To prevent problems with the job running out of memory, we recommend generating documentation in a separate job that is set aside for that task and removing `dbt docs generate` from all other jobs. This is especially important for large and complex projects.

Refer to [dbt Cloud architecture](/docs/cloud/about-cloud/architecture) for an architecture diagram and to learn how the data flows.

## Run cancellation for over-scheduled jobs

:::info Scheduler won't cancel API-triggered jobs 
The scheduler will not cancel over-scheduled jobs triggered by the [API](/docs/dbt-cloud-apis/overview).
:::

The dbt Cloud scheduler prevents too many job runs from clogging the queue by canceling unnecessary ones. If a job takes longer to run than its scheduled frequency, the queue will grow faster than the scheduler can process the runs, leading to an ever-expanding queue with runs that don’t need to be processed (called _over-scheduled jobs_). 

The scheduler prevents queue clog by canceling runs that aren't needed, ensuring there is only one run of the job in the queue at any given time. If a newer run is queued, any previous queued run for that job will be canceled and have a helpful error message displayed:

<Lightbox src="/img/docs/dbt-cloud/deployment/run-error-message.jpg" width="85%" title="The cancelled runs display a helpful error message explaining why the run was cancelled and recommendations"/>

To prevent over-scheduling, users will need to take action by either refactoring the job so it runs faster or modifying its [schedule](/docs/deploy/job-triggers).

## Related docs
- [dbt Cloud architecture](/docs/cloud/about-cloud/architecture#about-dbt-cloud-architecture)
- [Job commands](/docs/deploy/job-commands)
- [Job notifications](/docs/deploy/job-notifications)
- [Webhooks](/docs/deploy/webhooks)
- [dbt Cloud CI job](/docs/deploy/cloud-ci-job)<|MERGE_RESOLUTION|>--- conflicted
+++ resolved
@@ -15,11 +15,7 @@
 - Event-driven execution of dbt Cloud jobs triggered by API
 - Event-driven execution of dbt Cloud jobs manually triggered by a user to "Run Now"
 
-<<<<<<< HEAD
-The scheduler handles various tasks including queuing jobs, creating temporary environments to run the dbt commands required for those jobs, providing logs for debugging and remediation, and storing dbt artifacts for direct consumption/ingestion by the Metadata API. 
-=======
-The Scheduler handles various tasks including queuing jobs, creating temporary environments to run the dbt commands required for those jobs, providing logs for debugging and remediation, and storing dbt artifacts for direct consumption/ingestion by the Discovery API. 
->>>>>>> c1310c4a
+The scheduler handles various tasks including queuing jobs, creating temporary environments to run the dbt commands required for those jobs, providing logs for debugging and remediation, and storing dbt artifacts for direct consumption/ingestion by the Discovery API. 
 
 The scheduler powers running dbt in staging and production environments, bringing ease and confidence to CI/CD workflows and enabling observability and governance in deploying dbt at scale. 
 
