---
title: "Regions & IP addresses"
id: "regions-ip-addresses"
description: "Available regions and ip addresses"
---

dbt Cloud is [hosted](/docs/deploy/architecture) in multiple regions and will always connect to your data platform or git provider from the below IP addresses. Be sure to allow traffic from these IPs in your firewall, and include them in any database grants.

[dbt Cloud Enterprise](https://www.getdbt.com/pricing/) plans can choose to have their account hosted in any of the below regions. Organizations **must** choose a single region per dbt Cloud account. If you need to run dbt Cloud in multiple regions, we recommend using multiple dbt Cloud accounts. 


| Region | Location | Access URL | IP addresses | Developer plan | Team plan | Enterprise plan |
|--------|----------|------------|--------------|-----------------|------------|------------------|
<<<<<<< HEAD
| North America[^1] | us-east-1 <br />(N. Virginia) | cloud.getdbt.com | 52.45.144.63 <br /> 54.81.134.249 <br />52.22.161.231 | ✅ | ✅ | ✅ |
| EMEA[^1] | eu-central-1	(Frankfurt) | emea.dbt.com | 3.123.45.39 <br /> 3.126.140.248 <br /> 3.72.153.148 | ❌ | ❌ | ✅ |
| APAC [^1] | 	ap-southeast-2  (Sydney)| au.dbt.com | 52.65.89.235 <br /> 3.106.40.33 <br /> 13.239.155.206 <br />| ❌ | ❌ | ✅ |
=======
| North America | AWS us-east-1 (N. Virginia) | cloud.getdbt.com | 52.45.144.63 <br /> 54.81.134.249 <br />52.22.161.231 | ✅ | ✅ | ✅ |
| EMEA | AWS eu-central-1	(Frankfurt) | emea.dbt.com | 3.123.45.39 <br /> 3.126.140.248 <br /> 3.72.153.148 | ❌ | ❌ | ✅ |
| APAC  | 	AWS ap-southeast-2  (Sydney)| au.dbt.com | 52.65.89.235 <br /> 3.106.40.33 <br /> 13.239.155.206 <br />| ❌ | ❌ | ✅ |
>>>>>>> 332af85c
| Virtual Private dbt or Single tenant | Customized |  Customized | Ask [Support](/guides/legacy/getting-help#dbt-cloud-support) for your IPs | ❌ | ❌ | ✅ |


[^1]: These regions support [multi-tenant](/docs/deploy/multi-tenant) deployment environments hosted by dbt Labs.<|MERGE_RESOLUTION|>--- conflicted
+++ resolved
@@ -11,15 +11,9 @@
 
 | Region | Location | Access URL | IP addresses | Developer plan | Team plan | Enterprise plan |
 |--------|----------|------------|--------------|-----------------|------------|------------------|
-<<<<<<< HEAD
-| North America[^1] | us-east-1 <br />(N. Virginia) | cloud.getdbt.com | 52.45.144.63 <br /> 54.81.134.249 <br />52.22.161.231 | ✅ | ✅ | ✅ |
-| EMEA[^1] | eu-central-1	(Frankfurt) | emea.dbt.com | 3.123.45.39 <br /> 3.126.140.248 <br /> 3.72.153.148 | ❌ | ❌ | ✅ |
-| APAC [^1] | 	ap-southeast-2  (Sydney)| au.dbt.com | 52.65.89.235 <br /> 3.106.40.33 <br /> 13.239.155.206 <br />| ❌ | ❌ | ✅ |
-=======
-| North America | AWS us-east-1 (N. Virginia) | cloud.getdbt.com | 52.45.144.63 <br /> 54.81.134.249 <br />52.22.161.231 | ✅ | ✅ | ✅ |
-| EMEA | AWS eu-central-1	(Frankfurt) | emea.dbt.com | 3.123.45.39 <br /> 3.126.140.248 <br /> 3.72.153.148 | ❌ | ❌ | ✅ |
-| APAC  | 	AWS ap-southeast-2  (Sydney)| au.dbt.com | 52.65.89.235 <br /> 3.106.40.33 <br /> 13.239.155.206 <br />| ❌ | ❌ | ✅ |
->>>>>>> 332af85c
+| North America [^1] | AWS us-east-1 (N. Virginia) | cloud.getdbt.com | 52.45.144.63 <br /> 54.81.134.249 <br />52.22.161.231 | ✅ | ✅ | ✅ |
+| EMEA [^1] | AWS eu-central-1	(Frankfurt) | emea.dbt.com | 3.123.45.39 <br /> 3.126.140.248 <br /> 3.72.153.148 | ❌ | ❌ | ✅ |
+| APAC  [^1] | 	AWS ap-southeast-2  (Sydney)| au.dbt.com | 52.65.89.235 <br /> 3.106.40.33 <br /> 13.239.155.206 <br />| ❌ | ❌ | ✅ |
 | Virtual Private dbt or Single tenant | Customized |  Customized | Ask [Support](/guides/legacy/getting-help#dbt-cloud-support) for your IPs | ❌ | ❌ | ✅ |
 
 
