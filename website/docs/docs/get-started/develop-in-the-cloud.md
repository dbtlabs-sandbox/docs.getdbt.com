---
title: "Develop in Cloud"
id: develop-in-the-cloud
description: "Develop, test, run, and build in the Cloud IDE."
sidebar_label: Develop in Cloud
---

The dbt Cloud integrated development environment (IDE) is a single interface for building, testing, running, and version-controlling dbt projects from your browser. With the Cloud IDE, you can compile dbt code into SQL and run it against your database directly. The IDE leverages the open-source [dbt-rpc](/reference/commands/rpc) plugin to recompile only the changes made in your project.


With the Cloud IDE, you can:

- Write modular SQL models with select statements and the ref() function,
- Compile dbt code into SQL and execute it against your database directly,
- Test every model before deploying them to production,
- Generate and view documentation of your dbt project,
- Leverage git and version-control your code from your browser with a couple of clicks,
- Create and test Python models:
    * Compile Python models to see the full function that gets executed in your data platform
    * See Python models in DAG in dbt version 1.3 and higher
    * Currently, you can't preview python models
- Visualize a directed acyclic graph (DAG), and more.

<Lightbox src src="/img/docs/dbt-cloud/cloud-ide/cloud-ide-v2.jpg" title="The dbt Cloud IDE in dark mode"/>


## Prerequisites

To develop in the Cloud IDE, make sure you have the following:

- Your dbt project must be compatible with dbt version 0.15.0 or higher. The dbt IDE is powered by the [dbt-rpc](/reference/commands/rpc) which was overhauled in dbt v0.15.0
- A [dbt Cloud account](https://cloud.getdbt.com/) and [Developer seat license](/docs/collaborate/manage-access/seats-and-users)
- A git repository set up and git provider must have `write` access enabled. See [Connecting your GitHub Account](/docs/collaborate/git/connect-github) or [Importing a project by git URL](/docs/collaborate/git/import-a-project-by-git-url) for detailed setup instructions
- A dbt project connected to a [data platform](/docs/get-started/connect-your-database)
- Set up a [development environment and development credentials](#access-the-cloud-ide)
- The environment must be on dbt version 1.0 or higher

## Cloud IDE features

The dbt Cloud IDE comes with [tips](/docs/get-started/dbt-cloud-tips) and features that make it easier for you to develop, build, compile, run, and test data models.

| Feature  |  Info |
|---|---|
| **Keyboard shortcuts** | You can access a variety of [commands and actions](/docs/get-started/dbt-cloud-tips#cloud-ide-keyboard-shortcuts) in the IDE by choosing the appropriate keyboard shortcut. |
| **File state indicators**  |  Ability to see when changes or actions have been made to the file. The indicators **M, D, A,** and **•** appear to the right of your file or folder name and indicate the actions performed: <br /> <br /> - Unsaved **(•)** &mdash; The IDE detects unsaved changes to your file/folder<br /> - Modification **(M)** &mdash; The IDE detects a modification of existing files/folders<br /> - Added **(A)** &mdash; The IDE detects added files<br/> - Deleted **(D)** &mdash; The IDE detects deleted files.
| **IDE git button** | The git button in the IDE allows you to apply the concept of [version control](/docs/collaborate/git/version-control-basics) to your project. You can create or change branches, [resolve merge conflicts](/docs/collaborate/git/merge-conflicts), and execute git commands directly in the IDE. |
| **Documentation** | You can generate and view your [project documentation](/docs/collaborate/build-and-view-your-docs) for your dbt project in real-time. You can inspect and verify what your project's documentation will look like before you deploy your changes to production. |
| **Build, test, and run button**  | Build, test, and run your project with a button click or by using the Cloud IDE command bar.  
| **Command bar** | You can enter and run commands from the command bar at the bottom of the IDE. Use the [rich model selection syntax](/reference/node-selection/syntax) to execute [dbt commands](/reference/dbt-commands) directly within dbt Cloud. You can also view the history, status, and logs of previous runs by clicking History on the left of the bar.
| **Drag and drop**  | Drag and drop files located in the file explorer, and use the file breadcrumb on the top of the IDE for quick, linear navigation. Access adjacent files in the same file by right-clicking on the breadcrumb file.  
| **Organize tabs**  | You can: <br /> - Move your tabs around to reorganize your work in the IDE <br /> - Right-click on a tab to view and select a list of actions to take <br /> - Close multiple, unsaved tabs to batch save your work
| **Find and replace** | Press Command-F or Control-F to open the find-and-replace bar in the upper right corner of the current file in the IDE. The IDE highlights your search results in the current file and code outline. You can use the up and down arrows to see the match highlighted in the current file when there are multiple matches. To replace the text with something else, use the left arrow. |
| **Multiple selections**  | You can make multiple selections for small and simultaneous edits. The below commands are a common way to add more cursors and allow you to insert cursors below or above with ease.<br /><br /> - Option-Command-Down arrow or Ctrl-Alt-Down arrow<br /> - Option-Command-Up arrow or Ctrl-Alt-Up arrow<br /> - Press Option and click on an area or Press Ctrl-Alt and click on an area<br /> 
| **Formatting** | Format your files with a click of a button, powered by [sqlfmt](http://sqlfmt.com/). 
| **Git diff view**  | Ability to see what has been changed in a file before you make a pull request. 
| **dbt autocomplete**  |  There are four new types of autocomplete features to help you develop faster:<br />  - Use `ref` to autocomplete your model names<br /> - Use `source` to autocomplete your source name + table name<br /> - Use `macro` to autocomplete your arguments<br /> - Use `env var` to autocomplete env var 
| **DAG in the IDE** | You can see how models are used as building blocks from left to right to transform your data from raw sources into cleaned-up modular derived pieces and final outputs on the far right of the DAG. Double-click a node in the directed acyclic graph (DAG) to open that file in a new tab. Expand the DAG and use node selection syntax (select or exclude) to view a subset of your DAG. Note: The default view is +model+, however, you can change it to 2+model+2.  |
| **Status bar** | This area provides you with useful information about your IDE and project status. You also have additional options like enabling light or dark mode, restarting the IDE, or [recloning your repo](/docs/collaborate/git/version-control-basics).
| **Dark mode**  | Use dark mode in the Cloud IDE for a great viewing experience in low-light environments. 


**Start up process**

There are three start-up states when using or launching the Cloud IDE:

- Creation start &mdash; This is the state where you are starting the IDE for the first time. You can also view this as a *cold start* (see below), and you can expect this state to take longer because the git repository is being cloned.
- Cold start &mdash; This is the process of starting a new develop session, which will be available for you for three hours. The environment automatically turns off three hours after the last activity with the rpc server. This includes compile, preview, or any dbt invocation, however, it *does not* include editing and saving a file.
- Hot start &mdash; This is the state of resuming an existing or active develop session within three hours of the last activity.

**Work retention**

The Cloud IDE needs explicit action to save your changes. There are three ways your work is stored:

- Unsaved, local code &mdash; Any code you write is automatically available from your browser’s storage. You can see your changes but will lose them if you switch branches or browsers (another device or browser).
- Saved but uncommitted code &mdash; When you save a file, the data gets stored in your local storage (EFS storage). If you switch branches but don’t *commit* your saved changes, you will lose your changes.
- Committed code &mdash; This is stored in the branch with your git provider and you can check out other (remote) branches.

## Access the Cloud IDE

:::info📌

New to dbt? Check out our [Getting Started guide](/docs/get-started/getting-started/overview) to build your first dbt project in the Cloud IDE!

:::

In order to start experiencing the great features of the Cloud IDE, you need to first set up a [dbt Cloud development environment](/docs/collaborate/environments/dbt-cloud-environments). In the following steps, we outline how to set up developer credentials and access the IDE. If you're creating a new project, you will automatically configure this during the project setup. 

The IDE uses developer credentials to connect to your data platform. These developer credentials should be specific to your user and they should *not* be super user credentials or the same credentials that you use for your production deployment of dbt.

Set up your developer credentials:

<<<<<<< HEAD
1. Go to your [**Credentials**](https://cloud.getdbt.com/settings/profile#credentials) under the **Your Profile** settings.
=======
1. Navigate to your **Credentials** under **Your Profile** settings, which you can access at `https://YOUR_ACCESS_URL/settings/profile#credentials`, replacing `YOUR_ACCESS_URL` with the [appropriate Access URL](/docs/deploy/regions-ip-addresses) for your region and plan.
>>>>>>> 1a2b4f37
2. Select the relevant project in the list.
3. Click **Edit** on the bottom right of the page.
4. Enter the details under **Development Credentials**.
5. Click **Save.**

<Lightbox src="/img/docs/dbt-cloud/refresh-ide/dev-credentials.jpg" width="100" height="100" title="Configure developer credentials in your Profile"/>


6. Access the Cloud IDE by clicking **Develop** at the top of the page.
7. Initialize your project and familiarize yourself with the IDE and its delightful [features](#cloud-ide-features).

Nice job, you're ready to start developing and building models 🎉! 

## Build, compile, and run projects

You can *build*, *compile*, *run*, and *test* dbt projects using the command bar or **Build** button. Use the **Build** button to quickly build, run, or test the model you're working on. The Cloud IDE will update in real-time when you run models, tests, seeds, and operations. 

If a model or test fails, dbt Cloud makes it easy for you to view and download the run logs for your dbt invocations to fix the issue.

Use dbt's [rich model selection syntax](/reference/node-selection/syntax) to [run dbt commands](/reference/dbt-commands) directly within dbt Cloud.

<Lightbox src="/img/docs/dbt-cloud/refresh-ide/building.gif" title="Preview, compile, or build your dbt project. Use the lineage tab to see your DAG."/>

## Build and view your project's docs

The dbt Cloud IDE makes it possible to [build and view](/docs/collaborate/build-and-view-your-docs#generating-documentation) documentation for your dbt project while your code is still in development. With this workflow, you can inspect and verify what your project's generated documentation will look like before your changes are released to production. 


## Related docs

- [dbt Cloud features](/docs/get-started/dbt-cloud-features)
- [Version control basics](/docs/collaborate/git/version-control-basics)
- [dbt Commands](/reference/dbt-commands)

## Related questions

<details>
  <summary>Is there a cost to using the Cloud IDE?</summary>
  <div>
    <div>Not at all! You can use dbt Cloud when you sign up for the <a href="https://www.getdbt.com/pricing/">Free Developer plan</a>, which comes with one developer seat. If you’d like to access more features or have more developer seats, you can upgrade your account to the Team or Enterprise plan. See <a href="https://www.getdbt.com/pricing/">dbt pricing plans</a> for more details. </div>
  </div>
</details>
<details>
  <summary>Can I be a contributor to dbt Cloud?</summary>
  <div>
    <div>Anyone can contribute to the dbt project. And whether it's a dbt package, a plugin, dbt-core, or this documentation site, contributing to the open source code that supports the dbt ecosystem is a great way to level yourself up as a developer, and give back to the community. See <a href="https://docs.getdbt.com/community/resources/oss-expectations">Contributing</a> for details on what to expect when contributing to the dbt open source software (OSS). </div>
  </div>
</details>
<details>
  <summary>What is the difference between developing on the Cloud IDE and on the CLI?</summary>
  <div>
    <div>There are two main ways to develop with dbt: using the web-based IDE in dbt Cloud or using the command-line interface (CLI) in dbt Core: <br></br>
      <span>&mdash;</span>
      <b>dbt Cloud IDE</b> dbt Cloud is a web-based application that allows you to develop dbt projects with the IDE, includes a purpose-built scheduler, and provides an easier way to share your dbt documentation with your team. The IDE is a faster and more reliable way to deploy your dbt models and provides a real-time editing and execution environment for your dbt project. <br></br>
      <span>&mdash;</span>
      <b>dbt Core CLI</b> The command line interface (CLI) uses <a href="https://docs.getdbt.com/docs/introduction">dbt Core</a>, an <a href="https://github.com/dbt-labs/dbt">open-source</a> software that’s freely available. You can build your dbt project in a code editor, like Jetbrains or VSCode, and run dbt commands from the command line.
    </div>
  </div>
</details><|MERGE_RESOLUTION|>--- conflicted
+++ resolved
@@ -89,11 +89,7 @@
 
 Set up your developer credentials:
 
-<<<<<<< HEAD
-1. Go to your [**Credentials**](https://cloud.getdbt.com/settings/profile#credentials) under the **Your Profile** settings.
-=======
 1. Navigate to your **Credentials** under **Your Profile** settings, which you can access at `https://YOUR_ACCESS_URL/settings/profile#credentials`, replacing `YOUR_ACCESS_URL` with the [appropriate Access URL](/docs/deploy/regions-ip-addresses) for your region and plan.
->>>>>>> 1a2b4f37
 2. Select the relevant project in the list.
 3. Click **Edit** on the bottom right of the page.
 4. Enter the details under **Development Credentials**.
