--- conflicted
+++ resolved
@@ -83,37 +83,10 @@
 
 :::
 
-<<<<<<< HEAD
 In order to start experiencing the great features of the Cloud IDE, you need to first set up a [dbt Cloud environment](/docs/collaborate/environments/dbt-cloud-environments) and [developer credentials](#developer-credentials). If you're creating a new project, you will automatically configure this during the project setup. 
 
 Review the steps below to set up your developer credentials:
 
-=======
-<!-- the link to dbt Cloud environments isn't live just yet, see pr https://github.com/dbt-labs/docs.getdbt.com/pull/2777 
-
-In order to start experiencing the great features of the Cloud IDE, you need to first set up a [dbt Cloud environment](/docs/collaborate/environments/dbt-cloud-environments#dbt-cloud-environments). 
--->
-
-In order to start experiencing the great features of the Cloud IDE, you need to first set up a [dbt Cloud environment](/docs/collaborate/environments). Follow the steps in [Development environment](#development-environment) and [Development credentials](#developer-credentials) for more details. If you're creating a new project, you will automatically add this during the project setup. 
-
-Review the steps below to set up your development environment and credentials:
-
-### Development environment
-
-1. Create a development environment and choose **Deploy** and then **Environments** from the top left. Click **Create Environment**.
-
-<Lightbox src="/img/docs/dbt-cloud/refresh-ide/new-environment.png" width="100" height="100" title="Creating a new environment for the Analytics project"/>
-
-2. Enter an environment name that would help you identify it among your other environments (for example, `Dev Environment`).
-3. Choose **Development** as the **Environment Type**.
-4. You can also select which **dbt Version** to use at this time. For compatibility reasons, we recommend that you select the same dbt version that you plan to use in your deployment environment.
-5. Click **Save** to finish creating your **Development environment**.
-
-
-<Lightbox src="/img/docs/dbt-cloud/refresh-ide/new-environment-fields.png" width="100" height="100" title="Creating a development environment"/>
-
-
->>>>>>> b14c9bb7
 ### Developer credentials
 
 The IDE uses developer credentials to connect to your data platform. These developer credentials should be specific to your user and they should *not* be super user credentials or the same credentials that you use for your production deployment of dbt.
@@ -129,19 +102,8 @@
 
 <Lightbox src="/img/docs/dbt-cloud/refresh-ide/dev-credentials.png" width="100" height="100" title="Configure developer credentials in your Profile"/>
 
-<<<<<<< HEAD
 
 ### Access the Cloud IDE
-
-Now that you've set up your development environment and credentails, you should be able to access the Cloud IDE:
-
-1. Log in with your [dbt Cloud account](https://cloud.getdbt.com/). If you don't have one, [sign up](https://www.getdbt.com/signup/) for an account for free.
-2. Click **Develop** at the top of the page
-3. Make sure you've already initialized your project
-4. Start developing and use the image and guide below to familiarize yourself with the Cloud IDE and its [features](/docs/get-started/dbt-cloud-features#ide-features):
-=======
-## Access the Cloud IDE
->>>>>>> b14c9bb7
 
 Now that you've set up your development environment and credentials, you should be able to access the Cloud IDE:
 
