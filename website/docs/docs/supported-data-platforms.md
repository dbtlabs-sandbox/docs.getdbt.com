---
title: "Supported data platforms"
id: "supported-data-platforms"
sidebar_label: "Supported data platforms"
description: "Connect dbt to any data platform in dbt Cloud or dbt Core, using a dedicated adapter plugin"
hide_table_of_contents: true
---

dbt connects to and runs SQL against your database, warehouse, lake, or query engine. These SQL-speaking platforms are collectively referred to as _data platforms_. dbt connects with data platforms by using a dedicated adapter plugin for each. Plugins are built as Python modules that dbt Core discovers if they are installed on your system. Read [What are Adapters](/guides/dbt-ecosystem/adapter-development/1-what-are-adapters) for more info.

You can [connect](/docs/connect-adapters) to adapters and data platforms either directly in the dbt Cloud user interface (UI) or install them manually using the command line (CLI).

You can also further customize how dbt works with your specific data platform via configuration: see [Configuring Postgres](/reference/resource-configs/postgres-configs) for an example.

## Types of Adapters

There are three types of adapters available today:

- **Verified** &mdash; [Verified adapters](verified-adapters) are those that have completed a rigorous verification process in collaboration with dbt Labs.
- **Trusted** &mdash; [Trusted adapters](trusted-adapters) are those where the adapter maintainers have agreed to meet a higher standard of quality.
- **Community** &mdash; [Community adapters](community-adapters) are open-source and maintained by community members. 

### Verified adapters

The following are **Verified adapters** ✓ you can connect to either in dbt Cloud or dbt Core:

import AdaptersVerified from '/snippets/_adapters-verified.md';

<AdaptersVerified />

### Trusted adapters

The following are **Trusted adapters** ✓ you can connect to in dbt Core:

<<<<<<< HEAD
import AdaptersTrusted from '/snippets/_adapters-trusted.md';
=======
<Card
    title="Teradata*"
    body="<a href='/docs/core/connect-data-platform/teradata-setup'><img src='/img/icons/dbt-bit.svg' width='7%'/>Install using the CLI  </a> <br /><br /> <a href=https://badge.fury.io/py/dbt-teradata><img src=https://badge.fury.io/py/dbt-teradata.svg/><br />"
    icon="teradata"/>    

</div>
>>>>>>> d2d3a813

<AdaptersTrusted /><|MERGE_RESOLUTION|>--- conflicted
+++ resolved
@@ -32,15 +32,8 @@
 
 The following are **Trusted adapters** ✓ you can connect to in dbt Core:
 
-<<<<<<< HEAD
 import AdaptersTrusted from '/snippets/_adapters-trusted.md';
-=======
-<Card
-    title="Teradata*"
-    body="<a href='/docs/core/connect-data-platform/teradata-setup'><img src='/img/icons/dbt-bit.svg' width='7%'/>Install using the CLI  </a> <br /><br /> <a href=https://badge.fury.io/py/dbt-teradata><img src=https://badge.fury.io/py/dbt-teradata.svg/><br />"
-    icon="teradata"/>    
 
-</div>
->>>>>>> d2d3a813
+<AdaptersTrusted />
 
-<AdaptersTrusted />+<br/> * Install these adapters using the CLI as they're not currently supported in dbt Cloud. <br />
