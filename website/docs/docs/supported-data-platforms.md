---
title: "Supported data platforms"
id: "supported-data-platforms"
---

dbt connects to and runs SQL against your database, warehouse, lake, or query engine. We group all of these SQL-speaking things into one bucket called _data platforms_. dbt can be extended to any data platform using a dedicated _adapter plugin_. These plugins are built as Python modules that dbt Core discovers if they are installed on your system. All the adapters listed below are open source and free to use, just like dbt Core.

To learn more about adapters, check out [What Are Adapters](/guides/dbt-ecosystem/adapter-development/1-what-are-adapters).

## Supported Data Platforms

### Verified Adapters

| Data Platform (click to view setup guide) | latest verified version  |
| ----------------------------------------- | ------------------------ |
<<<<<<< HEAD
| [AlloyDB](/reference/warehouse-setups/alloydb-setup)                  | (same as `dbt-postgres`) |
| [Azure Synapse](/reference/warehouse-setups/azuresynapse-setup)       | 1.3.0                    |
| [BigQuery](/reference/warehouse-setups/bigquery-setup)                | 1.2.0                    |
| [Databricks](/reference/warehouse-setups/databricks-setup)            | 1.3.0 :construction:     |
| [Dremio](/reference/warehouse-setups/dremio-setup)                    | 1.3.0 :construction:     |
| [Postgres](/reference/warehouse-setups/postgres-setup)                | 1.2.0                    |
| [Redshift](/reference/warehouse-setups/redshift-setup)                | 1.2.0                    |
| [Snowflake](/reference/warehouse-setups/snowflake-setup)              | 1.2.0                    |
| [Spark](/reference/warehouse-setups/spark-setup)                      | 1.2.0                    |
| [Starburst & Trino](/reference/warehouse-setups/trino-setup)          | 1.2.0 :construction:     |
=======
| [AlloyDB](alloydb-setup)                  | (same as `dbt-postgres`) |
| [Azure Synapse](azuresynapse-setup)       | 1.3 :construction:       |
| [BigQuery](bigquery-setup)                | 1.4                      |
| [Databricks](databricks-setup)            | 1.4                      |
| [Dremio](dremio-setup)                    | 1.4 :construction:       |
| [Postgres](postgres-setup)                | 1.4                      |
| [Redshift](redshift-setup)                | 1.4                      |
| [Snowflake](snowflake-setup)              | 1.4                      |
| [Spark](spark-setup)                      | 1.4                      |
| [Starburst & Trino](trino-setup)          | 1.4                      |

>>>>>>> 84b5ea20
:construction:: Verification in progress

### Community Adapters

<<<<<<< HEAD
| Data Platforms (click to view setup guide) |                                  |                                      |
|--------------------------------------------|----------------------------------|--------------------------------------|
| [Athena](/reference/warehouse-setups/athena-setup)                     | [Greenplum](/reference/warehouse-setups/greenplum-setup)     | [Oracle](/reference/warehouse-setups/oracle-setup)               |
| [Clickhouse](/reference/warehouse-setups/clickhouse-setup)             | [Hive](/reference/warehouse-setups/hive-setup)               | [Rockset](/reference/warehouse-setups/rockset-setup)             |
| [IBM DB2](/reference/warehouse-setups/ibmdb2-setup)                    | [Impala](/reference/warehouse-setups/impala-setup)           | [SingleStore](/reference/warehouse-setups/singlestore-setup)     |
| [Doris & SelectDB](/reference/warehouse-setups/doris-setup)            | [Infer](/reference/warehouse-setups/infer-setup)             | [SQLite](/reference/warehouse-setups/sqlite-setup)               |
| [DuckDB](/reference/warehouse-setups/duckdb-setup)                     | [iomete](/reference/warehouse-setups/iomete-setup)           | [SQL Server & Azure SQL](/reference/warehouse-setups/mssql-setup) |
| [Dremio](/reference/warehouse-setups/dremio-setup)                     | [Layer](/reference/warehouse-setups/layer-setup)             | [Teradata](/reference/warehouse-setups/teradata-setup)           |
| [Exasol Analytics](/reference/warehouse-setups/exasol-setup)           | [Materialize](/reference/warehouse-setups/materialize-setup) | [TiDB](/reference/warehouse-setups/tidb-setup)                   |
| [Firebolt](/reference/warehouse-setups/firebolt-setup)                 | [MindsDB](/reference/warehouse-setups/mindsdb-setup)         | [Vertica](/reference/warehouse-setups/vertica-setup)             |
| [AWS Glue](/reference/warehouse-setups/glue-setup)                     | [MySQL](/reference/warehouse-setups/mysql-setup)             |                                      |
| [Databend Cloud](/reference/warehouse-setups/databend-setup)           | [fal - Python models](/reference/warehouse-setups/fal-setup) |                                      |
=======
| Data Platforms (click to view setup guide) |                                  |                                       |
| ------------------------------------------ | -------------------------------- | ------------------------------------- |
| [Athena](athena-setup)                     | [Greenplum](greenplum-setup)     | [Oracle](oracle-setup)                |
| [Clickhouse](clickhouse-setup)             | [Hive](hive-setup)               | [Rockset](rockset-setup)              |
| [IBM DB2](ibmdb2-setup)                    | [Impala](impala-setup)           | [SingleStore](singlestore-setup)      |
| [Doris & SelectDB](doris-setup)            | [Infer](infer-setup)             | [SQLite](sqlite-setup)                |
| [DuckDB](duckdb-setup)                     | [iomete](iomete-setup)           | [SQL Server & Azure SQL](mssql-setup) |
| [Dremio](dremio-setup)                     | [Layer](layer-setup)             | [Teradata](teradata-setup)            |
| [Exasol Analytics](exasol-setup)           | [Materialize](materialize-setup) | [TiDB](tidb-setup)                    |
| [Firebolt](firebolt-setup)                 | [MindsDB](mindsdb-setup)         | [Vertica](vertica-setup)              |
| [AWS Glue](glue-setup)                     | [MySQL](mysql-setup)             |                                       |
| [Databend Cloud](databend-setup)           | [fal - Python models](fal-setup) |                                       |
>>>>>>> 84b5ea20

## Adapter Installation

With a few exceptions [^1], all adapters listed below can be installed from PyPI using `pip install <ADAPTER-NAME>`. The installation will include `dbt-core` and any other required dependencies, which may include both other dependencies and even other adapter plugins. Read more about [installing dbt](/docs/core/installation).

## Adapter Taxonomy

### Verified by dbt Labs

In order to provide a more consistent and reliable experience, dbt Labs has a rigorous process by which we verify adapter plugins. The process covers aspects of development, documentation, user experience, and maintenance. These adapters earn a **Verified** designation so that users can have a certain level of trust and expectation when they use them. To learn more, see [Verifying a new adapter](/guides/dbt-ecosystem/adapter-development/7-verifying-a-new-adapter).

We also welcome and encourage adapter plugins from the dbt community (see the below [Contributing to a pre-existing adapter](#contributing-to-a-pre-existing-adapter)). Please be mindful that these community maintainers are intrepid volunteers who donate their time and effort &mdash; so be kind, understanding, and help out where you can!

### Maintainers

Who made and maintains an adapter is certainly relevant, but we recommend using an adapter's verification status to determine the quality and health of an adapter. So far there are three categories of maintainers:

| Supported by | Maintained By                                                                                                                                                                                                                                  |
| ------------ | ---------------------------------------------------------------------------------------------------------------------------------------------------------------------------------------------------------------------------------------------- |
<<<<<<< HEAD
| dbt Labs     | dbt Labs maintains a set of adapter plugins for some of the most common databases, warehouses, and platforms. As for why particular data platforms were chosen, see ["Why Verify an Adapter"](/guides/dbt-ecosystem/adapter-development/7-verifying-a-new-adapter#why-verify-an-adapter) |
| Partner      | These adapter plugins are built and maintained by the same people who build and maintain the complementary data technology.                                                                                                                     |
| Community    | These adapter plugins are contributed and maintained by members of the community. 🌱                                                                                                                                                           |
=======
| dbt Labs     | dbt Labs maintains a set of adapter plugins for some of the most common databases, warehouses, and platforms. As for why particular data platforms were chosen, see ["Why Verify an Adapter"](7-verifying-a-new-adapter#why-verify-an-adapter) |
| Partner      | These adapter plugins are built and maintained by the same people who build and maintain the complementary data technology.                                                                                                                    |
| Community    | These adapter plugins are contributed and maintained by members of the community. 🌱                                                                                                                                                          |
>>>>>>> 84b5ea20

## Contributing to dbt-core adapters

### Contributing to a pre-existing adapter

Community-supported plugins are works in progress, and anyone is welcome to contribute by testing and writing code. If you're interested in contributing:

- Join both the dedicated channel, [#adapter-ecosystem](https://getdbt.slack.com/archives/C030A0UF5LM), in [dbt Slack](https://community.getdbt.com/) and the channel for your adapter's data store (see **Slack Channel** column of above tables)
- Check out the open issues in the plugin's source repository (follow relevant link in **Adapter Repository** column of above tables)

### Creating a new adapter

If you see something missing from the lists above, and you're interested in developing an integration, read more about adapters and how they're developed in the  [Adapter Development](/guides/dbt-ecosystem/adapter-development/1-what-are-adapters) section.

If you have a new adapter, please add it to this list using a pull request! See [Documenting your adapter](/guides/dbt-ecosystem/adapter-development/5-documenting-a-new-adapter) for more information.

[^1]: Here are the two different adapters. Use the PyPI package name when installing with `pip`

    | Adapter repo name | PyPI package name    |
    | ----------------- | -------------------- |
    | `dbt-athena`      | `dbt-athena-adapter` |
    | `dbt-layer`       | `dbt-layer-bigquery` |<|MERGE_RESOLUTION|>--- conflicted
+++ resolved
@@ -13,35 +13,20 @@
 
 | Data Platform (click to view setup guide) | latest verified version  |
 | ----------------------------------------- | ------------------------ |
-<<<<<<< HEAD
 | [AlloyDB](/reference/warehouse-setups/alloydb-setup)                  | (same as `dbt-postgres`) |
-| [Azure Synapse](/reference/warehouse-setups/azuresynapse-setup)       | 1.3.0                    |
-| [BigQuery](/reference/warehouse-setups/bigquery-setup)                | 1.2.0                    |
-| [Databricks](/reference/warehouse-setups/databricks-setup)            | 1.3.0 :construction:     |
-| [Dremio](/reference/warehouse-setups/dremio-setup)                    | 1.3.0 :construction:     |
-| [Postgres](/reference/warehouse-setups/postgres-setup)                | 1.2.0                    |
-| [Redshift](/reference/warehouse-setups/redshift-setup)                | 1.2.0                    |
-| [Snowflake](/reference/warehouse-setups/snowflake-setup)              | 1.2.0                    |
-| [Spark](/reference/warehouse-setups/spark-setup)                      | 1.2.0                    |
-| [Starburst & Trino](/reference/warehouse-setups/trino-setup)          | 1.2.0 :construction:     |
-=======
-| [AlloyDB](alloydb-setup)                  | (same as `dbt-postgres`) |
-| [Azure Synapse](azuresynapse-setup)       | 1.3 :construction:       |
-| [BigQuery](bigquery-setup)                | 1.4                      |
-| [Databricks](databricks-setup)            | 1.4                      |
-| [Dremio](dremio-setup)                    | 1.4 :construction:       |
-| [Postgres](postgres-setup)                | 1.4                      |
-| [Redshift](redshift-setup)                | 1.4                      |
-| [Snowflake](snowflake-setup)              | 1.4                      |
-| [Spark](spark-setup)                      | 1.4                      |
-| [Starburst & Trino](trino-setup)          | 1.4                      |
-
->>>>>>> 84b5ea20
+| [Azure Synapse](/reference/warehouse-setups/azuresynapse-setup)       | 1.3 :construction:     |
+| [BigQuery](/reference/warehouse-setups/bigquery-setup)                | 1.4                    |
+| [Databricks](/reference/warehouse-setups/databricks-setup)            | 1.4                    |
+| [Dremio](/reference/warehouse-setups/dremio-setup)                    | 1.4 :construction:     |
+| [Postgres](/reference/warehouse-setups/postgres-setup)                | 1.4                    |
+| [Redshift](/reference/warehouse-setups/redshift-setup)                | 1.4                    |
+| [Snowflake](/reference/warehouse-setups/snowflake-setup)              | 1.4                    |
+| [Spark](/reference/warehouse-setups/spark-setup)                      | 1.4                    |
+| [Starburst & Trino](/reference/warehouse-setups/trino-setup)          | 1.4                    |
 :construction:: Verification in progress
 
 ### Community Adapters
 
-<<<<<<< HEAD
 | Data Platforms (click to view setup guide) |                                  |                                      |
 |--------------------------------------------|----------------------------------|--------------------------------------|
 | [Athena](/reference/warehouse-setups/athena-setup)                     | [Greenplum](/reference/warehouse-setups/greenplum-setup)     | [Oracle](/reference/warehouse-setups/oracle-setup)               |
@@ -54,20 +39,6 @@
 | [Firebolt](/reference/warehouse-setups/firebolt-setup)                 | [MindsDB](/reference/warehouse-setups/mindsdb-setup)         | [Vertica](/reference/warehouse-setups/vertica-setup)             |
 | [AWS Glue](/reference/warehouse-setups/glue-setup)                     | [MySQL](/reference/warehouse-setups/mysql-setup)             |                                      |
 | [Databend Cloud](/reference/warehouse-setups/databend-setup)           | [fal - Python models](/reference/warehouse-setups/fal-setup) |                                      |
-=======
-| Data Platforms (click to view setup guide) |                                  |                                       |
-| ------------------------------------------ | -------------------------------- | ------------------------------------- |
-| [Athena](athena-setup)                     | [Greenplum](greenplum-setup)     | [Oracle](oracle-setup)                |
-| [Clickhouse](clickhouse-setup)             | [Hive](hive-setup)               | [Rockset](rockset-setup)              |
-| [IBM DB2](ibmdb2-setup)                    | [Impala](impala-setup)           | [SingleStore](singlestore-setup)      |
-| [Doris & SelectDB](doris-setup)            | [Infer](infer-setup)             | [SQLite](sqlite-setup)                |
-| [DuckDB](duckdb-setup)                     | [iomete](iomete-setup)           | [SQL Server & Azure SQL](mssql-setup) |
-| [Dremio](dremio-setup)                     | [Layer](layer-setup)             | [Teradata](teradata-setup)            |
-| [Exasol Analytics](exasol-setup)           | [Materialize](materialize-setup) | [TiDB](tidb-setup)                    |
-| [Firebolt](firebolt-setup)                 | [MindsDB](mindsdb-setup)         | [Vertica](vertica-setup)              |
-| [AWS Glue](glue-setup)                     | [MySQL](mysql-setup)             |                                       |
-| [Databend Cloud](databend-setup)           | [fal - Python models](fal-setup) |                                       |
->>>>>>> 84b5ea20
 
 ## Adapter Installation
 
@@ -87,15 +58,9 @@
 
 | Supported by | Maintained By                                                                                                                                                                                                                                  |
 | ------------ | ---------------------------------------------------------------------------------------------------------------------------------------------------------------------------------------------------------------------------------------------- |
-<<<<<<< HEAD
 | dbt Labs     | dbt Labs maintains a set of adapter plugins for some of the most common databases, warehouses, and platforms. As for why particular data platforms were chosen, see ["Why Verify an Adapter"](/guides/dbt-ecosystem/adapter-development/7-verifying-a-new-adapter#why-verify-an-adapter) |
-| Partner      | These adapter plugins are built and maintained by the same people who build and maintain the complementary data technology.                                                                                                                     |
-| Community    | These adapter plugins are contributed and maintained by members of the community. 🌱                                                                                                                                                           |
-=======
-| dbt Labs     | dbt Labs maintains a set of adapter plugins for some of the most common databases, warehouses, and platforms. As for why particular data platforms were chosen, see ["Why Verify an Adapter"](7-verifying-a-new-adapter#why-verify-an-adapter) |
 | Partner      | These adapter plugins are built and maintained by the same people who build and maintain the complementary data technology.                                                                                                                    |
 | Community    | These adapter plugins are contributed and maintained by members of the community. 🌱                                                                                                                                                          |
->>>>>>> 84b5ea20
 
 ## Contributing to dbt-core adapters
 
