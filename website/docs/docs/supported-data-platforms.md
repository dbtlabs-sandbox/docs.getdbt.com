---
title: "Supported data platforms"
id: "supported-data-platforms"
sidebar_labe: "Supported data platforms"
description: "Connect dbt to any data platform in dbt Cloud or dbt Core, using a dedicated adapter plugin"
hide_table_of_contents: true

<<<<<<< HEAD
---

dbt connects to and runs SQL against your database, warehouse, lake, or query engine. We group all of these SQL-speaking things into one bucket called _data platforms_. dbt connects with data platforms by using a dedicated adapter plugin for each. Plugins are built as Python modules that dbt Core discovers if they are installed on your system. 
=======
### Verified Adapters

| Data Platform (click to view setup guide) | latest verified version  |
| ----------------------------------------- | ------------------------ |
| [AlloyDB](/reference/warehouse-setups/alloydb-setup)                  | (same as `dbt-postgres`) |
| [Azure Synapse](/reference/warehouse-setups/azuresynapse-setup)       | 1.3 :construction:     |
| [BigQuery](/reference/warehouse-setups/bigquery-setup)                | 1.4                    |
| [Databricks](/reference/warehouse-setups/databricks-setup)            | 1.4                    |
| [Dremio](/reference/warehouse-setups/dremio-setup)                    | 1.4 :construction:     |
| [Postgres](/reference/warehouse-setups/postgres-setup)                | 1.4                    |
| [Redshift](/reference/warehouse-setups/redshift-setup)                | 1.4                    |
| [Snowflake](/reference/warehouse-setups/snowflake-setup)              | 1.4                    |
| [Spark](/reference/warehouse-setups/spark-setup)                      | 1.4                    |
| [Starburst & Trino](/reference/warehouse-setups/trino-setup)          | 1.4                    |
:construction:: Verification in progress

### Community Adapters

| Data Platforms (click to view setup guide) |                                  |                                      |
|--------------------------------------------|----------------------------------|--------------------------------------|
| [Athena](/reference/warehouse-setups/athena-setup)                     | [Greenplum](/reference/warehouse-setups/greenplum-setup)     | [Oracle](/reference/warehouse-setups/oracle-setup)               |
| [Clickhouse](/reference/warehouse-setups/clickhouse-setup)             | [Hive](/reference/warehouse-setups/hive-setup)               | [Rockset](/reference/warehouse-setups/rockset-setup)             |
| [IBM DB2](/reference/warehouse-setups/ibmdb2-setup)                    | [Impala](/reference/warehouse-setups/impala-setup)           | [SingleStore](/reference/warehouse-setups/singlestore-setup)     |
| [Doris & SelectDB](/reference/warehouse-setups/doris-setup)            | [Infer](/reference/warehouse-setups/infer-setup)             | [SQLite](/reference/warehouse-setups/sqlite-setup)               |
| [DuckDB](/reference/warehouse-setups/duckdb-setup)                     | [iomete](/reference/warehouse-setups/iomete-setup)           | [SQL Server & Azure SQL](/reference/warehouse-setups/mssql-setup) |
| [Dremio](/reference/warehouse-setups/dremio-setup)                     | [Layer](/reference/warehouse-setups/layer-setup)             | [Teradata](/reference/warehouse-setups/teradata-setup)           |
| [Exasol Analytics](/reference/warehouse-setups/exasol-setup)           | [Materialize](/reference/warehouse-setups/materialize-setup) | [TiDB](/reference/warehouse-setups/tidb-setup)                   |
| [Firebolt](/reference/warehouse-setups/firebolt-setup)                 | [MindsDB](/reference/warehouse-setups/mindsdb-setup)         | [Vertica](/reference/warehouse-setups/vertica-setup)             |
| [AWS Glue](/reference/warehouse-setups/glue-setup)                     | [MySQL](/reference/warehouse-setups/mysql-setup)             |                                      |
| [Databend Cloud](/reference/warehouse-setups/databend-setup)           | [fal - Python models](/reference/warehouse-setups/fal-setup) |                                      |
>>>>>>> c0925ae4

You can [connects to the adapter plugin](/docs/connect-adapters) seamlessly and directly in the dbt Cloud user interface (UI) or installing it using the command line (CLI). To learn more about adapters, check out [What Are Adapters](/guides/dbt-ecosystem/adapter-development/1-what-are-adapters).

There are two types of adapters and we recommend relying on the adapter's verification status to assess its quality and maintenance: 
- **Verified** &mdash; dbt Labs offers a rigorous adapter program to assure users of trustworthy, tested, and regularly updated adapters for production use. Verified adapters earn a "Verified" status, providing users with trust and confidence. Refer to [Verifying a new adapter](/guides/dbt-ecosystem/adapter-development/7-verifying-a-new-adapter) to learn more about the program. 
- **Community** &mdash; Community, open-source adapter are maintained by community members. Refer to [community adapters](/docs/community-adapters) for more info.

Here's the list of the **Verified data platforms** that can connect to dbt Cloud or dbt Core, and its latest version available. 

<div className="grid--4-col">

<Card
    title="AlloyDB"
    body="<a href='/docs/cloud/connect-data-platform/connect-redshift-postgresql-alloydb'><img src='/img/icons/dbt-bit.svg' width='7%'/>Set up in dbt Cloud </a> <br /><a href='/docs/core/connect-data-platform/alloydb-setup'><img src='/img/icons/command-line.svg' width='6%'/>Install using the CLI</a> <br /><br />  Latest version: 1.4"
    icon="alloydb"/>

<Card
    title="Redshift"
    body="<a href='/docs/cloud/connect-data-platform/connect-redshift-postgresql-alloydb'><img src='/img/icons/dbt-bit.svg' width='7%'/>Set up in dbt Cloud </a> <br /><a href='/docs/core/connect-data-platform/redshift-setup'><img src='/img/icons/command-line.svg' width='6%'/>Install using the CLI </a> <br /><br /> Latest version: 1.4"
    icon="redshift"/>


<Card
    title="Postgres"
    body="<a href='/docs/cloud/connect-data-platform/connect-redshift-postgresql-alloydb'>Set up in dbt Cloud </a> <br /><a href='/docs/core/connect-data-platform/postgres-setup'>Install in dbt Core </a> <br /><br /> Latest version: 1.4"
    icon="redshift"/>

<<<<<<< HEAD
=======
| Supported by | Maintained By                                                                                                                                                                                                                                  |
| ------------ | ---------------------------------------------------------------------------------------------------------------------------------------------------------------------------------------------------------------------------------------------- |
| dbt Labs     | dbt Labs maintains a set of adapter plugins for some of the most common databases, warehouses, and platforms. As for why particular data platforms were chosen, see ["Why Verify an Adapter"](/guides/dbt-ecosystem/adapter-development/7-verifying-a-new-adapter#why-verify-an-adapter) |
| Partner      | These adapter plugins are built and maintained by the same people who build and maintain the complementary data technology.                                                                                                                    |
| Community    | These adapter plugins are contributed and maintained by members of the community. 🌱                                                                                                                                                          |
>>>>>>> c0925ae4

<Card
    title="BigQuery"
    body="<a href='/docs/cloud/connect-data-platform/connect-bigquery'>Set up in dbt Cloud </a> <br /><a href='/docs/core/connect-data-platform/bigquery-setup'>Install in dbt Core </a> <br /><br /> Latest version: 1.4"
    icon="bigquery"/>

<Card
    title="Databricks"
    body="<a href='/docs/cloud/connect-data-platform/connect-databricks'>Set up in dbt Cloud </a> <br /><a href='/docs/core/connect-data-platform/databricks-setup'>Install in dbt Core </a> <br /><br /> Latest version: 1.4"
    icon="databricks"/>

<Card
    title="Snowflake"
    body="<a href='/docs/cloud/connect-data-platform/connect-snowflake'>Set up in dbt Cloud </a> <br /><a href='/docs/core/connect-data-platform/snowflake-setup'>Install in dbt Core </a> <br /><br /> Latest version: 1.4"
    icon="snowflake"/>

<Card
    title="Starburst"
    body="<a href='/docs/cloud/connect-data-platform/connect-starburst-trino'>Set up in dbt Cloud </a> <br /><a href='/docs/core/connect-data-platform/trino-setup'>Install in dbt Core </a> <br /> <br /> Latest version: 1.4"
    icon="starburst-partner-logo"/>

<Card
    title="Spark"
    body="<a href='/docs/cloud/connect-data-platform/connect-apache-spark'>Set up in dbt Cloud </a> <br /><a href='/docs/core/connect-data-platform/spark-setup'>Install in dbt Core </a> <br /><br /> Latest version: 1.4"
    icon="rocket"/>

<Card
    title="Dremio*"
    body="<a href='/docs/core/connect-data-platform/dremio-setup'>Install in dbt Core </a> <br /><br /> Latest version: 1.4<br /> 🚧 Verification in progress"
    icon="rocket"/>

<<<<<<< HEAD
<Card
    title="Azure Synapse*"
    body="<a href='/docs/core/connect-data-platform/azuresynapse-setup'>Install in dbt Core </a> <br /><br /> Latest version: 1.3<br /> 🚧 Verification in progress"
    icon="rocket"/>
=======
If you have a new adapter, please add it to this list using a pull request! See [Documenting your adapter](/guides/dbt-ecosystem/adapter-development/5-documenting-a-new-adapter) for more information.
>>>>>>> c0925ae4

</div>

<br />
* These adapters aren't supported in dbt Cloud and you can only install them using the CLI.<br />
<|MERGE_RESOLUTION|>--- conflicted
+++ resolved
@@ -5,42 +5,9 @@
 description: "Connect dbt to any data platform in dbt Cloud or dbt Core, using a dedicated adapter plugin"
 hide_table_of_contents: true
 
-<<<<<<< HEAD
 ---
 
 dbt connects to and runs SQL against your database, warehouse, lake, or query engine. We group all of these SQL-speaking things into one bucket called _data platforms_. dbt connects with data platforms by using a dedicated adapter plugin for each. Plugins are built as Python modules that dbt Core discovers if they are installed on your system. 
-=======
-### Verified Adapters
-
-| Data Platform (click to view setup guide) | latest verified version  |
-| ----------------------------------------- | ------------------------ |
-| [AlloyDB](/reference/warehouse-setups/alloydb-setup)                  | (same as `dbt-postgres`) |
-| [Azure Synapse](/reference/warehouse-setups/azuresynapse-setup)       | 1.3 :construction:     |
-| [BigQuery](/reference/warehouse-setups/bigquery-setup)                | 1.4                    |
-| [Databricks](/reference/warehouse-setups/databricks-setup)            | 1.4                    |
-| [Dremio](/reference/warehouse-setups/dremio-setup)                    | 1.4 :construction:     |
-| [Postgres](/reference/warehouse-setups/postgres-setup)                | 1.4                    |
-| [Redshift](/reference/warehouse-setups/redshift-setup)                | 1.4                    |
-| [Snowflake](/reference/warehouse-setups/snowflake-setup)              | 1.4                    |
-| [Spark](/reference/warehouse-setups/spark-setup)                      | 1.4                    |
-| [Starburst & Trino](/reference/warehouse-setups/trino-setup)          | 1.4                    |
-:construction:: Verification in progress
-
-### Community Adapters
-
-| Data Platforms (click to view setup guide) |                                  |                                      |
-|--------------------------------------------|----------------------------------|--------------------------------------|
-| [Athena](/reference/warehouse-setups/athena-setup)                     | [Greenplum](/reference/warehouse-setups/greenplum-setup)     | [Oracle](/reference/warehouse-setups/oracle-setup)               |
-| [Clickhouse](/reference/warehouse-setups/clickhouse-setup)             | [Hive](/reference/warehouse-setups/hive-setup)               | [Rockset](/reference/warehouse-setups/rockset-setup)             |
-| [IBM DB2](/reference/warehouse-setups/ibmdb2-setup)                    | [Impala](/reference/warehouse-setups/impala-setup)           | [SingleStore](/reference/warehouse-setups/singlestore-setup)     |
-| [Doris & SelectDB](/reference/warehouse-setups/doris-setup)            | [Infer](/reference/warehouse-setups/infer-setup)             | [SQLite](/reference/warehouse-setups/sqlite-setup)               |
-| [DuckDB](/reference/warehouse-setups/duckdb-setup)                     | [iomete](/reference/warehouse-setups/iomete-setup)           | [SQL Server & Azure SQL](/reference/warehouse-setups/mssql-setup) |
-| [Dremio](/reference/warehouse-setups/dremio-setup)                     | [Layer](/reference/warehouse-setups/layer-setup)             | [Teradata](/reference/warehouse-setups/teradata-setup)           |
-| [Exasol Analytics](/reference/warehouse-setups/exasol-setup)           | [Materialize](/reference/warehouse-setups/materialize-setup) | [TiDB](/reference/warehouse-setups/tidb-setup)                   |
-| [Firebolt](/reference/warehouse-setups/firebolt-setup)                 | [MindsDB](/reference/warehouse-setups/mindsdb-setup)         | [Vertica](/reference/warehouse-setups/vertica-setup)             |
-| [AWS Glue](/reference/warehouse-setups/glue-setup)                     | [MySQL](/reference/warehouse-setups/mysql-setup)             |                                      |
-| [Databend Cloud](/reference/warehouse-setups/databend-setup)           | [fal - Python models](/reference/warehouse-setups/fal-setup) |                                      |
->>>>>>> c0925ae4
 
 You can [connects to the adapter plugin](/docs/connect-adapters) seamlessly and directly in the dbt Cloud user interface (UI) or installing it using the command line (CLI). To learn more about adapters, check out [What Are Adapters](/guides/dbt-ecosystem/adapter-development/1-what-are-adapters).
 
@@ -68,14 +35,6 @@
     body="<a href='/docs/cloud/connect-data-platform/connect-redshift-postgresql-alloydb'>Set up in dbt Cloud </a> <br /><a href='/docs/core/connect-data-platform/postgres-setup'>Install in dbt Core </a> <br /><br /> Latest version: 1.4"
     icon="redshift"/>
 
-<<<<<<< HEAD
-=======
-| Supported by | Maintained By                                                                                                                                                                                                                                  |
-| ------------ | ---------------------------------------------------------------------------------------------------------------------------------------------------------------------------------------------------------------------------------------------- |
-| dbt Labs     | dbt Labs maintains a set of adapter plugins for some of the most common databases, warehouses, and platforms. As for why particular data platforms were chosen, see ["Why Verify an Adapter"](/guides/dbt-ecosystem/adapter-development/7-verifying-a-new-adapter#why-verify-an-adapter) |
-| Partner      | These adapter plugins are built and maintained by the same people who build and maintain the complementary data technology.                                                                                                                    |
-| Community    | These adapter plugins are contributed and maintained by members of the community. 🌱                                                                                                                                                          |
->>>>>>> c0925ae4
 
 <Card
     title="BigQuery"
@@ -94,7 +53,7 @@
 
 <Card
     title="Starburst"
-    body="<a href='/docs/cloud/connect-data-platform/connect-starburst-trino'>Set up in dbt Cloud </a> <br /><a href='/docs/core/connect-data-platform/trino-setup'>Install in dbt Core </a> <br /> <br /> Latest version: 1.4"
+    body="<a href='/docs/cloud/connect-data-platform/connect-starburst-trino>Set up in dbt Cloud </a> <br /><a href='/docs/core/connect-data-platform/trino-setup'>Install in dbt Core </a> <br /> <br /> Latest version: 1.4"
     icon="starburst-partner-logo"/>
 
 <Card
@@ -107,14 +66,10 @@
     body="<a href='/docs/core/connect-data-platform/dremio-setup'>Install in dbt Core </a> <br /><br /> Latest version: 1.4<br /> 🚧 Verification in progress"
     icon="rocket"/>
 
-<<<<<<< HEAD
 <Card
     title="Azure Synapse*"
     body="<a href='/docs/core/connect-data-platform/azuresynapse-setup'>Install in dbt Core </a> <br /><br /> Latest version: 1.3<br /> 🚧 Verification in progress"
     icon="rocket"/>
-=======
-If you have a new adapter, please add it to this list using a pull request! See [Documenting your adapter](/guides/dbt-ecosystem/adapter-development/5-documenting-a-new-adapter) for more information.
->>>>>>> c0925ae4
 
 </div>
 
