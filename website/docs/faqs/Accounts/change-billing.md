--- conflicted
+++ resolved
@@ -5,10 +5,7 @@
 id: change-billing
 ---
 
-<<<<<<< HEAD
-If you want to change your account's credit card details, select the gear menu in the upper right corner of dbt Cloud. Go to Account Settings  &#8594; Billing  &#8594; Payment Information. In the upper right corner of **Payment Information**, click **Edit**  to enter the new credit card details. Only the _account owner_ can make this change. 
-=======
-If you'd like to change card details or billing email address, the account owner can do this by going to their **Account Setting** -> **Billing** page.
->>>>>>> 26f642f9
+
+If you want to change your account's credit card details, select the gear menu in the upper right corner of dbt Cloud. Go to Account Settings  &#8594; Billing  &#8594; Payment Information. In the upper right corner of Payment Information, click **Edit** to enter the new credit card details. Only the _account owner_ can make this change. 
 
 To change your billing name or location address, send our Support team a message at support@getdbt.com with the newly updated information, and we can make that change for you! 