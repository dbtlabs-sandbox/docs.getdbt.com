---
title: "Materializations best practices"
id: materializations-guide-1-guide-overview
slug: guides/best-practices/materializations/1-overview
description: Learn how to utilize materializations in dbt.
displayText: Materializations best practices
hoverSnippet: Learn how to utilize materializations in dbt.
---

What _really_ happens when you type `dbt build`? Contrary to popular belief, a crack team of microscopic data elves do _not_ construct your data row by row, although the truth feels equally magical. This guide explores the real answer to that question, with an introductory look at the objects that get built into your warehouse, why they matter, and how dbt knows what to build.

The configurations that tell dbt how to construct these objects are called _materializations,_ and knowing how to use them is a crucial skill for effective analytics engineering. When you’ve completed this guide, you will have that ability to use the three core materializations that cover most common analytics engineering situations.

:::info
😌 **Materializations abstract away DDL and DML**. Typically in raw SQL- or python-based data transformation, you have to write specific imperative instructions on how to build or modify your data objects. dbt’s materializations make this declarative, we tell dbt how we want things to be constructed and it figures out how to do that given the unique conditions and qualities of our warehouse.
:::

### Learning goals

By the end of this guide you should have a solid understanding of:

- 🛠️ what **materializations** are
- 👨‍👨‍👧 how the three main materializations that ship with dbt — **table**, **view**, and **incremental** — differ
- 🗺️ **when** and **where** to use specific materializations to optimize your development and production builds
- ⚙️ how to **configure materializations** at various scopes, from an individual model to entire folder

### Prerequisites

<<<<<<< HEAD
- 📒 You’ll want to have worked through the [quickstart guide](/docs/quickstarts/overview) and have a project setup to work through these concepts.
=======
- 📒 You’ll want to have worked through the [Getting Started Guide](docs/get-started/getting-started/overview) and have a project setup to work through these concepts.
>>>>>>> 951489d3
- 🏃🏻‍♀️ Concepts like dbt runs, `ref()` statements, and models should be familiar to you.
- 🔧 [**Optional**] Reading through the [How we structure our dbt projects](guides/best-practices/how-we-structure/1-guide-overview) Guide will be beneficial for the last section of this guide, when we review best practices for materializations using the dbt project approach of staging models and marts.

### Guiding principle

We’ll explore this in-depth throughout, but the basic guideline is **start as simple as possible**. We’ll follow a tiered approached, only moving up a tier when it’s necessary.

- 🔍 **Start with a view.** When the view gets too long to _query_ for end users,
- ⚒️ **Make it a table.** When the table gets too long to _build_ in your dbt Jobs,
- 📚 **Build it incrementally.** That is, layer the data on in chunks as it comes in.<|MERGE_RESOLUTION|>--- conflicted
+++ resolved
@@ -26,11 +26,7 @@
 
 ### Prerequisites
 
-<<<<<<< HEAD
 - 📒 You’ll want to have worked through the [quickstart guide](/docs/quickstarts/overview) and have a project setup to work through these concepts.
-=======
-- 📒 You’ll want to have worked through the [Getting Started Guide](docs/get-started/getting-started/overview) and have a project setup to work through these concepts.
->>>>>>> 951489d3
 - 🏃🏻‍♀️ Concepts like dbt runs, `ref()` statements, and models should be familiar to you.
 - 🔧 [**Optional**] Reading through the [How we structure our dbt projects](guides/best-practices/how-we-structure/1-guide-overview) Guide will be beneficial for the last section of this guide, when we review best practices for materializations using the dbt project approach of staging models and marts.
 
