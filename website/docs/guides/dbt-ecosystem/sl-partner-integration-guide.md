--- conflicted
+++ resolved
@@ -4,10 +4,6 @@
 description: Learn about partner integration guidelines, roadmap, and connectivity. 
 ---
 
-<<<<<<< HEAD
-
-=======
->>>>>>> fed9f747
 To fit your tool within the world of the Semantic Layer, dbt Labs offers some best practice recommendations for how to expose metrics and allow users to interact with them seamlessly. 
 
 :::note
