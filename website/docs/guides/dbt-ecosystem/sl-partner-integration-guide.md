---
title: "dbt Semantic Layer integration best practices" 
id: "sl-partner-integration-guide"
description: Learn about partner integration guidelines, roadmap, and connectivity. 
---


import NewChanges from '/snippets/_new-sl-changes.md';

<NewChanges/>

To fit your tool within the world of the Semantic Layer, dbt Labs offers some best practice recommendations for how to expose metrics and allow users to interact with them seamlessly. 

:::note
This is an evolving guide that is meant to provide recommendations based on our experience. If you have any feedback, we'd love to hear it!
:::


## Requirements

To build a dbt Semantic Layer integration: 

<<<<<<< HEAD
-  Initially, we recommend building an integration with the [JDBC](/docs/dbt-cloud-apis/sl-jdbc) followed by enhancements of additional features. Refer to the dedicated [dbt Semantic Layer APIs](/docs/dbt-cloud-apis/sl-api-overview) for more technical integration details.
=======
- We offer a [JDBC](/docs/dbt-cloud-apis/sl-jdbc) API (and will soon offer a GraphQL API). Refer to the dedicated [dbt Semantic Layer API](/docs/dbt-cloud-apis/sl-api-overview) for more technical integration details.
>>>>>>> f5e75829

- Familiarize yourself with the [dbt Semantic Layer](/docs/use-dbt-semantic-layer/dbt-sl) and [MetricFlow](/docs/build/about-metricflow)'s key concepts. There are two main objects: 

  - [Semantic models](/docs/build/semantic-models) &mdash; Nodes in your semantic graph, connected via entities as edges. MetricFlow takes semantic models defined in YAML configuration files as inputs and creates a semantic graph that you can use to query metrics. 
  - [Metrics](/docs/build/metrics-overview) &mdash; Can be defined in the same YAML files as your semantic models, or split into separate YAML files into any other subdirectories (provided that these subdirectories are also within the same dbt project repo).

### Connection parameters

The dbt Semantic Layer APIs authenticate with `environmentId`, `SERVICE_TOKEN`, and `host`.

We recommend you provide users with separate input fields with these components for authentication (dbt Cloud will surface these parameters for the user). 


## Best practices on exposing metrics

Best practices for exposing metrics are summarized into five themes:

- [Governance](#governance-and-traceability) &mdash; Recommendations on how to establish guardrails for governed data work.
- [Discoverability](#discoverability) &mdash; Recommendations on how to make user-friendly data interactions.
- [Organization](#organization) &mdash; Organize metrics and dimensions for all audiences.
- [Query flexibility](#query-flexibility) &mdash; Allow users to query either one metric alone without dimensions or multiple metrics with dimensions.
- [Context and interpretation](#context-and-interpretation) &mdash; Contextualize metrics for better analysis; expose definitions, metadata, lineage, and freshness.

### Governance and traceability

When working with more governed data, it's essential to establish clear guardrails. Here are some recommendations:

- **Aggregations control** &mdash; Users shouldn't generally be allowed to modify aggregations unless they perform post-processing calculations on Semantic Layer data (such as year-over-year analysis).

- **Time series alignment and using metric_time** &mdash; Make sure users view metrics across the correct time series. When displaying metric graphs, using a non-default time aggregation dimension might lead to misleading interpretations. While users can still group by other time dimensions, they should be careful not to create trend lines with incorrect time axes.<br /><br />When looking at one or multiple metrics, users should use `metric_time` as the main time dimension to guarantee they are looking at the right time series for the metric(s). <br /><br /> As such, when building an application, we recommend exposing `metric_time` as a separate, "special" time dimension on its own. This dimension is always going to align with all metrics and be common across them. Other time dimensions can still be looked at and grouped by, but having a clear delineation between the `metric_time` dimension and the other time dimensions is clarifying so that people do not confuse how metrics should be plotted. <br /><br /> Also, when a user requests a time granularity change for the main time series, the query that your application runs should use `metric_time` as this will always give you the correct slice. Related to this, we also strongly recommend that you have a way to expose what dimension `metric_time` actually maps to for users who may not be familiar. Our APIs allow you to fetch the actual underlying time dimensions that makeup metric_time (such as `transaction_date`) so you can expose them to your users.

- **Units consistency** &mdash; If units are supported, it's vital to avoid plotting data incorrectly with different units. Ensuring consistency in unit representation will prevent confusion and misinterpretation of the data.

- **Traceability of metric and dimension changes** &mdash; When users change names of metrics and dimensions for reports, it's crucial to have a traceability mechanism in place to link back to the original source metric name.


### Discoverability 

- Consider treating [metrics](/docs/build/metrics-overview) as first-class objects rather than measures. Metrics offer a higher-level and more contextual way to interact with data, reducing the burden on end-users to manually aggregate data.

- Easy metric interactions: Provide users with an intuitive approach to:
    * Search for Metrics &mdash; Users should be able to easily search and find relevant metrics. Metrics can serve as the starting point to lead users into exploring dimensions.
    * Search for Dimensions &mdash; Users should be able to query metrics with associated dimensions, allowing them to gain deeper insights into the data.
    * Filter by Dimension Values &mdash; Expose and enable users to filter metrics based on dimension values, encouraging data analysis and exploration.
    * Filter additional metadata &mdash; Allow users to filter metrics based on other available metadata, such as metric type and default time granularity.

- Suggested Metrics: Ideally, the system should intelligently suggest relevant metrics to users based on their team's activities. This approach encourages user exposure, facilitates learning, and supports collaboration among team members.

By implementing these recommendations, the data interaction process becomes more user-friendly, empowering users to gain valuable insights without the need for extensive data manipulation.

### Organization 

We recommend organizing metrics and dimensions in ways that a non-technical user can understand the data model, without needing much context:

- **Organizing Dimensions** &mdash; To help non-technical users understand the data model better, we recommend organizing dimensions based on the entity they originated from. For example, consider dimensions like `user__country` and `product__category`.<br /><br />  You can create groups by extracting `user` and `product` and then nest the respective dimensions under each group. This way, dimensions align with the entity or semantic model they belong to and make them more user-friendly and accessible.

- **Organizing Metrics** &mdash; The goal is to organize metrics into a hierarchy in our configurations, instead of presenting them in a long list.<br /><br /> This hierarchy helps you organize metrics based on specific criteria, such as business unit or team. By providing this structured organization, users can find and navigate metrics more efficiently, enhancing their overall data analysis experience.

### Query flexibility

Allow users to query either one metric alone without dimensions or multiple metrics with dimensions.

- Allow toggling between metrics/dimensions seamlessly.

- Be clear on exposing what dimensions are queryable with what metrics and hide things that don’t apply, and vice versa.

- Only expose time granularities (monthly, daily, yearly) that match the available metrics. 
  * For example, if a dbt model and its resulting semantic model have a monthly granularity, make sure querying data with a 'daily' granularity isn't available to the user. Our APIs have functionality that will help you surface the correct granularities

- We recommend that time granularity is treated as a general time dimension-specific concept and that it can be applied to more than just the primary aggregation (or `metric_time`). Consider a situation where a user wants to look at `sales` over time by `customer signup month`; in this situation, having the ability to apply granularities to both time dimensions is crucial. Our APIs include information to fetch the granularities for the primary (metric_time) dimensions, as well as all time dimensions. You can treat each time dimension and granularity selection independently in your application. Note: Initially, as a starting point, it makes sense to only support `metric_time` or the primary time dimension, but we recommend expanding that as your solution evolves. 

- You should allow users to filter on date ranges and expose a calendar and nice presets for filtering these. 
  * For example, last 30 days, last week, and so on.

### Context and interpretation

For better analysis, it's best to have the context of the metrics close to where the analysis is happening. We recommend the following:

- Expose business definitions of the metrics as well as logical definitions.

- Expose additional metadata from the Semantic layer (measures, type parameters).

- Use the [Discovery API](/docs/dbt-cloud-apis/discovery-api) to enhance the metric and build confidence in its accuracy:
  * Check if the metric is fresh and when it was last updated.
  * Include lineage information to understand the metric's origin.

- Allow for creating other metadata that’s useful for the metric. We can provide some of this information in our configuration (Display name, Default Granularity for View, Default Time range), but there may be other metadata that your tool wants to provide to make the metric richer.

## Example stages of an integration

These are recommendations on how to evolve a Semantic Layer integration and not a strict runbook.

**Stage 1 - The basic**
* Supporting and using the new [JDBC](/docs/dbt-cloud-apis/sl-jdbc) is the first step. Refer to the [dbt Semantic Layer APIs](/docs/dbt-cloud-apis/sl-api-overview) for more technical details. 

**Stage 2 - More discoverability and basic querying**
* Support listing metrics defined in the project
* Listing available dimensions based on one or many metrics
* Querying defined metric values on their own or grouping by available dimensions
* Display metadata from [Discovery API](/docs/dbt-cloud-apis/discovery-api) and other context

**Stage 3 - More querying flexibility and better user experience (UX)**
* More advanced filtering
  * Time filters with good presets/calendar UX
  * Filtering metrics on a pre-populated set of dimension values
* Make dimension values more user-friendly by organizing them effectively
* Intelligent filtering of metrics based on available dimensions and vice versa

**Stage 4 - More custom user interface (UI) / Collaboration**
* A place where users can see all the relevant information about a given metric
* Organize metrics by hierarchy and more advanced search features (such as filter on the type of metric or other metadata)
* Use and expose more metadata 
* Querying dimensions without metrics and other more advanced querying functionality
* Suggest metrics to users based on teams/identity, and so on.

### A note on transparency and using explain

For transparency and additional context, we recommend you have an easy way for the user to obtain the SQL that MetricFlow generates. Depending on what API you are using, you can do this by using our explain parameter (JDBC) or compileSQL mutation (GraphQL). This is incredibly powerful because we want to be very transparent to the user about what we're doing and do not want to be a black box. This would be mostly beneficial to a technical user.


### A note on where filters

In the cases where our APIs support either a string or a filter list for the `where` clause, we always recommend that your application utilizes the filter list in order to gain maximum pushdown benefits. The `where` string may be more intuitive for users writing queries during testing, but it will not have the performance benefits of the filter list in a production environment.

## Related docs

- [Use the dbt Semantic Layer](/docs/use-dbt-semantic-layer/dbt-sl) to learn about the product.
- [Build your metrics](/docs/build/build-metrics-intro) for more info about MetricFlow and its components. 
- [dbt Semantic Layer integrations page](https://www.getdbt.com/product/semantic-layer-integrations) for information about the available partner integrations.<|MERGE_RESOLUTION|>--- conflicted
+++ resolved
@@ -20,11 +20,7 @@
 
 To build a dbt Semantic Layer integration: 
 
-<<<<<<< HEAD
--  Initially, we recommend building an integration with the [JDBC](/docs/dbt-cloud-apis/sl-jdbc) followed by enhancements of additional features. Refer to the dedicated [dbt Semantic Layer APIs](/docs/dbt-cloud-apis/sl-api-overview) for more technical integration details.
-=======
 - We offer a [JDBC](/docs/dbt-cloud-apis/sl-jdbc) API (and will soon offer a GraphQL API). Refer to the dedicated [dbt Semantic Layer API](/docs/dbt-cloud-apis/sl-api-overview) for more technical integration details.
->>>>>>> f5e75829
 
 - Familiarize yourself with the [dbt Semantic Layer](/docs/use-dbt-semantic-layer/dbt-sl) and [MetricFlow](/docs/build/about-metricflow)'s key concepts. There are two main objects: 
 
