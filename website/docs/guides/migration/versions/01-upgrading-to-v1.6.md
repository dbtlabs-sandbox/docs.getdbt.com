---
title: "Upgrading to v1.6 (latest)"
description: New features and changes in dbt Core v1.6
---

dbt Core v1.6 has three significant areas of focus:
1. Next milestone of [multi-project deployments](https://github.com/dbt-labs/dbt-core/discussions/6725): improvements to contracts, groups/access, versions; and building blocks for cross-project `ref`
1. Semantic layer re-launch: dbt Core and [MetricFlow](https://docs.getdbt.com/docs/build/about-metricflow) integration
1. Mechanisms to support mature deployment at scale (`dbt clone` and `dbt retry`)

## Resources

- [Changelog](https://github.com/dbt-labs/dbt-core/blob/1.6.latest/CHANGELOG.md)
- [CLI Installation guide](/docs/core/installation)
- [Cloud upgrade guide](/docs/dbt-versions/upgrade-core-in-cloud)
- [Release schedule](https://github.com/dbt-labs/dbt-core/issues/7481)

## What to know before upgrading

dbt Labs is committed to providing backward compatibility for all versions 1.x, with the exception of any changes explicitly mentioned below. If you encounter an error upon upgrading, please let us know by [opening an issue](https://github.com/dbt-labs/dbt-core/issues/new).

### Behavior changes

<<<<<<< HEAD
:::info Action required if your project defines `metrics`

The [spec for metrics](https://github.com/dbt-labs/dbt-core/discussions/7456) has changed and now uses [MetricFlow](/docs/build/about-metricflow). 

:::

If your dbt project defines metrics, you'll need to migrate to dbt v1.6 because the YAML spec has moved from dbt_metrics to MetricFlow. This means any tests you have won't compile on v1.5 or older. 

NEED TO ADD MORE INFO RE: migration script
=======
- dbt Core v1.6 does not support Python 3.7, which reached End Of Life on June 23. Support Python versions are 3.8, 3.9, 3.10, and 3.11.
- As part of the [dbt Semantic layer](/docs/use-dbt-semantic-layer/dbt-sl) re-launch (in beta), the spec for `metrics` has changed significantly. Refer to the [migration guide](/guides/migration/sl-migration) for more info on how to migrate to the re-launched dbt Semantic Layer.
- The manifest schema version is now v10.
- dbt Labs is ending support for Homebrew installation of dbt-core and adapters. See [the discussion](https://github.com/dbt-labs/dbt-core/discussions/8277) for more details.

### For consumers of dbt artifacts (metadata)

The [manifest](/reference/artifacts/manifest-json) schema version has been updated to `v10`. Specific changes:
- Addition of `semantic_models` and changes to `metrics` attributes
- Addition of `deprecation_date` as a model property
- Addition of `on_configuration_change` as default node configuration (to support materialized views)
- Small type changes to `contracts` and `constraints`
- Manifest `metadata` includes `project_name`
>>>>>>> eab12dea

### For maintainers of adapter plugins

For more detailed information and to ask questions, please read and comment on the GH discussion: [dbt-labs/dbt-core#7958](https://github.com/dbt-labs/dbt-core/discussions/7958).

## New and changed documentation

<<<<<<< HEAD
- [**Build your metrics**](/docs/build/build-metrics-intro) with MetricFlow, a key component of the dbt Semantic Layer. You can define your metrics and build semantic models with MetricFlow, available on the command line (CLI) for dbt Core v1.6 beta or higher.

- [`dbt retry`](/reference/commands/retry) is a new command that executes the previously run command from the point of failure. This convenient command enables you to continue a failed command without rebuilding all upstream dependencies. 

- **Materialized view** support (for model and project configs) has been added for three data warehouses:
    - [Bigquery](/reference/resource-configs/bigquery-configs#materialized-view)
    - [Postgres](/reference/resource-configs/postgres-configs#materialized-view)
    - [Redshift](/reference/resource-configs/redshift-configs#materialized-view)

- [**Namespacing:**](/faqs/Models/unique-model-names) Model names can be duplicated across different namespaces (packages/projects), so long as they are unique within each package/project. We strongly encourage using [two-argument `ref`](/reference/dbt-jinja-functions/ref#two-argument-variant) when referencing a model from a different package/project.
=======
### Materialized views

Supported on:
- [Postgres](/reference/resource-configs/postgres-configs#materialized-view)
- [Redshift](/reference/resource-configs/redshift-configs#materialized-view)
- Snowflake (docs forthcoming)
- Databricks (docs forthcoming)

Support for BigQuery coming soon.
>>>>>>> eab12dea

### New commands for mature deployment

[`dbt retry`](/reference/commands/retry) executes the previously run command from the point of failure. Rebuild just the nodes that errored or skipped in a previous run/build/test, rather than starting over from scratch.

[`dbt clone`](/reference/commands/clone) leverages each data platform's functionality for creating lightweight copies of dbt models from one environment into another. Useful when quickly spinning up a new development environment, or promoting specific models from a staging environment into production.

### Multi-project collaboration

[**Deprecation date**](/reference/resource-properties/deprecation_date): Models can declare a deprecation date that will warn model producers and downstream consumers. This enables clear migration windows for versioned models, and provides a mechanism to facilitate removal of immature or little-used models, helping to avoid project bloat.

[Model names](/faqs/Models/unique-model-names) can be duplicated across different namespaces (projects/packages), so long as they are unique within each project/package. We strongly encourage using [two-argument `ref`](/reference/dbt-jinja-functions/ref#two-argument-variant) when referencing a model from a different package/project.

More consistency and flexibility around packages. Resources defined in a package will respect variable and global macro definitions within the scope of that package.
- `vars` defined in a package's `dbt_project.yml` are now available in the resolution order when compiling nodes in that package, though CLI `--vars` and the root project's `vars` will still take precedence. See ["Variable Precedence"](/docs/build/project-variables#variable-precedence) for details.
- `generate_x_name` macros (defining custom rules for database, schema, alias naming) follow the same pattern as other "global" macros for package-scoped overrides. See [macro dispatch](/reference/dbt-jinja-functions/dispatch) for an overview of the patterns that are possible.

<<<<<<< HEAD
=======
:::caution Closed Beta - dbt Cloud Enterprise
[**Project dependencies**](/docs/collaborate/govern/project-dependencies): Introduces `dependencies.yml` and dependent `projects` as a feature of dbt Cloud Enterprise. Allows enforcing model access (public vs. protected/private) across project/package boundaries. Enables cross-project `ref` of public models, without requiring the installation of upstream source code.
:::

### Quick hits

- [`state:unmodified` and `state:old`](/reference/node-selection/methods#the-state-method) for [MECE](https://en.wikipedia.org/wiki/MECE_principle) stateful selection
- [`invocation_args_dict`](/reference/dbt-jinja-functions/flags#invocation_args_dict) includes full `invocation_command` as string
- [`dbt debug --connection`](/reference/commands/debug) to test just the data platform connection specified in a profile
- [`dbt docs generate --empty-catalog`](/reference/commands/cmd-docs) to skip catalog population while generating docs
- [`--defer-state`](/reference/node-selection/defer) enables more-granular control 
>>>>>>> eab12dea
<|MERGE_RESOLUTION|>--- conflicted
+++ resolved
@@ -21,7 +21,6 @@
 
 ### Behavior changes
 
-<<<<<<< HEAD
 :::info Action required if your project defines `metrics`
 
 The [spec for metrics](https://github.com/dbt-labs/dbt-core/discussions/7456) has changed and now uses [MetricFlow](/docs/build/about-metricflow). 
@@ -30,8 +29,6 @@
 
 If your dbt project defines metrics, you'll need to migrate to dbt v1.6 because the YAML spec has moved from dbt_metrics to MetricFlow. This means any tests you have won't compile on v1.5 or older. 
 
-NEED TO ADD MORE INFO RE: migration script
-=======
 - dbt Core v1.6 does not support Python 3.7, which reached End Of Life on June 23. Support Python versions are 3.8, 3.9, 3.10, and 3.11.
 - As part of the [dbt Semantic layer](/docs/use-dbt-semantic-layer/dbt-sl) re-launch (in beta), the spec for `metrics` has changed significantly. Refer to the [migration guide](/guides/migration/sl-migration) for more info on how to migrate to the re-launched dbt Semantic Layer.
 - The manifest schema version is now v10.
@@ -45,7 +42,6 @@
 - Addition of `on_configuration_change` as default node configuration (to support materialized views)
 - Small type changes to `contracts` and `constraints`
 - Manifest `metadata` includes `project_name`
->>>>>>> eab12dea
 
 ### For maintainers of adapter plugins
 
@@ -53,18 +49,10 @@
 
 ## New and changed documentation
 
-<<<<<<< HEAD
+### MetricFlow
+
 - [**Build your metrics**](/docs/build/build-metrics-intro) with MetricFlow, a key component of the dbt Semantic Layer. You can define your metrics and build semantic models with MetricFlow, available on the command line (CLI) for dbt Core v1.6 beta or higher.
 
-- [`dbt retry`](/reference/commands/retry) is a new command that executes the previously run command from the point of failure. This convenient command enables you to continue a failed command without rebuilding all upstream dependencies. 
-
-- **Materialized view** support (for model and project configs) has been added for three data warehouses:
-    - [Bigquery](/reference/resource-configs/bigquery-configs#materialized-view)
-    - [Postgres](/reference/resource-configs/postgres-configs#materialized-view)
-    - [Redshift](/reference/resource-configs/redshift-configs#materialized-view)
-
-- [**Namespacing:**](/faqs/Models/unique-model-names) Model names can be duplicated across different namespaces (packages/projects), so long as they are unique within each package/project. We strongly encourage using [two-argument `ref`](/reference/dbt-jinja-functions/ref#two-argument-variant) when referencing a model from a different package/project.
-=======
 ### Materialized views
 
 Supported on:
@@ -74,7 +62,6 @@
 - Databricks (docs forthcoming)
 
 Support for BigQuery coming soon.
->>>>>>> eab12dea
 
 ### New commands for mature deployment
 
@@ -92,8 +79,6 @@
 - `vars` defined in a package's `dbt_project.yml` are now available in the resolution order when compiling nodes in that package, though CLI `--vars` and the root project's `vars` will still take precedence. See ["Variable Precedence"](/docs/build/project-variables#variable-precedence) for details.
 - `generate_x_name` macros (defining custom rules for database, schema, alias naming) follow the same pattern as other "global" macros for package-scoped overrides. See [macro dispatch](/reference/dbt-jinja-functions/dispatch) for an overview of the patterns that are possible.
 
-<<<<<<< HEAD
-=======
 :::caution Closed Beta - dbt Cloud Enterprise
 [**Project dependencies**](/docs/collaborate/govern/project-dependencies): Introduces `dependencies.yml` and dependent `projects` as a feature of dbt Cloud Enterprise. Allows enforcing model access (public vs. protected/private) across project/package boundaries. Enables cross-project `ref` of public models, without requiring the installation of upstream source code.
 :::
@@ -105,4 +90,3 @@
 - [`dbt debug --connection`](/reference/commands/debug) to test just the data platform connection specified in a profile
 - [`dbt docs generate --empty-catalog`](/reference/commands/cmd-docs) to skip catalog population while generating docs
 - [`--defer-state`](/reference/node-selection/defer) enables more-granular control 
->>>>>>> eab12dea
