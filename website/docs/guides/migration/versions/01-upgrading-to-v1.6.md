--- conflicted
+++ resolved
@@ -27,12 +27,9 @@
 
 ## New and changed documentation
 
-<<<<<<< HEAD
-- [Build your metrics](/docs/build/build-metrics-intro) - Define your metrics with semantic models and MetricFlow, a key component of the dbt Semantic Layer. Available on the command line (CLI) for dbt Core v1.6 beta or higher.
-**Coming Soon**
-=======
-[**Namespacing:**](/faqs/Models/unique-model-names) Model names can be duplicated across different namespaces (packages/projects), so long as they are unique within each package/project. We strongly encourage using [two-argument `ref`](/reference/dbt-jinja-functions/ref#two-argument-variant) when referencing a model from a different package/project.
->>>>>>> 41703375
+- [**Build your metrics**](/docs/build/build-metrics-intro) - Define your metrics with semantic models and MetricFlow, a key component of the dbt Semantic Layer. Available on the command line (CLI) for dbt Core v1.6 beta or higher.
+
+- [**Namespacing:**](/faqs/Models/unique-model-names) Model names can be duplicated across different namespaces (packages/projects), so long as they are unique within each package/project. We strongly encourage using [two-argument `ref`](/reference/dbt-jinja-functions/ref#two-argument-variant) when referencing a model from a different package/project.
 
 ### Quick hits
 
