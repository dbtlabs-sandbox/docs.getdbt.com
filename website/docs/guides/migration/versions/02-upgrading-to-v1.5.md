---
title: "Upgrading to v1.5 (prerelease!)"
description: New features and changes in dbt Core v1.5
---

:::info
v1.5 is currently available as a **release candidate**. Try it out, and let us know if you encounter any bugs!

Planned release date: April 27, 2023
:::

dbt Core v1.5 is a feature release, with two significant additions:
1. [**Model governance**](/docs/collaborate/govern/about-model-governance) — access, contracts, versions — the first phase of [multi-project deployments](https://github.com/dbt-labs/dbt-core/discussions/6725)
2. A Python entry point for [**programmatic invocations**](programmatic-invocations), at parity with the CLI

## Resources

- [Changelog](https://github.com/dbt-labs/dbt-core/blob/1.5.latest/CHANGELOG.md)
- [CLI Installation guide](/docs/core/installation)
- [Cloud upgrade guide](/docs/dbt-versions/upgrade-core-in-cloud)
- [Release schedule](https://github.com/dbt-labs/dbt-core/issues/6715)

## What to know before upgrading

dbt Labs is committed to providing backward compatibility for all versions 1.x, with the exception of any changes explicitly mentioned below. If you encounter an error upon upgrading, please let us know by [opening an issue](https://github.com/dbt-labs/dbt-core/issues/new).

### Behavior changes

:::info Why changes to previous behavior?

This release includes significant new features, and rework to `dbt-core`'s CLI and initialization flow. As part of refactoring its internals, we made a handful of changes to runtime configuration. The net result of these changes is more consistent & practical configuration options, and a more legible codebase.

**_Wherever possible, we will provide backward compatibility and deprecation warnings for at least one minor version before actually removing the old functionality._** In those cases, we still reserve the right to fully remove backwards compatibility for deprecated functionality in a future v1.x minor version of `dbt-core`.

:::

Setting `log-path` and `target-path` in `dbt_project.yml` has been deprecated for consistency with other global configs ([dbt-core#6882](https://github.com/dbt-labs/dbt-core/issues/6882)). We recommend setting via env var or CLI flag instead.

The `dbt list` command will now include `INFO` level logs by default. Previously, the `list` command (and _only_ the `list` command) had `WARN`-level stdout logging, to support piping its results to [`jq`](https://stedolan.github.io/jq/manual/), a file, or another process. To achieve that goal, you can use either of the following parameters:
- `dbt --log-level warn list` (recommended; equivalent to previous default)
- `dbt --quiet list` (suppresses all logging less than ERROR level, except for "printed" messages and `list` output)

<<<<<<< HEAD
Changes planned for v1.5:
- Renaming ["global configs"](/reference/global-configs) for consistency ([dbt-core#6903](https://github.com/dbt-labs/dbt-core/issues/6903))
- Moving `log-path` and `target-path` out of `dbt_project.yml` for consistency with other global configs ([dbt-core#6882](https://github.com/dbt-labs/dbt-core/issues/6882))
=======
The following env vars have been renamed, for consistency with the convention followed by all other parameters:
- `DBT_DEFER_TO_STATE` → `DBT_DEFER`
- `DBT_FAVOR_STATE_MODE` → `DBT_FAVOR_STATE`
- `DBT_NO_PRINT` → `DBT_PRINT`
- `DBT_ARTIFACT_STATE_PATH` → `DBT_STATE`

As described in [dbt-core#7169](https://github.com/dbt-labs/dbt-core/pull/7169), command-line parameters that could be silent before will no longer be silent. See [dbt-labs/dbt-core#7158](https://github.com/dbt-labs/dbt-core/issues/7158) and [dbt-labs/dbt-core#6800](https://github.com/dbt-labs/dbt-core/issues/6800) for more examples of the behavior we are fixing.

Finally: The [built-in `generate_alias_name` macro](https://github.com/dbt-labs/dbt-core/blob/1.5.latest/core/dbt/include/global_project/macros/get_custom_name/get_custom_alias.sql) now includes logic to handle versioned models. If your project has reimplemented the `generate_alias_name` macro with custom logic, and you want to start using [model versions](model-versions), you will need to update the logic in your macro. Note that, while this is **note** a prerequisite for upgrading to v1.5—only for using the new feature—we recommmend that you do this during your upgrade, whether you're planning to use model versions tomorrow or far in the future.
>>>>>>> 84b5ea20

### For consumers of dbt artifacts (metadata)

The [manifest](manifest-json) schema version will be updated to `v9`. Specific changes:
- Addition of `groups` as a top-level key
- Addition of `access`, `constraints`, `version`, `latest_version` as a top-level node attributes for models
- Addition of `constraints` as a column-level attribute
- Addition of `group` and `contract` as node configs
- To support model versions, the type of `refs` has changed from `List[List[str]]` to `List[RefArgs]`, with nested keys `name: str`, `package: Optional[str] = None`, and `version: Union[str, float, NoneType] = None)`.

### For maintainers of adapter plugins

For more detailed information and to ask questions, please read and comment on the GH discussion: [dbt-labs/dbt-core#7213](https://github.com/dbt-labs/dbt-core/discussions/7213).

## New and changed documentation

### Model governance

The first phase of supporting dbt deployments at scale, across multiple projects with clearly defined ownership and interface boundaries. [Read about model governance](govern/about-model-governance), all of which is new in v1.5.

### Revamped CLI

Compile and preview dbt models and `--inline` dbt-SQL queries on the CLI using:
- [`dbt compile`](commands/compile)
- [`dbt show`](commands/show) (new!)

[Node selection methods](node-selection/methods) can use Unix-style wildcards to glob nodes matching a pattern:
```
dbt ls --select "tag:team_*"
```

And (!): a first-ever entry point for [programmatic invocations](programmatic-invocations), at parity with CLI commands.

<<<<<<< HEAD
### Publishing models as APIs
- [Model contracts](/docs/collaborate/govern/model-contracts) ([#2839](https://github.com/dbt-labs/docs.getdbt.com/issues/2839))
- [Model access](/docs/collaborate/govern/model-access) ([#2840](https://github.com/dbt-labs/docs.getdbt.com/issues/2840))
- [Model versions](/docs/collaborate/govern/model-versions) ([#2841](https://github.com/dbt-labs/docs.getdbt.com/issues/2841))
=======
Run `dbt --help` to see new & improved help documentation :)
>>>>>>> 84b5ea20

### Quick hits
- The [`version: 2` top-level key](project-configs/version) is now **optional** in all yaml files. Also, the [`config-version: 2`](config-version) and `version:` top-level keys are now optional in `dbt_project.yml` files.
- [Events and logging](events-logging): Added `node_relation` (`database`, `schema`, `identifier`) to the `node_info` dictionary, available on node-specific events
- Support setting `--project-dir` via environment variable: [`DBT_PROJECT_DIR`](dbt_project.yml)
- More granular [configurations](/reference/global-configs) for logging (to set log format, log levels, and colorization) and cache population<|MERGE_RESOLUTION|>--- conflicted
+++ resolved
@@ -40,11 +40,6 @@
 - `dbt --log-level warn list` (recommended; equivalent to previous default)
 - `dbt --quiet list` (suppresses all logging less than ERROR level, except for "printed" messages and `list` output)
 
-<<<<<<< HEAD
-Changes planned for v1.5:
-- Renaming ["global configs"](/reference/global-configs) for consistency ([dbt-core#6903](https://github.com/dbt-labs/dbt-core/issues/6903))
-- Moving `log-path` and `target-path` out of `dbt_project.yml` for consistency with other global configs ([dbt-core#6882](https://github.com/dbt-labs/dbt-core/issues/6882))
-=======
 The following env vars have been renamed, for consistency with the convention followed by all other parameters:
 - `DBT_DEFER_TO_STATE` → `DBT_DEFER`
 - `DBT_FAVOR_STATE_MODE` → `DBT_FAVOR_STATE`
@@ -54,7 +49,6 @@
 As described in [dbt-core#7169](https://github.com/dbt-labs/dbt-core/pull/7169), command-line parameters that could be silent before will no longer be silent. See [dbt-labs/dbt-core#7158](https://github.com/dbt-labs/dbt-core/issues/7158) and [dbt-labs/dbt-core#6800](https://github.com/dbt-labs/dbt-core/issues/6800) for more examples of the behavior we are fixing.
 
 Finally: The [built-in `generate_alias_name` macro](https://github.com/dbt-labs/dbt-core/blob/1.5.latest/core/dbt/include/global_project/macros/get_custom_name/get_custom_alias.sql) now includes logic to handle versioned models. If your project has reimplemented the `generate_alias_name` macro with custom logic, and you want to start using [model versions](model-versions), you will need to update the logic in your macro. Note that, while this is **note** a prerequisite for upgrading to v1.5—only for using the new feature—we recommmend that you do this during your upgrade, whether you're planning to use model versions tomorrow or far in the future.
->>>>>>> 84b5ea20
 
 ### For consumers of dbt artifacts (metadata)
 
@@ -88,14 +82,7 @@
 
 And (!): a first-ever entry point for [programmatic invocations](programmatic-invocations), at parity with CLI commands.
 
-<<<<<<< HEAD
-### Publishing models as APIs
-- [Model contracts](/docs/collaborate/govern/model-contracts) ([#2839](https://github.com/dbt-labs/docs.getdbt.com/issues/2839))
-- [Model access](/docs/collaborate/govern/model-access) ([#2840](https://github.com/dbt-labs/docs.getdbt.com/issues/2840))
-- [Model versions](/docs/collaborate/govern/model-versions) ([#2841](https://github.com/dbt-labs/docs.getdbt.com/issues/2841))
-=======
 Run `dbt --help` to see new & improved help documentation :)
->>>>>>> 84b5ea20
 
 ### Quick hits
 - The [`version: 2` top-level key](project-configs/version) is now **optional** in all yaml files. Also, the [`config-version: 2`](config-version) and `version:` top-level keys are now optional in `dbt_project.yml` files.
