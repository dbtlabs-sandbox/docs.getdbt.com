---
title: "Upgrading to v1.5 (latest)"
description: New features and changes in dbt Core v1.5
---

dbt Core v1.5 is a feature release, with two significant additions:
1. [**Model governance**](/docs/collaborate/govern/about-model-governance) — access, contracts, versions — the first phase of [multi-project deployments](https://github.com/dbt-labs/dbt-core/discussions/6725)
2. A Python entry point for [**programmatic invocations**](/reference/programmatic-invocations), at parity with the CLI

## Resources

- [Changelog](https://github.com/dbt-labs/dbt-core/blob/1.5.latest/CHANGELOG.md)
- [CLI Installation guide](/docs/core/installation)
- [Cloud upgrade guide](/docs/dbt-versions/upgrade-core-in-cloud)
- [Release schedule](https://github.com/dbt-labs/dbt-core/issues/6715)

## What to know before upgrading

dbt Labs is committed to providing backward compatibility for all versions 1.x, with the exception of any changes explicitly mentioned below. If you encounter an error upon upgrading, please let us know by [opening an issue](https://github.com/dbt-labs/dbt-core/issues/new).

### Behavior changes

:::info Why changes to previous behavior?

This release includes significant new features, and rework to `dbt-core`'s CLI and initialization flow. As part of refactoring its internals, we made a handful of changes to runtime configuration. The net result of these changes is more consistent & practical configuration options, and a more legible codebase.

**_Wherever possible, we will provide backward compatibility and deprecation warnings for at least one minor version before actually removing the old functionality._** In those cases, we still reserve the right to fully remove backwards compatibility for deprecated functionality in a future v1.x minor version of `dbt-core`.

:::

Setting `log-path` and `target-path` in `dbt_project.yml` has been deprecated for consistency with other invocation-specific runtime configs ([dbt-core#6882](https://github.com/dbt-labs/dbt-core/issues/6882)). We recommend setting via env var or CLI flag instead.

The `dbt list` command will now include `INFO` level logs by default. Previously, the `list` command (and _only_ the `list` command) had `WARN`-level stdout logging, to support piping its results to [`jq`](https://stedolan.github.io/jq/manual/), a file, or another process. To achieve that goal, you can use either of the following parameters:
- `dbt --log-level warn list` (recommended; equivalent to previous default)
- `dbt --quiet list` (suppresses all logging less than ERROR level, except for "printed" messages and `list` output)

The following env vars have been renamed, for consistency with the convention followed by all other parameters:
- `DBT_DEFER_TO_STATE` → `DBT_DEFER`
- `DBT_FAVOR_STATE_MODE` → `DBT_FAVOR_STATE`
- `DBT_NO_PRINT` → `DBT_PRINT`
- `DBT_ARTIFACT_STATE_PATH` → `DBT_STATE`

As described in [dbt-core#7169](https://github.com/dbt-labs/dbt-core/pull/7169), command-line parameters that could be silent before will no longer be silent. See [dbt-labs/dbt-core#7158](https://github.com/dbt-labs/dbt-core/issues/7158) and [dbt-labs/dbt-core#6800](https://github.com/dbt-labs/dbt-core/issues/6800) for more examples of the behavior we are fixing.

Some options that could previously be specified before a sub-command can now only be specified afterward. For example, `dbt --profiles-dir . run` isn't valid anymore, and instead, you need to use `dbt run --profiles-dir .`

Finally: The [built-in `generate_alias_name` macro](https://github.com/dbt-labs/dbt-core/blob/1.5.latest/core/dbt/include/global_project/macros/get_custom_name/get_custom_alias.sql) now includes logic to handle versioned models. If your project has reimplemented the `generate_alias_name` macro with custom logic, and you want to start using [model versions](/docs/collaborate/govern/model-versions), you will need to update the logic in your macro. Note that, while this is **note** a prerequisite for upgrading to v1.5—only for using the new feature—we recommmend that you do this during your upgrade, whether you're planning to use model versions tomorrow or far in the future.

### For consumers of dbt artifacts (metadata)

The [manifest](/reference/artifacts/manifest-json) schema version will be updated to `v9`. Specific changes:
- Addition of `groups` as a top-level key
- Addition of `access`, `constraints`, `version`, `latest_version` as a top-level node attributes for models
- Addition of `constraints` as a column-level attribute
- Addition of `group` and `contract` as node configs
- To support model versions, the type of `refs` has changed from `List[List[str]]` to `List[RefArgs]`, with nested keys `name: str`, `package: Optional[str] = None`, and `version: Union[str, float, NoneType] = None)`.

### For maintainers of adapter plugins

For more detailed information and to ask questions, please read and comment on the GH discussion: [dbt-labs/dbt-core#7213](https://github.com/dbt-labs/dbt-core/discussions/7213).

## New and changed documentation

### Model governance

The first phase of supporting dbt deployments at scale, across multiple projects with clearly defined ownership and interface boundaries. [Read about model governance](/docs/collaborate/govern/about-model-governance), all of which is new in v1.5.

### Revamped CLI

Compile and preview dbt models and `--inline` dbt-SQL queries on the CLI using:
- [`dbt compile`](/reference/commands/compile)
- [`dbt show`](/reference/commands/show) (new!)

[Node selection methods](/reference/node-selection/methods) can use Unix-style wildcards to glob nodes matching a pattern:
```
dbt ls --select "tag:team_*"
```

And (!): a first-ever entry point for [programmatic invocations](/reference/programmatic-invocations), at parity with CLI commands.

Run `dbt --help` to see new & improved help documentation :)

### Quick hits
<<<<<<< HEAD
- The [`version: 2` top-level key](/reference/project-configs/version) is now **optional** in all yaml files. Also, the [`config-version: 2`](/reference/project-configs/config-version) and `version:` top-level keys are now optional in `dbt_project.yml` files.
- [Events and logging](/reference/events-logging): Added `node_relation` (`database`, `schema`, `identifier`) to the `node_info` dictionary, available on node-specific events
- Support setting `--project-dir` via environment variable: [`DBT_PROJECT_DIR`](/reference/dbt_project.yml)
=======
- The [`version: 2` top-level key](project-configs/version) is now **optional** in all YAML files. Also, the [`config-version: 2`](config-version) and `version:` top-level keys are now optional in `dbt_project.yml` files.
- [Events and logging](events-logging): Added `node_relation` (`database`, `schema`, `identifier`) to the `node_info` dictionary, available on node-specific events
- Support setting `--project-dir` via environment variable: [`DBT_PROJECT_DIR`](dbt_project.yml)
>>>>>>> 283aba26
- More granular [configurations](/reference/global-configs) for logging (to set log format, log levels, and colorization) and cache population<|MERGE_RESOLUTION|>--- conflicted
+++ resolved
@@ -81,13 +81,7 @@
 Run `dbt --help` to see new & improved help documentation :)
 
 ### Quick hits
-<<<<<<< HEAD
-- The [`version: 2` top-level key](/reference/project-configs/version) is now **optional** in all yaml files. Also, the [`config-version: 2`](/reference/project-configs/config-version) and `version:` top-level keys are now optional in `dbt_project.yml` files.
+- The [`version: 2` top-level key](/reference/project-configs/version) is now **optional** in all YAML files. Also, the [`config-version: 2`](/reference/project-configs/config-version) and `version:` top-level keys are now optional in `dbt_project.yml` files.
 - [Events and logging](/reference/events-logging): Added `node_relation` (`database`, `schema`, `identifier`) to the `node_info` dictionary, available on node-specific events
 - Support setting `--project-dir` via environment variable: [`DBT_PROJECT_DIR`](/reference/dbt_project.yml)
-=======
-- The [`version: 2` top-level key](project-configs/version) is now **optional** in all YAML files. Also, the [`config-version: 2`](config-version) and `version:` top-level keys are now optional in `dbt_project.yml` files.
-- [Events and logging](events-logging): Added `node_relation` (`database`, `schema`, `identifier`) to the `node_info` dictionary, available on node-specific events
-- Support setting `--project-dir` via environment variable: [`DBT_PROJECT_DIR`](dbt_project.yml)
->>>>>>> 283aba26
 - More granular [configurations](/reference/global-configs) for logging (to set log format, log levels, and colorization) and cache population