---
title: "Upgrading to v1.3"
description: New features and changes in dbt Core v1.3
---
### Resources

- [Changelog](https://github.com/dbt-labs/dbt-core/blob/1.3.latest/CHANGELOG.md)
- [CLI Installation guide](/docs/core/installation)
- [Cloud upgrade guide](/docs/dbt-versions/upgrade-core-in-cloud)

## What to know before upgrading

We are committed to providing backward compatibility for all versions 1.x. If you encounter an error upon upgrading, please let us know by [opening an issue](https://github.com/dbt-labs/dbt-core/issues/new).

There are three changes in dbt Core v1.3 that may require action from some users:
<<<<<<< HEAD
1. If you have a `profiles.yml` file located in the root directory where you run dbt, dbt will start preferring that profiles file over the default location on your machine. [You can read more details here](/docs/core/connect-data-platform/connection-profiles#advanced-customizing-a-profile-directory).
2. If you already have `.py` files defined in the `model-paths` of your dbt project, dbt will start trying to read them as Python models. You can use [the new `.dbtignore` file](dbtignore) to tell dbt to ignore those files.
3. If you have custom code accessing the `raw_sql` property of models (with the [model](dbt-jinja-functions/model) or [graph](/reference/dbt-jinja-functions/graph) objects), it has been renamed to `raw_code`. This is a change to the manifest contract, described in more detail below.
=======
1. If you have a `profiles.yml` file located in the root directory where you run dbt, dbt will start preferring that profiles file over the default location on your machine. [You can read more details here](/docs/core/connection-profiles#advanced-customizing-a-profile-directory).
2. If you already have `.py` files defined in the `model-paths` of your dbt project, dbt will start trying to read them as Python models. You can use [the new `.dbtignore` file](/reference/dbtignore) to tell dbt to ignore those files.
3. If you have custom code accessing the `raw_sql` property of models (with the [model](/reference/dbt-jinja-functions/model) or [graph](/reference/dbt-jinja-functions/graph) objects), it has been renamed to `raw_code`. This is a change to the manifest contract, described in more detail below.
>>>>>>> c0925ae4

### For users of dbt Metrics

The names of metric properties have changed, with backward compatibility. Those changes are:
- Renamed `type` to `calculation_method`
- Renamed `sql` to `expression`
- Renamed `expression` calculation method metrics to `derived` calculation method metrics

We plan to keep backward compatibility for a full minor version. Defining metrics with the old names will raise an error in dbt Core v1.4.

### For consumers of dbt artifacts (metadata)

We have updated the manifest schema version to `v7`. This includes the changes to metrics described above and a few other changes related to the addition of Python models:
- Renamed `raw_sql` to `raw_code`
- Renamed `compiled_sql` to `compiled_code`
- A new top-level node property, `language` (`'sql'` or `'python'`)

For users of [state-based selection](/docs/deploy/project-state): This release includes logic providing backward and forward compatibility for older manifest versions. While running dbt Core v1.3, it should be possible to use `state:modified --state ...` selection against a manifest produced by dbt Core v1.0 and higher.

### For maintainers of adapter plugins

GitHub discussion with details: [dbt-labs/dbt-core#6011](https://github.com/dbt-labs/dbt-core/discussions/6011)

## New and changed documentation

- **[Python models](/docs/build/python-models)** are natively supported in `dbt-core` for the first time, on data warehouses that support Python runtimes.
- Updates made to **[Metrics](/docs/build/metrics)** reflect their new syntax for definition, as well as additional properties that are now available.
- Plus, a few related updates to **[exposure properties](/reference/exposure-properties)**: `config`, `label`, and `name` validation.

- **[Custom `node_color`](/reference/resource-configs/docs.md)** in `dbt-docs`. For the first time, you can control the colors displayed in dbt's DAG. Want bronze, silver, and gold layers? It's at your fingertips.
- **[`Profiles.yml`](/docs/core/connect-data-platform/connection-profiles#advanced-customizing-a-profile-directory)** search order now looks in the current working directory before `~/.dbt`.


### Quick hits
- **["Full refresh"](/reference/resource-configs/full_refresh)** flag supports a short name, `-f`.
- **[The "config" selection method](/reference/node-selection/methods#the-config-method)** supports boolean and list config values, in addition to strings.
- Two new dbt-Jinja context variables for accessing invocation metadata: [`invocation_args_dict`](/reference/dbt-jinja-functions/flags#invocation_args_dict) and [`dbt_metadata_envs`](/reference/dbt-jinja-functions/env_var#custom-metadata).<|MERGE_RESOLUTION|>--- conflicted
+++ resolved
@@ -13,15 +13,9 @@
 We are committed to providing backward compatibility for all versions 1.x. If you encounter an error upon upgrading, please let us know by [opening an issue](https://github.com/dbt-labs/dbt-core/issues/new).
 
 There are three changes in dbt Core v1.3 that may require action from some users:
-<<<<<<< HEAD
-1. If you have a `profiles.yml` file located in the root directory where you run dbt, dbt will start preferring that profiles file over the default location on your machine. [You can read more details here](/docs/core/connect-data-platform/connection-profiles#advanced-customizing-a-profile-directory).
-2. If you already have `.py` files defined in the `model-paths` of your dbt project, dbt will start trying to read them as Python models. You can use [the new `.dbtignore` file](dbtignore) to tell dbt to ignore those files.
-3. If you have custom code accessing the `raw_sql` property of models (with the [model](dbt-jinja-functions/model) or [graph](/reference/dbt-jinja-functions/graph) objects), it has been renamed to `raw_code`. This is a change to the manifest contract, described in more detail below.
-=======
 1. If you have a `profiles.yml` file located in the root directory where you run dbt, dbt will start preferring that profiles file over the default location on your machine. [You can read more details here](/docs/core/connection-profiles#advanced-customizing-a-profile-directory).
 2. If you already have `.py` files defined in the `model-paths` of your dbt project, dbt will start trying to read them as Python models. You can use [the new `.dbtignore` file](/reference/dbtignore) to tell dbt to ignore those files.
 3. If you have custom code accessing the `raw_sql` property of models (with the [model](/reference/dbt-jinja-functions/model) or [graph](/reference/dbt-jinja-functions/graph) objects), it has been renamed to `raw_code`. This is a change to the manifest contract, described in more detail below.
->>>>>>> c0925ae4
 
 ### For users of dbt Metrics
 
