--- conflicted
+++ resolved
@@ -38,11 +38,7 @@
 - [Test selection examples](/reference/node-selection/test-selection-examples) includes more discussion of indirect selection (a change in v0.20), and the optional "greedy" flag/property (new in v0.21), which you can optionally set to include tests that have a mix of selected + unselected parents
 
 ### Elsewhere in Core
-<<<<<<< HEAD
-- [Resource configs and properties](/reference/configs-and-properties) docs have been consolidated and reconciled. New `config` property that makes it possible to configure models, seeds, snapshots, and tests in all yaml files.
-=======
-- [Resource configs and properties](configs-and-properties) docs have been consolidated and reconciled. New `config` property that makes it possible to configure models, seeds, snapshots, and tests in all YAML files.
->>>>>>> 283aba26
+- [Resource configs and properties](/reference/configs-and-properties) docs have been consolidated and reconciled. New `config` property that makes it possible to configure models, seeds, snapshots, and tests in all YAML files.
 - [Configuring incremental models](/docs/build/incremental-models): New optional configuration for incremental models, `on_schema_change`.
 - [Environment variables](/reference/dbt-jinja-functions/env_var): Add a log-scrubbing prefix, `DBT_ENV_SECRET_`
 - [Test `where` config](/reference/resource-configs/where) has been reimplemented as a macro (`get_where_subquery`) that you can optionally reimplement, too
