--- conflicted
+++ resolved
@@ -39,7 +39,6 @@
 
 As another example, you could `clone` your modified incremental models as the first step of your dbt Cloud CI job to prevent costly `full-refresh` builds for warehouses that support zero-copy cloning.
 
-<<<<<<< HEAD
 ## Cloning in dbt Cloud
 
 You can clone nodes between states in dbt Cloud using the `dbt clone` command. This is available in the [dbt Cloud IDE](/docs/cloud/dbt-cloud-ide/develop-in-the-cloud) and the [dbt Cloud CLI](/docs/cloud/cloud-cli-installation) and  relies on the [`--defer`](/reference/node-selection/defer) feature. For more details on defer in dbt Cloud, read [Using defer in dbt Cloud](/docs/cloud/about-cloud-develop-defer).
@@ -54,6 +53,4 @@
   - Run the `dbt clone` command from the command bar.
   
   
-=======
-Check out [this Developer blog post](https://docs.getdbt.com/blog/to-defer-or-to-clone) for more details on best practices when to use `dbt clone` vs. deferral.
->>>>>>> ef1d2a24
+Check out [this Developer blog post](https://docs.getdbt.com/blog/to-defer-or-to-clone) for more details on best practices when to use `dbt clone` vs. deferral.