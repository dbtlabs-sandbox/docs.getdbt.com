--- conflicted
+++ resolved
@@ -5,13 +5,9 @@
 id: "list"
 ---
 
-## Overview
+## Overview/Users/mirnawong/Documents/docs.getdbt.com/website/docs/docs/core/connect-data-platform/connection-profiles.md
 
-<<<<<<< HEAD
-The `dbt ls` command lists resources in your dbt project. It accepts selector arguments that are similar to those provided in [dbt run](run). `dbt list` is an alias for `dbt ls`. While `dbt ls` will read your [connection profile](/docs/core/connect-data-platform/connection-profiles) to resolve [`target`](dbt-jinja-functions/target)-specific logic, this command will not connect to your database or run any queries.
-=======
-The `dbt ls` command lists resources in your dbt project. It accepts selector arguments that are similar to those provided in [dbt run](/reference/commands/run). `dbt list` is an alias for `dbt ls`. While `dbt ls` will read your [connection profile](/docs/core/connection-profiles) to resolve [`target`](/reference/dbt-jinja-functions/target)-specific logic, this command will not connect to your database or run any queries.
->>>>>>> c0925ae4
+The `dbt ls` command lists resources in your dbt project. It accepts selector arguments that are similar to those provided in [dbt run](/reference/commands/run). `dbt list` is an alias for `dbt ls`. While `dbt ls` will read your [connection profile]/docs/core/connect-data-platform/connection-profiles to resolve [`target`](/reference/dbt-jinja-functions/target)-specific logic, this command will not connect to your database or run any queries.
 
 ### Usage
 ```
