--- conflicted
+++ resolved
@@ -4,11 +4,7 @@
 
 You can run dbt using the following tools:
 
-<<<<<<< HEAD
-- In you browser with the [dbt Cloud IDE](/docs/cloud/dbt-cloud-ide/develop-in-the-cloud) 
-=======
 - In your browser with the [dbt Cloud IDE](/docs/cloud/dbt-cloud-ide/develop-in-the-cloud) 
->>>>>>> b8f678d7
 - On the command line interface using the [dbt Cloud CLI](/docs/cloud/cloud-cli-installation) or open-source [dbt Core](https://github.com/dbt-labs/dbt-core), both of which enable you to execute dbt commands. The key distinction is the dbt Cloud CLI is tailored for dbt Cloud's infrastructure and integrates with all its [features](/docs/cloud/about-cloud/dbt-cloud-features).
 
 The following sections outline the commands supported by dbt and their relevant flags. For information about selecting models on the command line, consult the docs on [Model selection syntax](/reference/node-selection/syntax).
