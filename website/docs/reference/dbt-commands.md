---
title: "dbt Command reference"
---

dbt is typically run one of two ways:
* In [dbt Cloud](/docs/cloud/develop-in-the-cloud)
* On the [command line interface](/docs/core/about-the-cli) (CLI)

The following sections outline the commands supported by dbt and their relevant flags. Note that some commands are only supported when using the CLI. Select the tabs that are relevant to the your development workflow. For example, if you develop in the dbt Cloud IDE, select the "Available commands in dbt Cloud" tab. 

For information about selecting models on the command line, consult the docs on [Model selection syntax](/reference/node-selection/syntax).

<<<<<<< HEAD
**Available commands:**

- [build](/reference/commands/build): build and test all selected resources (models, seeds, snapshots, tests)
- [clean](/reference/commands/clean) (CLI only): deletes artifacts present in the dbt project
- [compile](/reference/commands/compile): compiles (but does not run) the models in a project
- [debug](/reference/dbt-jinja-functions/debug-method) (CLI only): debugs dbt connections and projects
- [deps](/reference/commands/deps): downloads dependencies for a project
- [docs](/reference/commands/cmd-docs) : generates documentation for a project
- [init](/reference/commands/init) (CLI only): initializes a new dbt project
- [list](/reference/commands/list) (CLI only): lists resources defined in a dbt project
- [parse](/reference/commands/parse) (CLI only): parses a project and writes detailed timing info
- [run](/reference/commands/run): runs the models in a project
- [seed](/reference/commands/seed): loads CSV files into the database
- [snapshot](/reference/commands/snapshot): executes "snapshot" jobs defined in a project
- [source](/reference/commands/source): provides tools for working with source data (including validating that sources are "fresh")
- [test](/reference/commands/test): executes tests defined in a project
- [rpc](/reference/commands/rpc) (CLI only): runs an RPC server that clients can submit queries to
- [run-operation](/reference/commands/run-operation): runs arbitrary maintenance SQL against the database
=======

<Tabs>
<TabItem value="cloud" label="Available commands in dbt Cloud">

Use the following dbt commands in the [dbt Cloud IDE](/docs/cloud/develop-in-the-cloud)

- [build](/reference/commands/build): build and test all selected resources (models, seeds, snapshots, tests)
- [compile](/reference/commands/compile): compiles (but does not run) the models in a project
- [deps](/reference/commands/deps): downloads dependencies for a project
- [docs](/reference/commands/cmd-docs) : generates documentation for a project
- [run](/reference/commands/run): runs the models in a project
- [run-operation](/reference/commands/run-operation): invoke a macro, including running arbitrary maintenance SQL against the database
- [seed](/reference/commands/seed): loads CSV files into the database
- [show](/reference/commands/show): preview table rows post-transformation
- [snapshot](/reference/commands/snapshot): executes "snapshot" jobs defined in a project
- [source](/reference/commands/source): provides tools for working with source data (including validating that sources are "fresh")
- [test](/reference/commands/test): executes tests defined in a project

</TabItem>

<TabItem value="cli" label="Available commands in the CLI">

Use the following dbt commands in the [CLI](/docs/core/about-the-cli)

- [build](/reference/commands/build): build and test all selected resources (models, seeds, snapshots, tests)
- [clean](/reference/commands/clean): deletes artifacts present in the dbt project
- [compile](/reference/commands/compile): compiles (but does not run) the models in a project
- [debug](/reference/commands/debug): debugs dbt connections and projects
- [deps](/reference/commands/deps): downloads dependencies for a project
- [docs](/reference/commands/cmd-docs) : generates documentation for a project
- [init](/reference/commands/init): initializes a new dbt project
- [list](/reference/commands/list): lists resources defined in a dbt project
- [parse](/reference/commands/parse): parses a project and writes detailed timing info
- [rpc](/reference/commands/rpc): runs an RPC server that clients can submit queries to
- [run](/reference/commands/run): runs the models in a project
- [run-operation](/reference/commands/run-operation): invoke a macro, including running arbitrary maintenance SQL against the database
- [seed](/reference/commands/seed): loads CSV files into the database
- [show](/reference/commands/show): preview table rows post-transformation
- [snapshot](/reference/commands/snapshot): executes "snapshot" jobs defined in a project
- [source](/reference/commands/source): provides tools for working with source data (including validating that sources are "fresh")
- [test](/reference/commands/test): executes tests defined in a project

</TabItem>

</Tabs>
>>>>>>> 84b5ea20
<|MERGE_RESOLUTION|>--- conflicted
+++ resolved
@@ -10,26 +10,6 @@
 
 For information about selecting models on the command line, consult the docs on [Model selection syntax](/reference/node-selection/syntax).
 
-<<<<<<< HEAD
-**Available commands:**
-
-- [build](/reference/commands/build): build and test all selected resources (models, seeds, snapshots, tests)
-- [clean](/reference/commands/clean) (CLI only): deletes artifacts present in the dbt project
-- [compile](/reference/commands/compile): compiles (but does not run) the models in a project
-- [debug](/reference/dbt-jinja-functions/debug-method) (CLI only): debugs dbt connections and projects
-- [deps](/reference/commands/deps): downloads dependencies for a project
-- [docs](/reference/commands/cmd-docs) : generates documentation for a project
-- [init](/reference/commands/init) (CLI only): initializes a new dbt project
-- [list](/reference/commands/list) (CLI only): lists resources defined in a dbt project
-- [parse](/reference/commands/parse) (CLI only): parses a project and writes detailed timing info
-- [run](/reference/commands/run): runs the models in a project
-- [seed](/reference/commands/seed): loads CSV files into the database
-- [snapshot](/reference/commands/snapshot): executes "snapshot" jobs defined in a project
-- [source](/reference/commands/source): provides tools for working with source data (including validating that sources are "fresh")
-- [test](/reference/commands/test): executes tests defined in a project
-- [rpc](/reference/commands/rpc) (CLI only): runs an RPC server that clients can submit queries to
-- [run-operation](/reference/commands/run-operation): runs arbitrary maintenance SQL against the database
-=======
 
 <Tabs>
 <TabItem value="cloud" label="Available commands in dbt Cloud">
@@ -74,5 +54,4 @@
 
 </TabItem>
 
-</Tabs>
->>>>>>> 84b5ea20
+</Tabs>