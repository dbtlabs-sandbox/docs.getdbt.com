--- conflicted
+++ resolved
@@ -17,11 +17,7 @@
 <Tabs>
 <TabItem value="cloud" label="dbt Cloud">
 
-<<<<<<< HEAD
-Use the following dbt commands in the [dbt Cloud IDE](/docs/cloud/dbt-cloud-ide/develop-in-the-cloud)
-=======
-Use the following dbt commands in the [dbt Cloud IDE](/docs/cloud/develop-in-the-cloud) and use the `dbt` prefix. For example, to run the `test` command, type `dbt test`.
->>>>>>> 546a20a7
+Use the following dbt commands in the [dbt Cloud IDE](/docs/cloud/dbt-cloud-ide/develop-in-the-cloud) and use the `dbt` prefix. For example, to run the `test` command, type `dbt test`.
 
 - [build](/reference/commands/build): build and test all selected resources (models, seeds, snapshots, tests)
 - [compile](/reference/commands/compile): compiles (but does not run) the models in a project
