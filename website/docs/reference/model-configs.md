--- conflicted
+++ resolved
@@ -93,7 +93,6 @@
 
 ```yaml
 models:
-<<<<<<< HEAD
   [<resource-path>](/reference/resource-configs/resource-path):
     [+](/reference/resource-configs/plus-prefix)[enabled](/reference/resource-configs/enabled): true | false
     [+](/reference/resource-configs/plus-prefix)[tags](/reference/resource-configs/tags): <string> | [<string>]
@@ -106,22 +105,7 @@
     [+](/reference/resource-configs/plus-prefix)[full_refresh](/reference/resource-configs/full_refresh): <boolean>
     [+](/reference/resource-configs/plus-prefix)[meta](/reference/resource-configs/meta): {<dictionary>}
     [+](/reference/resource-configs/plus-prefix)[grants](/reference/resource-configs/grants): {<dictionary>}
-    [+](/reference/resource-configs/plus-prefix)[contract](/reference/resource-configs/contract): true | false
-=======
-  [<resource-path>](resource-path):
-    [+](plus-prefix)[enabled](enabled): true | false
-    [+](plus-prefix)[tags](resource-configs/tags): <string> | [<string>]
-    [+](plus-prefix)[pre-hook](pre-hook-post-hook): <sql-statement> | [<sql-statement>]
-    [+](plus-prefix)[post-hook](pre-hook-post-hook): <sql-statement> | [<sql-statement>]
-    [+](plus-prefix)[database](resource-configs/database): <string>
-    [+](plus-prefix)[schema](resource-configs/schema): <string>
-    [+](plus-prefix)[alias](resource-configs/alias): <string>
-    [+](plus-prefix)[persist_docs](persist_docs): <dict>
-    [+](plus-prefix)[full_refresh](full_refresh): <boolean>
-    [+](plus-prefix)[meta](meta): {<dictionary>}
-    [+](plus-prefix)[grants](grants): {<dictionary>}
-    [+](plus-prefix)[contract](contract): {<dictionary>}
->>>>>>> 84b5ea20
+    [+](/reference/resource-configs/plus-prefix)[contract](/reference/resource-configs/contract): {<dictionary>}
 
 ```
 
@@ -140,7 +124,6 @@
 models:
   - name: [<model-name>]
     config:
-<<<<<<< HEAD
       [enabled](/reference/resource-configs/enabled): true | false
       [tags](/reference/resource-configs/tags): <string> | [<string>]
       [pre-hook](/reference/resource-configs/pre-hook-post-hook): <sql-statement> | [<sql-statement>]
@@ -152,21 +135,7 @@
       [full_refresh](/reference/resource-configs/full_refresh): <boolean>
       [meta](/reference/resource-configs/meta): {<dictionary>}
       [grants](/reference/resource-configs/grants): {<dictionary>}
-      [contract](/reference/resource-configs/contract): true | false
-=======
-      [enabled](enabled): true | false
-      [tags](resource-configs/tags): <string> | [<string>]
-      [pre-hook](pre-hook-post-hook): <sql-statement> | [<sql-statement>]
-      [post-hook](pre-hook-post-hook): <sql-statement> | [<sql-statement>]
-      [database](resource-configs/database): <string>
-      [schema](resource-configs/schema): <string>
-      [alias](resource-configs/alias): <string>
-      [persist_docs](persist_docs): <dict>
-      [full_refresh](full_refresh): <boolean>
-      [meta](meta): {<dictionary>}
-      [grants](grants): {<dictionary>}
-      [contract](contract): {<dictionary>}
->>>>>>> 84b5ea20
+      [contract](/reference/resource-configs/contract): {<dictionary>}
 ```
 
 </File>
@@ -182,7 +151,6 @@
 ```jinja
 
 {{ config(
-<<<<<<< HEAD
     [enabled](/reference/resource-configs/enabled)=true | false,
     [tags](/reference/resource-configs/tags)="<string>" | ["<string>"],
     [pre_hook](/reference/resource-configs/pre-hook-post-hook)="<sql-statement>" | ["<sql-statement>"],
@@ -193,20 +161,7 @@
     [persist_docs](/reference/resource-configs/persist_docs)={<dict>},
     [meta](/reference/resource-configs/meta)={<dict>},
     [grants](/reference/resource-configs/grants)={<dict>},
-    [contract](/reference/resource-configs/contract)=true | false
-=======
-    [enabled](enabled)=true | false,
-    [tags](resource-configs/tags)="<string>" | ["<string>"],
-    [pre_hook](pre-hook-post-hook)="<sql-statement>" | ["<sql-statement>"],
-    [post_hook](pre-hook-post-hook)="<sql-statement>" | ["<sql-statement>"],
-    [database](resource-configs/database)="<string>",
-    [schema](resource-configs/schema)="<string>",
-    [alias](resource-configs/alias)="<string>",
-    [persist_docs](persist_docs)={<dict>},
-    [meta](meta)={<dict>},
-    [grants](grants)={<dict>},
-    [contract](contract)={<dictionary>}
->>>>>>> 84b5ea20
+    [contract](/reference/resource-configs/contract)={<dictionary>}
 ) }}
 
 ```
