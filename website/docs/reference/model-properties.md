---
title: Model properties
---

Models properties can be declared in `.yml` files in your `models/` directory (as defined by the [`model-paths` config](/reference/project-configs/model-paths)).

You can name these files `whatever_you_want.yml`, and nest them arbitrarily deeply in subfolders within the `models/` directory.

<File name='models/<filename>.yml'>

```yml
version: 2

models:
  - [name](/reference/resource-properties/model_name): <model name>
    [description](/reference/resource-properties/description): <markdown_string>
    [docs](/reference/resource-configs/docs):
      show: true | false
<<<<<<< HEAD
    [config](/reference/resource-properties/config):
      [<model_config>](/reference/model-configs): <config_value>
    [tests](/reference/resource-properties/tests):
=======
    [latest_version](resource-properties/latest-version): <version_identifier>
    [access](resource-properties/access): private | protected | public
    [config](resource-properties/config):
      [<model_config>](model-configs): <config_value>
    [constraints](resource-properties/constraints):
      - <constraint>
    [tests](resource-properties/tests):
>>>>>>> 84b5ea20
      - <test>
      - ... # declare additional tests
    [columns](resource-properties/columns):
      - name: <column_name> # required
<<<<<<< HEAD
        [description](/reference/resource-properties/description): <markdown_string>
        [meta](/reference/resource-configs/meta): {<dictionary>}
        [quote](/reference/resource-properties/quote): true | false
        [tests](/reference/resource-properties/tests):
=======
        [description](description): <markdown_string>
        [meta](meta): {<dictionary>}
        [quote](quote): true | false
        [constraints](resource-properties/constraints):
          - <constraint>
        [tests](resource-properties/tests):
>>>>>>> 84b5ea20
          - <test>
          - ... # declare additional tests
        [tags](/reference/resource-configs/tags): [<string>]

      - name: ... # declare properties of additional columns

    [versions](resource-properties/versions):
      - [v](resource-properties/versions#v): <version_identifier> # required
        [defined_in](resource-properties/versions#defined-in): <definition_file_name>
        [description](description): <markdown_string>
        [docs](/reference/resource-configs/docs):
          show: true | false
        [access](resource-properties/access): private | protected | public
        [constraints](resource-properties/constraints):
          - <constraint>
        [config](resource-properties/config):
          [<model_config>](model-configs): <config_value>
        [tests](resource-properties/tests):
          - <test>
          - ... # declare additional tests
        columns:
          # include/exclude columns from the top-level model properties
          - [include](resource-properties/include-exclude): <include_value>
            [exclude](resource-properties/include-exclude): <exclude_list>
          # specify additional columns
          - name: <column_name> # required
            [quote](quote): true | false
            [constraints](resource-properties/constraints):
              - <constraint>
            [tests](resource-properties/tests):
              - <test>
              - ... # declare additional tests
            [tags](resource-configs/tags): [<string>]
        - v: ... # declare additional versions

```

</File>

<!---
FAQs
- Do I need to declare every column for it to render in documentation?
---><|MERGE_RESOLUTION|>--- conflicted
+++ resolved
@@ -16,69 +16,56 @@
     [description](/reference/resource-properties/description): <markdown_string>
     [docs](/reference/resource-configs/docs):
       show: true | false
-<<<<<<< HEAD
+    [latest_version](/reference/resource-properties/latest-version): <version_identifier>
+    [access](/reference/resource-properties/access): private | protected | public
     [config](/reference/resource-properties/config):
       [<model_config>](/reference/model-configs): <config_value>
+    [constraints](/reference/resource-properties/constraints):
+      - <constraint>
     [tests](/reference/resource-properties/tests):
-=======
-    [latest_version](resource-properties/latest-version): <version_identifier>
-    [access](resource-properties/access): private | protected | public
-    [config](resource-properties/config):
-      [<model_config>](model-configs): <config_value>
-    [constraints](resource-properties/constraints):
-      - <constraint>
-    [tests](resource-properties/tests):
->>>>>>> 84b5ea20
       - <test>
       - ... # declare additional tests
-    [columns](resource-properties/columns):
+    [columns](/reference/resource-properties/columns):
       - name: <column_name> # required
-<<<<<<< HEAD
         [description](/reference/resource-properties/description): <markdown_string>
         [meta](/reference/resource-configs/meta): {<dictionary>}
         [quote](/reference/resource-properties/quote): true | false
+        [constraints](/reference/resource-properties/constraints):
+          - <constraint>
         [tests](/reference/resource-properties/tests):
-=======
-        [description](description): <markdown_string>
-        [meta](meta): {<dictionary>}
-        [quote](quote): true | false
-        [constraints](resource-properties/constraints):
-          - <constraint>
-        [tests](resource-properties/tests):
->>>>>>> 84b5ea20
           - <test>
           - ... # declare additional tests
         [tags](/reference/resource-configs/tags): [<string>]
 
       - name: ... # declare properties of additional columns
 
-    [versions](resource-properties/versions):
-      - [v](resource-properties/versions#v): <version_identifier> # required
-        [defined_in](resource-properties/versions#defined-in): <definition_file_name>
-        [description](description): <markdown_string>
+    [versions](/reference/resource-properties/versions):
+      - [v](/reference/resource-properties/versions#v): <version_identifier> # required
+        [defined_in](/reference/resource-properties/versions#defined-in): <definition_file_name>
+        [description](/reference/resource-properties/description): <markdown_string>
         [docs](/reference/resource-configs/docs):
           show: true | false
-        [access](resource-properties/access): private | protected | public
-        [constraints](resource-properties/constraints):
+        [access](/reference/resource-properties/access): private | protected | public
+        [constraints](/reference/resource-properties/constraints):
           - <constraint>
-        [config](resource-properties/config):
-          [<model_config>](model-configs): <config_value>
-        [tests](resource-properties/tests):
+        [config](/reference/resource-properties/config):
+          [<model_config>](/reference/model-configs): <config_value>
+        [tests](/reference/resource-properties/tests):
           - <test>
           - ... # declare additional tests
         columns:
           # include/exclude columns from the top-level model properties
-          - [include](resource-properties/include-exclude): <include_value>
-            [exclude](resource-properties/include-exclude): <exclude_list>
+          - [include](/reference/resource-properties/include-exclude): <include_value>
+            [exclude](/reference/resource-properties/include-exclude): <exclude_list>
           # specify additional columns
           - name: <column_name> # required
-            [quote](quote): true | false
-            [constraints](resource-properties/constraints):
+            [quote](/reference/resource-properties/quote): true | false
+            [constraints](/reference/resource-properties/constraints):
               - <constraint>
-            [tests](resource-properties/tests):
+            [tests](/reference/resource-properties/tests):
               - <test>
               - ... # declare additional tests
-            [tags](resource-configs/tags): [<string>]
+            [tags](/reference/resource-configs/tags): [<string>]
         - v: ... # declare additional versions
 
 ```
