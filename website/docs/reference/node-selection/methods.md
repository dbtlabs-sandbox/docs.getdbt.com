--- conflicted
+++ resolved
@@ -108,20 +108,7 @@
 $ dbt ls --models state:modified     # list all modified nodes (not just models)
 ```
 
-<<<<<<< HEAD
 Read about [known caveats and limitations](node-selection/state-comparison-caveats) to state comparison.
-=======
-**N.B.** State comparison works by identifying discrepancies between two manifests. 
-Those discrepancies could be the result of:
-
-1. Changes made to a project in development
-2. Env-aware logic that causes different behavior based on the `target`, env vars, etc.
-
-dbt will do its best to capture *only* changes that are the result of development.
-In projects with intricate env-aware logic, dbt will err on the side of running 
-too many models (i.e. false positives). We're working on better options for more 
-complex projects, in the form of more-specific subselectors.
-Track [this issue](https://github.com/fishtown-analytics/dbt/issues/2704) for progress.
 
 ### The "exposure" method
 <Changelog>New in v0.18.1</Changelog>
@@ -132,5 +119,4 @@
 $ dbt run --models +exposure:weekly_kpis                # run all models that feed into the weekly_kpis exposure
 $ dbt test --models +exposure:*                         # test all resources upstream of all exposures
 $ dbt ls --select +exposure:* --resource-type source    # list all sources upstream of all exposures
-```
->>>>>>> c8619059
+```