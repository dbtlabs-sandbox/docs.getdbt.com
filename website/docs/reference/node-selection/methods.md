--- conflicted
+++ resolved
@@ -166,19 +166,15 @@
 
 **N.B.** State-based selection is a powerful, complex feature. Read about [known caveats and limitations](/reference/node-selection/state-comparison-caveats) to state comparison.
 
-<<<<<<< HEAD
+<VersionBlock lastVersion="1.4">
+
 The `state` method is used to select nodes by comparing them against a previous version of the same project, which is represented by a [manifest](/reference/artifacts/manifest-json). The file path of the comparison manifest _must_ be specified via the `--state` flag or `DBT_ARTIFACT_STATE_PATH` environment variable.
-=======
-<VersionBlock lastVersion="1.4">
-
-The `state` method is used to select nodes by comparing them against a previous version of the same project, which is represented by a [manifest](artifacts/manifest-json). The file path of the comparison manifest _must_ be specified via the `--state` flag or `DBT_ARTIFACT_STATE_PATH` environment variable.
->>>>>>> 84b5ea20
-
-</VersionBlock>
-
-<VersionBlock firstVersion="1.5">
-
-The `state` method is used to select nodes by comparing them against a previous version of the same project, which is represented by a [manifest](artifacts/manifest-json). The file path of the comparison manifest _must_ be specified via the `--state` flag or `DBT_STATE` environment variable.
+
+</VersionBlock>
+
+<VersionBlock firstVersion="1.5">
+
+The `state` method is used to select nodes by comparing them against a previous version of the same project, which is represented by a [manifest](/reference/artifacts/manifest-json). The file path of the comparison manifest _must_ be specified via the `--state` flag or `DBT_STATE` environment variable.
 
 </VersionBlock>
 
@@ -200,7 +196,7 @@
 - `state:modified.relation`: Changes to `database`/`schema`/`alias` (the database representation of this node), irrespective of `target` values or `generate_x_name` macros
 - `state:modified.persisted_descriptions`: Changes to relation- or column-level `description`, _if and only if_ `persist_docs` is enabled at each level
 - `state:modified.macros`: Changes to upstream macros (whether called directly or indirectly by another macro)
-- `state:modified.contract`: Changes to a model's [contract](resource-configs/contract), which currently include the `name` and `data_type` of `columns`. Removing or changing the type of an existing column is considered a breaking change, and will raise an error.
+- `state:modified.contract`: Changes to a model's [contract](/reference/resource-configs/contract), which currently include the `name` and `data_type` of `columns`. Removing or changing the type of an existing column is considered a breaking change, and will raise an error.
 
 Remember that `state:modified` includes _all_ of the criteria above, as well as some extra resource-specific criteria, such as modifying a source's `freshness` or `quoting` rules or an exposure's `maturity` property. (View the source code for the full set of checks used when comparing [sources](https://github.com/dbt-labs/dbt-core/blob/9e796671dd55d4781284d36c035d1db19641cd80/core/dbt/contracts/graph/parsed.py#L660-L681), [exposures](https://github.com/dbt-labs/dbt-core/blob/9e796671dd55d4781284d36c035d1db19641cd80/core/dbt/contracts/graph/parsed.py#L768-L783), and [executable nodes](https://github.com/dbt-labs/dbt-core/blob/9e796671dd55d4781284d36c035d1db19641cd80/core/dbt/contracts/graph/parsed.py#L319-L330).)
 
@@ -309,7 +305,7 @@
 
 <VersionBlock firstVersion="1.5">
 
-The `version` method selects [versioned models](model-versions) based on their [version identifier](resource-properties/versions) and [latest version](resource-properties/latest_version).
+The `version` method selects [versioned models](/docs/collaborate/govern/model-versions) based on their [version identifier](/reference/resource-properties/versions) and [latest version](/reference/resource-properties/latest_version).
 
 ```bash
 dbt list --select version:latest      # only 'latest' versions
