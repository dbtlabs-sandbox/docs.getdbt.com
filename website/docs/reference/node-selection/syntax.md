---
title: "Syntax overview"
---

dbt's node selection syntax makes it possible to run only specific resources in a given invocation of dbt. This selection syntax is used for the following subcommands:

| command                         | argument(s)                                                          |
| :------------------------------ | -------------------------------------------------------------------- |
<<<<<<< HEAD
| [run](/reference/commands/run)             | `--select`, `--exclude`, `--selector`, `--defer`                     |
| [test](/reference/commands/test)           | `--select`, `--exclude`, `--selector`, `--defer`                     |
| [seed](/reference/commands/seed)           | `--select`, `--exclude`, `--selector`                                |
| [snapshot](/reference/commands/snapshot)   | `--select`, `--exclude`  `--selector`                                |
| [ls (list)](/reference/commands/list)      | `--select`, `--exclude`, `--selector`, `--resource-type`             |
| [compile](/reference/commands/compile)     | `--select`, `--exclude`, `--selector`                                |
| [freshness](/reference/commands/source)    | `--select`, `--exclude`, `--selector`                                |
| [build](/reference/commands/build)         | `--select`, `--exclude`, `--selector`, `--resource-type`, `--defer`  |
=======
| [run](commands/run)             | `--select`, `--exclude`, `--selector`, `--defer`                     |
| [test](commands/test)           | `--select`, `--exclude`, `--selector`, `--defer`                     |
| [seed](commands/seed)           | `--select`, `--exclude`, `--selector`                                |
| [snapshot](commands/snapshot)   | `--select`, `--exclude`  `--selector`                                |
| [ls (list)](commands/list)      | `--select`, `--exclude`, `--selector`, `--resource-type`             |
| [compile](commands/compile)     | `--select`, `--exclude`, `--selector`, `--inline`                    |
| [freshness](commands/source)    | `--select`, `--exclude`, `--selector`                                |
| [build](commands/build)         | `--select`, `--exclude`, `--selector`, `--resource-type`, `--defer`  |
>>>>>>> 84b5ea20

:::info Nodes and resources

We use the terms <a href="https://en.wikipedia.org/wiki/Vertex_(graph_theory)">"nodes"</a> and "resources" interchangeably. These  encompass all the models, tests, sources, seeds, snapshots, exposures, and analyses in your project. They are the objects that make up dbt's DAG (directed acyclic graph).
:::

## Specifying resources

By default, `dbt run` executes _all_ of the models in the dependency graph; `dbt seed` creates all seeds, `dbt snapshot` performs every snapshot. The `--select` flag is used to specify a subset of nodes to execute.

### How does selection work?

1. dbt gathers all the resources that are matched by one or more of the `--select` criteria, in the order of selection methods (e.g. `tag:`), then graph operators (e.g. `+`), then finally set operators ([unions](/reference/node-selection/set-operators#unions), [intersections](/reference/node-selection/set-operators#intersections), [exclusions](/reference/node-selection/exclude)).

2. The selected resources may be models, sources, seeds, snapshots, tests. (Tests can also be selected "indirectly" via their parents; see [test selection examples](/reference/node-selection/test-selection-examples) for details.)

3. dbt now has a list of still-selected resources of varying types. As a final step, it tosses away any resource that does not match the resource type of the current task. (Only seeds are kept for `dbt seed`, only models for `dbt run`, only tests for `dbt test`, and so on.)

### Shorthand

Select resources to build (run, test, seed, snapshot) or check freshness: `--select`, `-s`

### Examples

By default, `dbt run` will execute _all_ of the models in the dependency graph. During development (and deployment), it is useful to specify only a subset of models to run. Use the `--select` flag with `dbt run` to select a subset of models to run. Note that the following arguments (`--select`, `--exclude`, and `--selector`) also apply to other dbt tasks, such as `test` and `build`.

The `--select` flag accepts one or more arguments. Each argument can be one of:

1. a package name
2. a model name
3. a fully-qualified path to a directory of models
4. a selection method (`path:`, `tag:`, `config:`, `test_type:`, `test_name:`)

Examples:


  ```bash
  $ dbt run --select my_dbt_project_name   # runs all models in your project
  $ dbt run --select my_dbt_model          # runs a specific model
  $ dbt run --select path.to.my.models     # runs all models in a specific directory
  $ dbt run --select my_package.some_model # run a specific model in a specific package
  $ dbt run --select tag:nightly           # run models with the "nightly" tag
  $ dbt run --select path/to/models        # run models contained in path/to/models
  $ dbt run --select path/to/my_model.sql  # run a specific model by its path
  ```

dbt supports a shorthand language for defining subsets of nodes. This language uses the characters `+`, `@`, `*`, and `,`.


  ```bash
  # multiple arguments can be provided to --select
  $ dbt run --select my_first_model my_second_model

  # these arguments can be projects, models, directory paths, tags, or sources
  $ dbt run --select tag:nightly my_model finance.base.*

  # use methods and intersections for more complex selectors
  $ dbt run --select path:marts/finance,tag:nightly,config.materialized:table
  ```

As your selection logic gets more complex, and becomes unwieldly to type out as command-line arguments,
consider using a [yaml selector](/reference/node-selection/yaml-selectors). You can use a predefined definition with the `--selector` flag.
Note that when you're using `--selector`, most other flags (namely `--select` and `--exclude`) will be ignored.

<Snippet src="discourse-help-feed-header" />
<DiscourseHelpFeed tags="node-selection"/><|MERGE_RESOLUTION|>--- conflicted
+++ resolved
@@ -6,25 +6,14 @@
 
 | command                         | argument(s)                                                          |
 | :------------------------------ | -------------------------------------------------------------------- |
-<<<<<<< HEAD
 | [run](/reference/commands/run)             | `--select`, `--exclude`, `--selector`, `--defer`                     |
 | [test](/reference/commands/test)           | `--select`, `--exclude`, `--selector`, `--defer`                     |
 | [seed](/reference/commands/seed)           | `--select`, `--exclude`, `--selector`                                |
 | [snapshot](/reference/commands/snapshot)   | `--select`, `--exclude`  `--selector`                                |
 | [ls (list)](/reference/commands/list)      | `--select`, `--exclude`, `--selector`, `--resource-type`             |
-| [compile](/reference/commands/compile)     | `--select`, `--exclude`, `--selector`                                |
+| [compile](/reference/commands/compile)     | `--select`, `--exclude`, `--selector`, `--inline`                    |
 | [freshness](/reference/commands/source)    | `--select`, `--exclude`, `--selector`                                |
 | [build](/reference/commands/build)         | `--select`, `--exclude`, `--selector`, `--resource-type`, `--defer`  |
-=======
-| [run](commands/run)             | `--select`, `--exclude`, `--selector`, `--defer`                     |
-| [test](commands/test)           | `--select`, `--exclude`, `--selector`, `--defer`                     |
-| [seed](commands/seed)           | `--select`, `--exclude`, `--selector`                                |
-| [snapshot](commands/snapshot)   | `--select`, `--exclude`  `--selector`                                |
-| [ls (list)](commands/list)      | `--select`, `--exclude`, `--selector`, `--resource-type`             |
-| [compile](commands/compile)     | `--select`, `--exclude`, `--selector`, `--inline`                    |
-| [freshness](commands/source)    | `--select`, `--exclude`, `--selector`                                |
-| [build](commands/build)         | `--select`, `--exclude`, `--selector`, `--resource-type`, `--defer`  |
->>>>>>> 84b5ea20
 
 :::info Nodes and resources
 
