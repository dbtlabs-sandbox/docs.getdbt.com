---
datatype: [directorypath]
default_value: [test]
---

<Changelog>

* `v1.0.0`: Generic tests can be defined in the `tests/generic` subfolder, in addition to the `macros/` directory

</Changelog>

<File name='dbt_project.yml'>

```yml
test-paths: [directorypath]
```

</File>

## Definition
<<<<<<< HEAD
Optionally specify a custom list of directories where [singular tests](docs/building-a-dbt-project/tests#data-tests) are located.
=======
Optionally specify a custom list of directories where [data tests](/docs/build/tests) are located.
>>>>>>> 846bb251

## Default
Without specifying this config, dbt will search for tests in the `tests` directory, i.e. `test-paths: ["tests"]`. Specifically, it will look for `.sql` files containing:
- Generic test definitions in the `tests/generic` subdirectory
- Singular tests (all other files)

## Examples
### Use a subdirectory named `custom_tests` instead of `tests` for data tests

<File name='dbt_project.yml'>

```yml
test-paths: ["custom_tests"]
```

</File><|MERGE_RESOLUTION|>--- conflicted
+++ resolved
@@ -18,11 +18,9 @@
 </File>
 
 ## Definition
-<<<<<<< HEAD
-Optionally specify a custom list of directories where [singular tests](docs/building-a-dbt-project/tests#data-tests) are located.
-=======
-Optionally specify a custom list of directories where [data tests](/docs/build/tests) are located.
->>>>>>> 846bb251
+
+Optionally specify a custom list of directories where [singular tests](/docs/build/tests) are located.
+
 
 ## Default
 Without specifying this config, dbt will search for tests in the `tests` directory, i.e. `test-paths: ["tests"]`. Specifically, it will look for `.sql` files containing:
