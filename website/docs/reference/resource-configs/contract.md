--- conflicted
+++ resolved
@@ -10,31 +10,21 @@
 :::
 
 ## Related documentation
-<<<<<<< HEAD
 - [What is a model contract?](/docs/collaborate/govern/model-contracts)
 - [Defining `columns`](/reference/resource-properties/columns)
 - [Defining `constraints`](/reference/resource-properties/constraints)
-=======
-- [What is a model contract?](govern/model-contracts)
-- [Defining `columns`](resource-properties/columns)
-- [Defining `constraints`](resource-properties/constraints)
->>>>>>> 84b5ea20
 
 # Definition
 
 When the `contract` configuration is enforced, dbt will ensure that your model's returned dataset exactly matches the attributes you have defined in yaml:
 - `name` and `data_type` for every column
-<<<<<<< HEAD
-- additional [`constraints`](/reference/resource-properties/constraints), as supported for this materialization + data platform
-=======
-- Additional [`constraints`](resource-properties/constraints), as supported for this materialization and data platform
->>>>>>> 84b5ea20
+- Additional [`constraints`](/reference/resource-properties/constraints), as supported for this materialization and data platform
 
 This is to ensure that the people querying your model downstream—both inside and outside dbt—have a predictable and consistent set of columns to use in their analyses. Even a subtle change in data type, such as from `boolean` (`true`/`false`) to `integer` (`0`/`1`), could cause queries to fail in surprising ways.
 
 The `data_type` defined in your yaml file must match a data type your data platform recognizes. dbt does not do any type aliasing itself. If your data platform recognizes both `int` and `integer` as corresponding to the same type, then they will return a match.
 
-That said, when dbt is comparing data types, it will not compare granular details such as size, precision, or scale. We don't think you should sweat the difference between `varchar(256)` and `varchar(257)`, because it doesn't really affect the experience of downstream queriers. If you need a more-precise assertion, it's always possible to accomplish by [writing or using a custom test](custom-generic-tests).
+That said, when dbt is comparing data types, it will not compare granular details such as size, precision, or scale. We don't think you should sweat the difference between `varchar(256)` and `varchar(257)`, because it doesn't really affect the experience of downstream queriers. If you need a more-precise assertion, it's always possible to accomplish by [writing or using a custom test](/guides/best-practices/custom-generic-tests).
 
 ## Example
 
@@ -68,15 +58,7 @@
   'My Best Customer' as customer_name
 ```
 
-<<<<<<< HEAD
-- `contract` (a.k.a. `constraints_enabled`) must be configured in the yaml [`config`] property _only_. Setting this configuration via in-file config or in `dbt_project.yml` is not supported.
-- `contract` (a.k.a. `constraints_enabled`) is supported only for a SQL model materialized as `table`.
-- Prerequisite checks include the column `name,` but not yet their `data_type`. We intend to support `data_type` verification in an upcoming beta prerelease.
-- The order of columns in your `yml` file must match the order of columns returned by your model's SQL query.
-- While most data platforms support `not_null` checks, support for [additional `constraints`](/reference/resource-properties/constraints) varies by data platform.
-=======
 </File>
->>>>>>> 84b5ea20
 
 When you `dbt run` your model, _before_ dbt has materialized it as a table in the database, you will see this error:
 ```txt
@@ -97,11 +79,11 @@
 At present, model contracts are supported for:
 - SQL models (not yet Python)
 - Models materialized as `table`, `view`, and `incremental` (with `on_schema_change: append_new_columns`)
-- The most popular data platforms — though support and enforcement of different [constraint types](resource-properties/constraints) vary by platform
+- The most popular data platforms — though support and enforcement of different [constraint types](/reference/resource-properties/constraints) vary by platform
 
 ### Incremental models and `on_schema_change`
 
-Why require that incremental models also set [`on_schema_change`](incremental-models#what-if-the-columns-of-my-incremental-model-change), and why to `append_new_columns`?
+Why require that incremental models also set [`on_schema_change`](/docs/build/incremental-models#what-if-the-columns-of-my-incremental-model-change), and why to `append_new_columns`?
 
 Imagine:
 - You add a new column to both the SQL and the yaml spec
