---
resource_types: all
description: "Enabled - Read this in-depth guide to learn about configurations in dbt."
datatype: boolean
default_value: true
---

<Tabs
  defaultValue="models"
  values={[
    { label: 'Models', value: 'models', },
    { label: 'Seeds', value: 'seeds', },
    { label: 'Snapshots', value: 'snapshots', },
    { label: 'Tests', value: 'tests', },
    { label: 'Sources', value: 'sources', },
    { label: 'Metrics', value: 'metrics', },
    { label: 'Exposures', value: 'exposures', },
<<<<<<< HEAD
    { label: 'Semantic models', value: 'semantic_models', },
=======
    { label: 'Semantic models', value: 'semantic models', },
>>>>>>> 5526f042
  ]
}>
<TabItem value="models">

<File name='models/<modelname>.sql'>

```sql

{{ config(
  enabled=true | false
) }}

select ...


```

</File>

<File name='dbt_project.yml'>

```yml
models:
  [<resource-path>](/reference/resource-configs/resource-path):
    +enabled: true | false

```

</File>

</TabItem>


<TabItem value="seeds">

<File name='dbt_project.yml'>

```yml
seeds:
  [<resource-path>](/reference/resource-configs/resource-path):
    +enabled: true | false

```

</File>

</TabItem>

<TabItem value="snapshots">

<File name='snapshots/<filename>.sql'>

```sql
{% snapshot [snapshot_name](snapshot_name) %}

{{ config(
  enabled=true | false
) }}

select ...

{% endsnapshot %}

```

</File>

<File name='dbt_project.yml'>

```yml
snapshots:
  [<resource-path>](/reference/resource-configs/resource-path):
    +enabled: true | false

```

</File>

</TabItem>

<TabItem value="tests">

<File name='tests/<filename>.sql'>

```sql
{% test <testname>() %}

{{ config(
  enabled=true | false
) }}

select ...

{% endtest %}

```

</File>

<File name='tests/<filename>.sql'>

```sql
{{ config(
  enabled=true | false
) }}
```

</File>

<File name='dbt_project.yml'>

```yml
tests:
  [<resource-path>](/reference/resource-configs/resource-path):
    +enabled: true | false

```

</File>

</TabItem>

<TabItem value="sources">

<File name='dbt_project.yml'>

```yaml
sources:
  [<resource-path>](/reference/resource-configs/resource-path):
    [+](/reference/resource-configs/plus-prefix)enabled: true | false

```

</File>


<File name='models/properties.yml'>

```yaml
version: 2

sources:
  - name: [<source-name>]
    [config](/reference/resource-properties/config):
      enabled: true | false
    tables:
      - name: [<source-table-name>]
        [config](/reference/resource-properties/config):
          enabled: true | false

```

</File>


</TabItem>

<TabItem value="metrics">

<VersionBlock lastVersion="1.2">

Support for disabling metrics was added in dbt Core v1.3

</VersionBlock>

<VersionBlock firstVersion="1.3">

<File name='dbt_project.yml'>

```yaml
metrics:
  [<resource-path>](/reference/resource-configs/resource-path):
    [+](/reference/resource-configs/plus-prefix)enabled: true | false

```

</File>

<File name='models/metrics.yml'>

```yaml
version: 2

metrics:
  - name: [<metric-name>]
    [config](/reference/resource-properties/config):
      enabled: true | false

```

</File>

</VersionBlock>

</TabItem>

<TabItem value="exposures">

<VersionBlock lastVersion="1.2">

Support for disabling exposures was added in dbt Core v1.3

</VersionBlock>

<VersionBlock firstVersion="1.3">

<File name='dbt_project.yml'>

```yaml
exposures:
  [<resource-path>](/reference/resource-configs/resource-path):
    [+](/reference/resource-configs/plus-prefix)enabled: true | false

```

</File>

<File name='models/exposures.yml'>

```yaml
version: 2

exposures:
  - name: [<exposure-name>]
    [config](/reference/resource-properties/config):
      enabled: true | false

```

</File>

</VersionBlock>

</TabItem>

<<<<<<< HEAD
<TabItem value="semantic_models">

<VersionBlock lastVersion="1.6">

Support for disabling semantic models was added in dbt Core v1.7
=======
<TabItem value="semantic models">

<VersionBlock lastVersion="1.6">

Support for disabling semantic models has been added in dbt Core v1.7
>>>>>>> 5526f042

</VersionBlock>

<VersionBlock firstVersion="1.7">

<<<<<<< HEAD
<File name='dbt_project.yml'>

```yaml
semantic_models:
  [<resource-path>](/reference/resource-configs/resource-path):
    [+](/reference/resource-configs/plus-prefix)enabled: true | false
=======
<File name='semantic_models.yml'>

```yml
semantic_models:
  - name: semantic_people
    model: ref('people')
    config:
      enabled: false
>>>>>>> 5526f042

```

</File>

<<<<<<< HEAD
<File name='models/semantic_models.yml'>

```yaml
version: 2

semantic_models:
  - name: [<semantic_model_name>]
    [config](/reference/resource-properties/config):
      enabled: true | false

```

</File>
=======
The `enabled` configuration can be nested under the `config` key.
>>>>>>> 5526f042

</VersionBlock>

</TabItem>

</Tabs>

## Definition
<<<<<<< HEAD
An optional configuration for enabling or disabling a resource.
=======
An optional configuration for disabling models, seeds, snapshots, tests, and semantic models.
>>>>>>> 5526f042

* Default: true

When a resource is disabled, dbt will not consider it as part of your project. Note that this can cause compilation errors.

If you instead want to exclude a model from a particular run, consider using the `--exclude` parameter as part of the [model selection syntax](/reference/node-selection/syntax)

If you are disabling models because they are no longer being used, but you want to version control their SQL, consider making them an [analysis](/docs/build/analyses) instead.

## Examples
### Disable a model in a package in order to use your own version of the model.
This could be useful if you want to change the logic of a model in a package. For example, if you need to change the logic in the `segment_web_page_views` from the `segment` package ([original model](https://github.com/dbt-labs/segment/blob/main/models/base/segment_web_page_views.sql)):
1. Add a model named `segment_web_page_views` the same name to your own project.
2. To avoid a compilation error due to duplicate models, disable the segment package's version of the model like so:

<File name='dbt_project.yml'>

```yml
models:
  segment:
    base:
      segment_web_page_views:
        +enabled: false
```

</File><|MERGE_RESOLUTION|>--- conflicted
+++ resolved
@@ -15,11 +15,7 @@
     { label: 'Sources', value: 'sources', },
     { label: 'Metrics', value: 'metrics', },
     { label: 'Exposures', value: 'exposures', },
-<<<<<<< HEAD
-    { label: 'Semantic models', value: 'semantic_models', },
-=======
     { label: 'Semantic models', value: 'semantic models', },
->>>>>>> 5526f042
   ]
 }>
 <TabItem value="models">
@@ -255,63 +251,36 @@
 
 </TabItem>
 
-<<<<<<< HEAD
-<TabItem value="semantic_models">
+<TabItem value="semantic models">
 
 <VersionBlock lastVersion="1.6">
 
-Support for disabling semantic models was added in dbt Core v1.7
-=======
-<TabItem value="semantic models">
-
-<VersionBlock lastVersion="1.6">
-
 Support for disabling semantic models has been added in dbt Core v1.7
->>>>>>> 5526f042
 
 </VersionBlock>
 
 <VersionBlock firstVersion="1.7">
 
-<<<<<<< HEAD
-<File name='dbt_project.yml'>
-
-```yaml
-semantic_models:
+<File name='dbt_project.yml'>
+
+```yaml
+semantic-models:
   [<resource-path>](/reference/resource-configs/resource-path):
     [+](/reference/resource-configs/plus-prefix)enabled: true | false
-=======
-<File name='semantic_models.yml'>
-
-```yml
-semantic_models:
-  - name: semantic_people
-    model: ref('people')
-    config:
-      enabled: false
->>>>>>> 5526f042
-
-```
-
-</File>
-
-<<<<<<< HEAD
+```
+
+</File>
+
 <File name='models/semantic_models.yml'>
 
 ```yaml
-version: 2
-
 semantic_models:
   - name: [<semantic_model_name>]
     [config](/reference/resource-properties/config):
       enabled: true | false
-
-```
-
-</File>
-=======
-The `enabled` configuration can be nested under the `config` key.
->>>>>>> 5526f042
+```
+
+</File>
 
 </VersionBlock>
 
@@ -320,11 +289,7 @@
 </Tabs>
 
 ## Definition
-<<<<<<< HEAD
 An optional configuration for enabling or disabling a resource.
-=======
-An optional configuration for disabling models, seeds, snapshots, tests, and semantic models.
->>>>>>> 5526f042
 
 * Default: true
 
