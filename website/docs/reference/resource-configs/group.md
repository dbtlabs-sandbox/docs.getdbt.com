---
resource_types: [models, seeds, snapshots, tests, analyses, metrics]
id: "group"
---

:::info New functionality
This functionality is new in v1.5.
:::

<Tabs
  defaultValue="models"
  values={[
    { label: 'Models', value: 'models', },
    { label: 'Seeds', value: 'seeds', },
    { label: 'Snapshots', value: 'snapshots', },
    { label: 'Tests', value: 'tests', },
    { label: 'Analyses', value: 'analyses', },
    { label: 'Metrics', value: 'metrics', },
<<<<<<< HEAD
    { label: 'Semantic models', value: 'semantic_models', },
=======
    { label: 'Semantic models', value: 'semantic models', },
>>>>>>> 5526f042
  ]
}>
<TabItem value="models">

<VersionBlock lastVersion="1.4">

Support for grouping models was added in dbt Core v1.5

</VersionBlock>

<VersionBlock firstVersion="1.5">

<File name='models/schema.yml'>

```yml
version: 2

models:
  - name: model_name
    group: finance
```

</File>

<File name='dbt_project.yml'>

```yml
models:
  [<resource-path>](resource-path):
    +group: finance
```


</File>

<File name='models/<modelname>.sql'>

```sql

{{ config(
  group='finance'
) }}

select ...

```

</File>

</VersionBlock>

</TabItem>

<TabItem value="seeds">

<VersionBlock lastVersion="1.4">

Support for grouping seeds was added in dbt Core v1.5

</VersionBlock>

<VersionBlock firstVersion="1.5">

<File name='dbt_project.yml'>

```yml
models:
  [<resource-path>](resource-path):
    +group: finance
```

</File>

<File name='seeds/properties.yml'>

```yml
seeds:
  - name: [<seed-name>]
    group: finance
```

</File>

</VersionBlock>


</TabItem>

<TabItem value="snapshots">

<VersionBlock lastVersion="1.4">

Support for grouping snapshots was added in dbt Core v1.5

</VersionBlock>

<VersionBlock firstVersion="1.5">

<File name='dbt_project.yml'>

```yml
snapshots:
  [<resource-path>](resource-path):
    +group: finance
```

</File>

<File name='snapshots/<filename>.sql'>

```sql
{% snapshot [snapshot_name](snapshot_name) %}

{{ config(
  group='finance'
) }}

select ...

{% endsnapshot %}
```

</File>

</VersionBlock>


</TabItem>

<TabItem value="tests">

<VersionBlock lastVersion="1.4">

Support for grouping tests was added in dbt Core v1.5

</VersionBlock>

<VersionBlock firstVersion="1.5">

<File name='dbt_project.yml'>

```yml
tests:
  [<resource-path>](resource-path):
    +group: finance
```

</File>

<File name='tests/properties.yml'>

```yml
version: 2

<resource_type>:
  - name: <resource_name>
    tests:
      - <test_name>:
          config:
            group: finance
```

</File>

<File name='tests/<filename>.sql'>

```sql
{% test <testname>() %}

{{ config(
  group='finance'
) }}

select ...

{% endtest %}
```

</File>

<File name='tests/<filename>.sql'>


```sql
{{ config(
  group='finance'
) }}
```

</File>

</VersionBlock>

</TabItem>

<TabItem value="analyses">

<File name='analyses/<filename>.yml'>

```yml
version: 2

analyses:
  - name: <analysis_name>
    group: finance
```

</File>

</TabItem>


<TabItem value="metrics">

<VersionBlock lastVersion="1.4">

Support for grouping metrics was added in dbt Core v1.5

</VersionBlock>

<VersionBlock firstVersion="1.5">

<File name='dbt_project.yml'>

```yaml
metrics:
  [<resource-path>](resource-path):
    [+](plus-prefix)group: finance
```

</File>

<File name='models/metrics.yml'>

```yaml
version: 2

metrics:
  - name: [<metric-name>]
    group: finance

```

</File>

</VersionBlock>

</TabItem>


<TabItem value="semantic_models">

<VersionBlock lastVersion="1.6">

Support for grouping semantic models was added in dbt Core v1.7

</VersionBlock>

<VersionBlock firstVersion="1.7">

<File name='dbt_project.yml'>

```yaml
semantic_models:
  [<resource-path>](resource-path):
    [+](plus-prefix)group: finance
```

</File>

<File name='models/semantic_models.yml'>

```yaml
version: 2

semantic_models:
  - name: [<semantic_model_name>]
    group: finance

```

</File>

</VersionBlock>

</TabItem>

<TabItem value="semantic models">

<VersionBlock lastVersion="1.6">

Support for grouping semantic models has been added in dbt Core v1.7.

</VersionBlock>

<VersionBlock firstVersion="1.7">

<File name='schema.yml'>

```yml
semantic_models:
  - name: model_name
    group: finance

```

</File>

<File name='dbt_project.yml'>

```yml
semantic_models:
  [<resource-path>](resource-path):
    +group: finance
```

</File>

The `group` configuration can be nested under the `config` key.

</VersionBlock>

</TabItem>

</Tabs>

## Definition
An optional configuration for assigning a group to a resource. When a resource is grouped, dbt will allow it to reference private models within the same group.

For more details on reference access between resources in groups, check out [model access](/docs/collaborate/govern/model-access#groups).

## Examples
### Prevent a 'marketing' group model from referencing a private 'finance' group model
This is useful if you want to prevent other groups from building on top of models that are rapidly changing, experimental, or otherwise internal to a group or team. 

<File name='models/schema.yml'>

```yml
models:
  - name: finance_model
    access: private
    group: finance
  - name: marketing_model
    group: marketing
```
</File>

<File name='models/marketing_model.sql'>

```sql
select * from {{ ref('finance_model') }}
```
</File>

```shell
$ dbt run -s marketing_model
...
dbt.exceptions.DbtReferenceError: Parsing Error
  Node model.jaffle_shop.marketing_model attempted to reference node model.jaffle_shop.finance_model, 
  which is not allowed because the referenced node is private to the finance group.
```

## Related docs

* [Model Access](/docs/collaborate/govern/model-access#groups)
* [Defining groups](/docs/build/groups)<|MERGE_RESOLUTION|>--- conflicted
+++ resolved
@@ -16,11 +16,7 @@
     { label: 'Tests', value: 'tests', },
     { label: 'Analyses', value: 'analyses', },
     { label: 'Metrics', value: 'metrics', },
-<<<<<<< HEAD
-    { label: 'Semantic models', value: 'semantic_models', },
-=======
     { label: 'Semantic models', value: 'semantic models', },
->>>>>>> 5526f042
   ]
 }>
 <TabItem value="models">
