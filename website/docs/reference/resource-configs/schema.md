--- conflicted
+++ resolved
@@ -9,11 +9,7 @@
 :::
 
 ## Definition
-<<<<<<< HEAD
-Optionally specify a custom schema for a [model](/docs/building-a-dbt-project/building-models) or [seed](/docs/building-a-dbt-project/seeds). (To specify a schema for a [snapshot](snapshots), use the [`target_schema` config](target_schema)).
-=======
 Optionally specify a custom schema for a [model](/docs/build/sql-models) or [seed](/docs/build/seeds). (To specify a schema for a [snapshot](snapshots), use the [`target_schema` config](target_schema)).
->>>>>>> 17864891
 
 When dbt creates a relation (<Term id="table" />/<Term id="view" />) in a database, it creates it as: `{{ database }}.{{ schema }}.{{ identifier }}`, e.g. `analytics.finance.payments`
 
@@ -21,11 +17,7 @@
 * If a custom schema is _not_ specified, the schema of the relation is the target schema (`{{ target.schema }}`).
 * If a custom schema is specified, by default, the schema of the relation is `{{ target.schema }}_{{ schema }}`.
 
-<<<<<<< HEAD
-To learn more about changing the way that dbt generates a relation's `schema`, read [Using Custom Schemas](/docs/building-a-dbt-project/building-models/using-custom-schemas)
-=======
 To learn more about changing the way that dbt generates a relation's `schema`, read [Using Custom Schemas](/docs/build/custom-schemas)
->>>>>>> 17864891
 
 ## Usage
 
