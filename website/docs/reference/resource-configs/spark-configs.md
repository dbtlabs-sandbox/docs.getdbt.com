---
title: "Apache Spark configurations"
id: "spark-configs"
---

<!----
To-do:
- use the reference doc structure for this article/split into separate articles
--->

## Configuring tables

When materializing a <Term id="model" /> as `table`, you may include several optional configs that are specific to the dbt-spark plugin, in addition to the standard [model configs](model-configs).

| Option  | Description                                        | Required?               | Example                  |
|---------|----------------------------------------------------|-------------------------|--------------------------|
| file_format | The file format to use when creating tables (`parquet`, `delta`, `csv`, `json`, `text`, `jdbc`, `orc`, `hive` or `libsvm`). | Optional | `parquet`|
| location_root  | The created table uses the specified directory to store its data. The table alias is appended to it. | Optional                | `/mnt/root`              |
| partition_by  | Partition the created table by the specified columns. A directory is created for each partition. | Optional                | `date_day`              |
| clustered_by  | Each partition in the created table will be split into a fixed number of buckets by the specified columns. | Optional               | `country_code`              |
| buckets  | The number of buckets to create while clustering | Required if `clustered_by` is specified                | `8`              |

## Incremental models

<Changelog>

 - `dbt-spark==0.19.0`: Added the `append` strategy as default for all platforms, file types, and connection methods.

</Changelog>

dbt seeks to offer useful, intuitive modeling abstractions by means of its built-in configurations and <Term id="materialization">materializations</Term>. Because there is so much variance between Apache Spark clusters out in the world—not to mention the powerful features offered to Databricks users by the Delta file format and custom runtime—making sense of all the available options is an undertaking in its own right.

<<<<<<< HEAD
For that reason, the dbt-spark plugin leans heavily on the [`incremental_strategy` config](configuring-incremental-models#what-is-an-incremental_strategy). This config tells the incremental materialization how to build <Term id="model">models</Term> in runs beyond their first. It can be set to one of three values:
=======
For that reason, the dbt-spark plugin leans heavily on the [`incremental_strategy` config](configuring-incremental-models#about-incremental_strategy). This config tells the incremental materialization how to build models in runs beyond their first. It can be set to one of three values:
>>>>>>> 7b3613d6
 - **`append`** (default): Insert new records without updating or overwriting any existing data.
 - **`insert_overwrite`**: If `partition_by` is specified, overwrite partitions in the <Term id="table" /> with new data. If no `partition_by` is specified, overwrite the entire table with new data.
 - **`merge`** (Delta Lake only): Match records based on a `unique_key`; update old records, insert new ones. (If no `unique_key` is specified, all new data is inserted, similar to `append`.)
 
Each of these strategies has its pros and cons, which we'll discuss below. As with any model config, `incremental_strategy` may be specified in `dbt_project.yml` or within a model file's `config()` block.

### The `append` strategy

Following the `append` strategy, dbt will perform an `insert into` statement with all new data. The appeal of this strategy is that it is straightforward and functional across all platforms, file types, connection methods, and Apache Spark versions. However, this strategy _cannot_ update, overwrite, or delete existing data, so it is likely to insert duplicate records for many data sources.

Specifying `append` as the incremental strategy is optional, since it's the default strategy used when none is specified.

<Tabs
  defaultValue="source"
  values={[
    { label: 'Source code', value: 'source', },
    { label: 'Run code', value: 'run', },
  ]
}>
<TabItem value="source">

<File name='spark_incremental.sql'>

```sql
{{ config(
    materialized='incremental',
    incremental_strategy='append',
) }}

--  All rows returned by this query will be appended to the existing table

select * from {{ ref('events') }}
{% if is_incremental() %}
  where event_ts > (select max(event_ts) from {{ this }})
{% endif %}
```
</File>
</TabItem>
<TabItem value="run">

<File name='spark_incremental.sql'>

```sql
create temporary view spark_incremental__dbt_tmp as

    select * from analytics.events

    where event_ts >= (select max(event_ts) from {{ this }})

;

insert into table analytics.spark_incremental
    select `date_day`, `users` from spark_incremental__dbt_tmp
```

</File>
</TabItem>
</Tabs>

### The `insert_overwrite` strategy

This strategy is most effective when specified alongside a `partition_by` clause in your model config. dbt will run an [atomic `insert overwrite` statement](https://spark.apache.org/docs/3.0.0-preview/sql-ref-syntax-dml-insert-overwrite-table.html) that dynamically replaces all partitions included in your query. Be sure to re-select _all_ of the relevant data for a partition when using this incremental strategy.

If no `partition_by` is specified, then the `insert_overwrite` strategy will atomically replace all contents of the table, overriding all existing data with only the new records. The column schema of the table remains the same, however. This can be desirable in some limited circumstances, since it minimizes downtime while the table contents are overwritten. The operation is comparable to running `truncate` + `insert` on other databases. For atomic replacement of Delta-formatted tables, use the `table` materialization (which runs `create or replace`) instead.

**Usage notes:**
- This strategy is not supported for tables with `file_format: delta`.
- This strategy is not available when connecting via Databricks SQL endpoints (`method: odbc` + `endpoint`).
- If connecting via a Databricks cluster + ODBC driver (`method: odbc` + `cluster`), you **must** include `set spark.sql.sources.partitionOverwriteMode DYNAMIC` in the [cluster Spark Config](https://docs.databricks.com/clusters/configure.html#spark-config) in order for dynamic partition replacement to work (`incremental_strategy: insert_overwrite` + `partition_by`).

<Lightbox src="/img/reference/databricks-cluster-sparkconfig-partition-overwrite.png" title="Databricks cluster: Spark Config" />

<Tabs
  defaultValue="source"
  values={[
    { label: 'Source code', value: 'source', },
    { label: 'Run code', value: 'run', },
  ]
}>
<TabItem value="source">

<File name='spark_incremental.sql'>

```sql
{{ config(
    materialized='incremental',
    partition_by=['date_day'],
    file_format='parquet'
) }}

/*
  Every partition returned by this query will be overwritten
  when this model runs
*/

with new_events as (

    select * from {{ ref('events') }}

    {% if is_incremental() %}
    where date_day >= date_add(current_date, -1)
    {% endif %}

)

select
    date_day,
    count(*) as users

from events
group by 1
```

</File>
</TabItem>
<TabItem value="run">

<File name='spark_incremental.sql'>

```sql
create temporary view spark_incremental__dbt_tmp as

    with new_events as (

        select * from analytics.events


        where date_day >= date_add(current_date, -1)


    )

    select
        date_day,
        count(*) as users

    from events
    group by 1

;

insert overwrite table analytics.spark_incremental
    partition (date_day)
    select `date_day`, `users` from spark_incremental__dbt_tmp
```

</File>
</TabItem>
</Tabs>

### The `merge` strategy

<Changelog>

 - `dbt-spark==0.15.3`: Introduced `merge` incremental strategy

</Changelog>


**Usage notes:** The `merge` incremental strategy requires:
- `file_format: delta`
- Databricks Runtime 5.1 and above

dbt will run an [atomic `merge` statement](https://docs.databricks.com/spark/latest/spark-sql/language-manual/merge-into.html) which looks nearly identical to the default merge behavior on Snowflake and BigQuery. If a `unique_key` is specified (recommended), dbt will update old records with values from new records that match on the key column. If a `unique_key` is not specified, dbt will forgo match criteria and simply insert all new records (similar to `append` strategy).

<Tabs
  defaultValue="source"
  values={[
    { label: 'Source code', value: 'source', },
    { label: 'Run code', value: 'run', },
  ]
}>
<TabItem value="source">

<File name='delta_incremental.sql'>

```sql
{{ config(
    materialized='incremental',
    file_format='delta',
    unique_key='user_id',
    incremental_strategy='merge'
) }}

with new_events as (

    select * from {{ ref('events') }}

    {% if is_incremental() %}
    where date_day >= date_add(current_date, -1)
    {% endif %}

)

select
    user_id,
    max(date_day) as last_seen

from events
group by 1
```

</File>
</TabItem>
<TabItem value="run">

<File name='delta_incremental.sql'>

```sql
create temporary view delta_incremental__dbt_tmp as

    with new_events as (

        select * from analytics.events


        where date_day >= date_add(current_date, -1)


    )

    select
        user_id,
        max(date_day) as last_seen

    from events
    group by 1

;

merge into analytics.delta_incremental as DBT_INTERNAL_DEST
    using delta_incremental__dbt_tmp as DBT_INTERNAL_SOURCE
    on DBT_INTERNAL_SOURCE.user_id = DBT_INTERNAL_DEST.user_id
    when matched then update set *
    when not matched then insert *
```

</File>

</TabItem>
</Tabs>

## Persisting model descriptions

Relation-level docs persistence is supported in dbt v0.17.0. For more
information on configuring docs persistence, see [the docs](resource-configs/persist_docs).

When the `persist_docs` option is configured appropriately, you'll be able to
see model descriptions in the `Comment` field of `describe [table] extended`
or `show table extended in [database] like '*'`.

## Always `schema`, never `database`

<Changelog>

 - `dbt-spark==0.17.0` ended use of `database` in all cases.

</Changelog>

Apache Spark uses the terms "schema" and "database" interchangeably. dbt understands
`database` to exist at a higher level than `schema`. As such, you should _never_
use or set `database` as a node config or in the target profile when running dbt-spark.

If you want to control the schema/database in which dbt will materialize models,
use the `schema` config and `generate_schema_name` macro _only_.

## Databricks configurations

To access features exclusive to Databricks runtimes, such as 
[snapshots](snapshots) and the `merge` incremental strategy, you will want to
use the Delta file format when materializing models as tables.

It's quite convenient to do this by setting a top-level configuration in your
project file:

<File name='dbt_project.yml'>

```yml
models:
  +file_format: delta
  
seeds:
  +file_format: delta
  
snapshots:
  +file_format: delta
```

</File><|MERGE_RESOLUTION|>--- conflicted
+++ resolved
@@ -30,11 +30,7 @@
 
 dbt seeks to offer useful, intuitive modeling abstractions by means of its built-in configurations and <Term id="materialization">materializations</Term>. Because there is so much variance between Apache Spark clusters out in the world—not to mention the powerful features offered to Databricks users by the Delta file format and custom runtime—making sense of all the available options is an undertaking in its own right.
 
-<<<<<<< HEAD
-For that reason, the dbt-spark plugin leans heavily on the [`incremental_strategy` config](configuring-incremental-models#what-is-an-incremental_strategy). This config tells the incremental materialization how to build <Term id="model">models</Term> in runs beyond their first. It can be set to one of three values:
-=======
 For that reason, the dbt-spark plugin leans heavily on the [`incremental_strategy` config](configuring-incremental-models#about-incremental_strategy). This config tells the incremental materialization how to build models in runs beyond their first. It can be set to one of three values:
->>>>>>> 7b3613d6
  - **`append`** (default): Insert new records without updating or overwriting any existing data.
  - **`insert_overwrite`**: If `partition_by` is specified, overwrite partitions in the <Term id="table" /> with new data. If no `partition_by` is specified, overwrite the entire table with new data.
  - **`merge`** (Delta Lake only): Match records based on a `unique_key`; update old records, insert new ones. (If no `unique_key` is specified, all new data is inserted, similar to `append`.)
