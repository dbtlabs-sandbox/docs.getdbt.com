--- conflicted
+++ resolved
@@ -304,13 +304,8 @@
 ## Default file format configurations
 
 To access advanced incremental strategies features, such as 
-<<<<<<< HEAD
 [snapshots](/docs/build/snapshots) and the `merge` incremental strategy, you will want to
-use the Delta or Hudi file format as the default file format when materializing models as tables.
-=======
-[snapshots](snapshots) and the `merge` incremental strategy, you will want to
 use the Delta, Iceberg or Hudi file format as the default file format when materializing models as tables.
->>>>>>> add78ea6
 
 It's quite convenient to do this by setting a top-level configuration in your
 project file:
