---
resource_types: all
datatype: test
---

<Tabs
  defaultValue="models"
  values={[
    { label: 'Models', value: 'models', },
    { label: 'Sources', value: 'sources', },
    { label: 'Seeds', value: 'seeds', },
    { label: 'Snapshots', value: 'snapshots', },
    { label: 'Analyses', value: 'analyses', },
  ]
}>

<TabItem value="models">

<File name='models/<filename>.yml'>

```yml
version: 2

models:
  - name: <model_name>
    columns:
      - name: <column_name>
        data_type: <string>
        [description](/reference/resource-properties/description): <markdown_string>
        [quote](/reference/resource-properties/quote): true | false
        [tests](/reference/resource-properties/tests): ...
        [tags](/reference/resource-configs/tags): ...
        [meta](/reference/resource-configs/meta): ...
      - name: <another_column>
        ...
```

</File>

</TabItem>

<TabItem value="sources">

<File name='models/<filename>.yml'>

```yml
version: 2

sources:
  - name: <source_name>
    tables:
    - name: <table_name>
      columns:
        - name: <column_name>
          [description](/reference/resource-properties/description): <markdown_string>
          data_type: <string>
          [quote](/reference/resource-properties/quote): true | false
          [tests](/reference/resource-properties/tests): ...
          [tags](/reference/resource-configs/tags): ...
          [meta](/reference/resource-configs/meta): ...
        - name: <another_column>
          ...

```

</File>

</TabItem>

<TabItem value="seeds">

<File name='seeds/<filename>.yml'>

```yml
version: 2

seeds:
  - name: <seed_name>

    columns:
      - name: <column_name>
        columns:
          - name: <column_name>
            [description](/reference/resource-properties/description): <markdown_string>
            data_type: <string>
            [quote](/reference/resource-properties/quote): true | false
            [tests](/reference/resource-properties/tests): ...
            [tags](/reference/resource-configs/tags): ...
            [meta](/reference/resource-configs/meta): ...
          - name: <another_column>
            ...
```

</File>

</TabItem>

<TabItem value="snapshots">

<File name='snapshots/<filename>.yml'>

```yml
version: 2

snapshots:
  - name: <snapshot_name>
    columns:
      - name: <column_name>
        [description](/reference/resource-properties/description): <markdown_string>
        data_type: <string>
        [quote](/reference/resource-properties/quote): true | false
        [tests](/reference/resource-properties/tests): ...
        [tags](/reference/resource-configs/tags): ...
        [meta](/reference/resource-configs/meta): ...
      - name: <another_column>

```

</File>

</TabItem>


<TabItem value="analyses">

<File name='analyses/<filename>.yml'>

```yml
version: 2

analyses:
  - name: <analysis_name>
    columns:
      - name: <column_name>
        [description](/reference/resource-properties/description): <markdown_string>
        data_type: <string>
      - name: <another_column>

```

</File>

</TabItem>

</Tabs>

Columns are not resources in and of themselves. Instead, they are child properties of another resource type. They can define sub-properties that are similar to properties defined at the resource level:
- `tags`
- `meta`
- `tests`
- `description`

Because columns are not resources, their `tags` and `meta` properties are not true configurations. They do not inherit the `tags` or `meta` values of their parent resources. However, you can select a generic test, defined on a column, using tags applied to its column or top-level resource; see [test selection examples](/reference/node-selection/test-selection-examples#run-tests-on-tagged-columns).

<<<<<<< HEAD
Columns may optionally define a `data_type`. This is for metadata purposes only, such as to use alongside the [`external`](/reference/resource-properties/external) property of sources.
=======
Columns may optionally define a `data_type`, which is necessary for:
- Enforcing a model [contract](resource-configs/contract)
- Use in other packages or plugins, such as the [`external`](resource-properties/external) property of sources and [`dbt-external-tables`](https://hub.getdbt.com/dbt-labs/dbt_external_tables/latest/)
>>>>>>> 84b5ea20
<|MERGE_RESOLUTION|>--- conflicted
+++ resolved
@@ -152,10 +152,6 @@
 
 Because columns are not resources, their `tags` and `meta` properties are not true configurations. They do not inherit the `tags` or `meta` values of their parent resources. However, you can select a generic test, defined on a column, using tags applied to its column or top-level resource; see [test selection examples](/reference/node-selection/test-selection-examples#run-tests-on-tagged-columns).
 
-<<<<<<< HEAD
-Columns may optionally define a `data_type`. This is for metadata purposes only, such as to use alongside the [`external`](/reference/resource-properties/external) property of sources.
-=======
 Columns may optionally define a `data_type`, which is necessary for:
 - Enforcing a model [contract](resource-configs/contract)
-- Use in other packages or plugins, such as the [`external`](resource-properties/external) property of sources and [`dbt-external-tables`](https://hub.getdbt.com/dbt-labs/dbt_external_tables/latest/)
->>>>>>> 84b5ea20
+- Use in other packages or plugins, such as the [`external`](/reference/resource-properties/external) property of sources and [`dbt-external-tables`](https://hub.getdbt.com/dbt-labs/dbt_external_tables/latest/)