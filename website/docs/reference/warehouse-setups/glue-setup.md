---
<<<<<<< HEAD
title: "AWS Glue Setup"
description: "Read this guide to learn about the AWS Glue warehouse setup in dbt."
=======
title: "AWS Glue setup"
>>>>>>> 8f10d1c8
id: "glue-setup"
meta:
  maintained_by: Community
  authors: 'Benjamin Menuet, Moshir Mikael, Armando Segnini and Amine El Mallem'
  github_repo: 'aws-samples/dbt-glue'
  pypi_package: 'dbt-glue'
  min_core_version: 'v0.24.0'
  cloud_support: Not Supported
  min_supported_version: 'Glue 2.0'
  slack_channel_name: '#db-glue'
  slack_channel_link: 'https://getdbt.slack.com/archives/C02R4HSMBAT'
  platform_name: 'AWS Glue'
  config_page: 'glue-configs'
---

:::info Community plugin

Some core functionality may be limited. If you're interested in contributing, check out the source code for each repository listed below.

:::

<h2> Overview of {frontMatter.meta.pypi_package} </h2>

<ul>
    <li><strong>Maintained by</strong>: {frontMatter.meta.maintained_by}</li>
    <li><strong>Authors</strong>: {frontMatter.meta.authors}</li>
    <li><strong>GitHub repo</strong>: <a href={`https://github.com/${frontMatter.meta.github_repo}`}>{frontMatter.meta.github_repo}</a><a href={`https://github.com/${frontMatter.meta.github_repo}`}><img src={`https://img.shields.io/github/stars/${frontMatter.meta.github_repo}?style=for-the-badge`}/></a></li>
    <li><strong>PyPI package</strong>: <code>{frontMatter.meta.pypi_package}</code> <a href={`https://badge.fury.io/py/${frontMatter.meta.pypi_package}`}><img src={`https://badge.fury.io/py/${frontMatter.meta.pypi_package}.svg`}/></a></li>
    <li><strong>Slack channel</strong>: <a href={frontMatter.meta.slack_channel_link}>{frontMatter.meta.slack_channel_name}</a></li>
    <li><strong>Supported dbt Core version</strong>: {frontMatter.meta.min_core_version} and newer</li>
    <li><strong>dbt Cloud support</strong>: {frontMatter.meta.cloud_support}</li>
    <li><strong>Minimum data platform version</strong>: {frontMatter.meta.min_supported_version}</li>
    </ul>


<h2> Installing {frontMatter.meta.pypi_package} </h2>

pip is the easiest way to install the adapter:

<code>pip install {frontMatter.meta.pypi_package}</code>

<p>Installing <code>{frontMatter.meta.pypi_package}</code> will also install <code>dbt-core</code> and any other dependencies.</p>

<h2> Configuring {frontMatter.meta.pypi_package} </h2>

<p>For {frontMatter.meta.platform_name}-specifc configuration please refer to <a href={frontMatter.meta.config_page}>{frontMatter.meta.platform_name} Configuration</a> </p>

<p>For further info, refer to the GitHub repository: <a href={`https://github.com/${frontMatter.meta.github_repo}`}>{frontMatter.meta.github_repo}</a></p>

For further (and more likely up-to-date) info, see the [README](https://github.com/aws-samples/dbt-glue#readme)


## Connection Methods


### Configuring your AWS profile for Glue Interactive Session
There are two IAM principals used with interactive sessions.
- Client principal: The princpal (either user or role) calling the AWS APIs (Glue, Lake Formation, Interactive Sessions)
from the local client. This is the principal configured in the AWS CLI and likely the same.
- Service role: The IAM role that AWS Glue uses to execute your session. This is the same as AWS Glue
ETL.

Read [this documentation](https://docs.aws.amazon.com/glue/latest/dg/glue-is-security.html) to configure these principals.


You will find bellow a least privileged policy to enjoy all features of **`dbt-glue`** adapter.

Please to update variables between **`<>`**, here are explanations of these arguments:

|Args	|Description	| 
|---|---|
|region|The region where your Glue database is stored |
|AWS Account|The AWS account where you run your pipeline|
|dbt output database|The database updated by dbt (this is the database configured in the profile.yml of your dbt environment)|
|dbt source database|All databases used as source|
|dbt output bucket|The bucket name where the data will be generated by dbt (the location configured in the profile.yml of your dbt environment)|
|dbt source bucket|The bucket name of source databases (if they are not managed by Lake Formation)|

<File name='sample_IAM_Policy.yml'>

```yml
{
    "Version": "2012-10-17",
    "Statement": [
        {
            "Sid": "Read_and_write_databases",
            "Action": [
                "glue:SearchTables",
                "glue:BatchCreatePartition",
                "glue:CreatePartitionIndex",
                "glue:DeleteDatabase",
                "glue:GetTableVersions",
                "glue:GetPartitions",
                "glue:DeleteTableVersion",
                "glue:UpdateTable",
                "glue:DeleteTable",
                "glue:DeletePartitionIndex",
                "glue:GetTableVersion",
                "glue:UpdateColumnStatisticsForTable",
                "glue:CreatePartition",
                "glue:UpdateDatabase",
                "glue:CreateTable",
                "glue:GetTables",
                "glue:GetDatabases",
                "glue:GetTable",
                "glue:GetDatabase",
                "glue:GetPartition",
                "glue:UpdateColumnStatisticsForPartition",
                "glue:CreateDatabase",
                "glue:BatchDeleteTableVersion",
                "glue:BatchDeleteTable",
                "glue:DeletePartition",
                "lakeformation:ListResources",
                "lakeformation:BatchGrantPermissions",
                "lakeformation:ListPermissions"
            ],
            "Resource": [
                "arn:aws:glue:<region>:<AWS Account>:catalog",
                "arn:aws:glue:<region>:<AWS Account>:table/<dbt output database>/*",
                "arn:aws:glue:<region>:<AWS Account>:database/<dbt output database>"
            ],
            "Effect": "Allow"
        },
        {
            "Sid": "Read_only_databases",
            "Action": [
                "glue:SearchTables",
                "glue:GetTableVersions",
                "glue:GetPartitions",
                "glue:GetTableVersion",
                "glue:GetTables",
                "glue:GetDatabases",
                "glue:GetTable",
                "glue:GetDatabase",
                "glue:GetPartition",
                "lakeformation:ListResources",
                "lakeformation:ListPermissions"
            ],
            "Resource": [
                "arn:aws:glue:<region>:<AWS Account>:table/<dbt source database>/*",
                "arn:aws:glue:<region>:<AWS Account>:database/<dbt source database>",
                "arn:aws:glue:<region>:<AWS Account>:database/default",
                "arn:aws:glue:<region>:<AWS Account>:database/global_temp"
            ],
            "Effect": "Allow"
        },
        {
            "Sid": "Storage_all_buckets",
            "Action": [
                "s3:GetBucketLocation",
                "s3:ListBucket"
            ],
            "Resource": [
                "arn:aws:s3:::<dbt output bucket>",
                "arn:aws:s3:::<dbt source bucket>"
            ],
            "Effect": "Allow"
        },
        {
            "Sid": "Read_and_write_buckets",
            "Action": [
                "s3:PutObject",
                "s3:PutObjectAcl",
                "s3:GetObject",
                "s3:DeleteObject"
            ],
            "Resource": [
                "arn:aws:s3:::<dbt output bucket>"
            ],
            "Effect": "Allow"
        },
        {
            "Sid": "Read_only_buckets",
            "Action": [
                "s3:GetObject"
            ],
            "Resource": [
                "arn:aws:s3:::<dbt source bucket>"
            ],
            "Effect": "Allow"
        }
    ]
}
```
</File>

### Configuration of the local environment

Because **`dbt`** and **`dbt-glue`** adapter are compatible with Python versions 3.7, 3.8, and 3.9, check the version of Python:

```bash
$ python3 --version
```

Configure a Python virtual environment to isolate package version and code dependencies:

```bash
$ sudo yum install git
$ python3 -m venv dbt_venv
$ source dbt_venv/bin/activate
$ python3 -m pip install --upgrade pip
```

Configure the last version of AWS CLI

```bash
$ curl "https://awscli.amazonaws.com/awscli-exe-linux-x86_64.zip" -o "awscliv2.zip"
$ unzip awscliv2.zip
$ sudo ./aws/install
```

Configure the aws-glue-session package

```bash
$ sudo yum install gcc krb5-devel.x86_64 python3-devel.x86_64 -y
$ pip3 install —upgrade boto3
$ pip3 install —upgrade aws-glue-sessions
```

### Example config
<File name='profiles.yml'>

```yml
type: glue
query-comment: This is a glue dbt example
role_arn: arn:aws:iam::1234567890:role/GlueInteractiveSessionRole
region: us-east-1
workers: 2
worker_type: G.1X
idle_timeout: 10
schema: "dbt_demo"
database: "dbt_demo"
session_provisioning_timeout_in_seconds: 120
location: "s3://dbt_demo_bucket/dbt_demo_data"
```

</File>

The table below describes all the options.

|Option	|Description	| Mandatory |
|---|---|---|
|project_name	|The dbt project name. This must be the same as the one configured in the dbt project.	|yes|
|type	|The driver to use.	|yes|
|query-comment	|A string to inject as a comment in each query that dbt runs. 	|no|
|role_arn	|The ARN of the interactive session role created as part of the CloudFormation template.	|yes|
|region	|The AWS Region where you run the data pipeline.	|yes|
|workers	|The number of workers of a defined workerType that are allocated when a job runs.	|yes|
|worker_type	|The type of predefined worker that is allocated when a job runs. Accepts a value of Standard, G.1X, or G.2X.	|yes|
|schema	|The schema used to organize data stored in Amazon S3.	|yes|
|database	|The database in Lake Formation. The database stores metadata tables in the Data Catalog.	|yes|
|session_provisioning_timeout_in_seconds |The timeout in seconds for AWS Glue interactive session provisioning.	|yes|
|location	|The Amazon S3 location of your target data.	|yes|
|idle_timeout	|The AWS Glue session idle timeout in minutes. (The session stops after being idle for the specified amount of time.)	|no|
|glue_version	|The version of AWS Glue for this session to use. Currently, the only valid options are 2.0 and 3.0. The default value is 2.0.	|no|
|security_configuration	|The security configuration to use with this session.	|no|
|connections	|A comma-separated list of connections to use in the session.	|no|


## Caveats

### Supported Functionality

Most dbt Core functionality is supported, but some features are only available with Apache Hudi.

Apache Hudi-only features:
1. Incremental model updates by `unique_key` instead of `partition_by` (see [`merge` strategy](glue-configs#the-merge-strategy))

Some dbt features, available on the core adapters, are not yet supported on Glue:
1. [Persisting](persist_docs) column-level descriptions as database comments
2. [Snapshots](snapshots)<|MERGE_RESOLUTION|>--- conflicted
+++ resolved
@@ -1,10 +1,6 @@
 ---
-<<<<<<< HEAD
-title: "AWS Glue Setup"
+title: "AWS Glue setup"
 description: "Read this guide to learn about the AWS Glue warehouse setup in dbt."
-=======
-title: "AWS Glue setup"
->>>>>>> 8f10d1c8
 id: "glue-setup"
 meta:
   maintained_by: Community
