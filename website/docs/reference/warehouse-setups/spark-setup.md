--- conflicted
+++ resolved
@@ -1,10 +1,6 @@
 ---
-<<<<<<< HEAD
-title: "Apache Spark Profile"
+title: "Apache Spark setup"
 description: "Read this guide to learn about the Apache Spark warehouse setup in dbt."
-=======
-title: "Apache Spark setup"
->>>>>>> 8f10d1c8
 id: "spark-setup"
 meta:
   maintained_by: dbt Labs
