const path = require("path");
const math = require("remark-math");
const katex = require("rehype-katex");
const { versions, versionedPages, versionedCategories } = require("./dbt-versions");
require("dotenv").config();

/* Debugging */
var SITE_URL;
if (!process.env.CONTEXT || process.env.CONTEXT == "production") {
  SITE_URL = "https://docs.getdbt.com";
} else {
  SITE_URL = process.env.DEPLOY_URL;
}

var GIT_BRANCH;
if (!process.env.CONTEXT || process.env.CONTEXT == "production") {
  GIT_BRANCH = "current";
} else {
  GIT_BRANCH = process.env.HEAD;
}

let { ALGOLIA_APP_ID, ALGOLIA_API_KEY, ALGOLIA_INDEX_NAME } = process.env;

let metatags = [];
// If Not Current Branch, do not index site
if (GIT_BRANCH !== "current") {
  metatags.push({
    tagName: "meta",
    attributes: {
      name: "robots",
      content: "noindex",
    },
  });
}

console.log("DEBUG: CONTEXT =", process.env.CONTEXT);
console.log("DEBUG: DEPLOY_URL =", process.env.DEPLOY_URL);
console.log("DEBUG: SITE_URL = ", SITE_URL);
console.log("DEBUG: ALGOLIA_INDEX_NAME = ", ALGOLIA_INDEX_NAME);
console.log("DEBUG: metatags = ", metatags);

var siteSettings = {
  baseUrl: "/",
  tagline: "End user documentation, guides and technical reference for dbt",
  title: "dbt Developer Hub",
  url: SITE_URL,
  onBrokenLinks: "throw",
  onBrokenMarkdownLinks: "throw",
  trailingSlash: false,
  themeConfig: {
    docs:{
      sidebar: {
        hideable: true,
      },
    },
    image: "/img/avatar.png",
    colorMode: {
      defaultMode: "light",
      disableSwitch: false,
      respectPrefersColorScheme: true,
    },
    // Adding non-empty strings for Algolia config
    // allows Docusaurus to run locally without .env file
    algolia: {
      apiKey: ALGOLIA_API_KEY ? ALGOLIA_API_KEY : "dbt",
      indexName: ALGOLIA_INDEX_NAME ? ALGOLIA_INDEX_NAME : "dbt",
      appId: ALGOLIA_APP_ID ? ALGOLIA_APP_ID : "dbt",
      //debug: true,
    },
    announcementBar: {
      id: "biweekly-demos",
      content:
        "Join our weekly demos and see dbt Cloud in action!",
      backgroundColor: "#047377",
      textColor: "#fff",
      isCloseable: true,
    },
    announcementBarActive: true,
    announcementBarLink: "https://www.getdbt.com/resources/dbt-cloud-demos-with-experts/?utm_medium=event&utm_source=docs&utm_campaign=q1-2024_cloud-demos-with-experts_awareness",
    // Set community spotlight member on homepage
    // This is the ID for a specific file under docs/community/spotlight
    communitySpotlightMember: "david-effiong",
    prism: {
      theme: (() => {
        var theme = require("prism-react-renderer/themes/nightOwl");
        // Add additional rule to nightowl theme in order to change
        // the color of YAML keys (to be different than values).
        // There weren't many Prism themes that differentiated
        // YAML keys and values. See link:
        // https://github.com/FormidableLabs/prism-react-renderer/tree/master/src/themes
        theme.styles.push({
          types: ["atrule"],
          style: {
            // color chosen from the nightowl theme palette
            // https://github.com/FormidableLabs/prism-react-renderer/blob/master/src/themes/nightOwl.js#L83
            color: "rgb(255, 203, 139)",
          },
        });
        return theme;
      })(),
      additionalLanguages: ["bash"],
    },
    navbar: {
      hideOnScroll: true,
      logo: {
        src: "/img/dbt-logo.svg",
        srcDark: "img/dbt-logo-light.svg",
        alt: "dbt Logo",
      },
      items: [
        {
          to: "/docs/introduction",
          label: "Docs",
          position: "left",
          activeBaseRegex: "docs/(?!(dbt-cloud))",
        },
        {
          to: "/reference/dbt_project.yml",
          label: "Reference",
          position: "left",
          activeBasePath: "reference",
        },
        {
          label: "Resources",
          position: "right",
          items: [
            {
              label: 'Courses',
              href: 'https://courses.getdbt.com',
            },
            {
              label: 'Guides',
              to: '/guides/best-practices',
            },
            {
              label: "Developer Blog",
              to: "/blog",
            },
            {
              label: "Glossary",
              to: "/glossary",
            }
          ],
        },
        {
          label: "Community",
          position: "right",
          items: [
            {
              label: "Join the Community",
              to: "/community/join",
            },
            {
              label: "Become a contributor",
              to: "/community/contribute",
            },
            {
              label: "Community Forum",
              to: "/community/forum",
            },
            {
              label: "Events",
              to: "/community/events",
            },
            {
              label: "Spotlight",
              to: "/community/spotlight",
            },
          ],
        },
        {
          label: "Create a free account",
          to: "https://www.getdbt.com/signup/",
          position: "right",
          className: "nav-create-account button button--primary",
        },
      ],
    },
    footer: {
      links: [
        {
          html: `
          <div class='footer__items'>
            <a href='https://www.getdbt.com/cloud/terms/'>Terms of Service</a>
            <a href='https://www.getdbt.com/cloud/privacy-policy/'>Privacy Policy</a>
            <a href='https://www.getdbt.com/security/'>Security</a>
            <button id="ot-sdk-btn" onclick="openPreferenceCenter()">Cookie Settings</button>
          </div>

          <div class='footer__items--right'>
            <a href='https://twitter.com/getdbt'><i class="fa-brands fa-twitter"></i></a>
            <a href='https://www.getdbt.com/community/join-the-community/'><i class="fa-brands fa-slack"></i></a>
            <a href='https://github.com/dbt-labs/dbt-core'><i class="fa-brands fa-github"></i></a>
          </div>
          `,
        },
      ],

      copyright: `&copy; ${new Date().getFullYear()} dbt Labs, Inc. All Rights Reserved.`,
    },
  },
  presets: [
    [
      "@docusaurus/preset-classic",
      {
        theme: {
          customCss: require.resolve("./src/css/custom.css"),
        },
        docs: {
          path: "docs",
          routeBasePath: "/",
          sidebarPath: require.resolve("./sidebars.js"),
          remarkPlugins: [math],
          rehypePlugins: [katex],

          editUrl:
            "https://github.com/dbt-labs/docs.getdbt.com/edit/" +
            GIT_BRANCH +
            "/website/",
          showLastUpdateTime: true,
          //showLastUpdateAuthor: false,

          sidebarCollapsible: true,
        },
        blog: {
<<<<<<< HEAD
          blogTitle: "Developer Blog | dbt Developer Hub",
          blogDescription: "Technical tutorials from the dbt Community.",
=======
          blogTitle: "dbt Developer Blog",
          blogDescription: "Find tutorials, product updates, and developer insights in the dbt Developer Blog.",
>>>>>>> eb785f3e
          postsPerPage: 20,
          blogSidebarTitle: "Recent posts",
          blogSidebarCount: 5,
          remarkPlugins: [math],
          rehypePlugins: [katex],
        },
      },
    ],
  ],
  plugins: [
    [path.resolve("plugins/insertMetaTags"), { metatags }],
    path.resolve("plugins/svg"),
    path.resolve("plugins/customWebpackConfig"),
    [path.resolve("plugins/buildGlobalData"), { versionedPages, versionedCategories }],
    path.resolve("plugins/buildAuthorPages"),
    path.resolve("plugins/buildSpotlightIndexPage"),
    path.resolve("plugins/buildRSSFeeds"),
  ],
  scripts: [
    {
      src: "https://code.jquery.com/jquery-3.4.1.min.js",
      defer: true,
    },
    {
      src: "https://cdn.jsdelivr.net/npm/featherlight@1.7.14/release/featherlight.min.js",
      defer: true,
    },
    "/js/gtm.js",
    "/js/onetrust.js",
    "https://kit.fontawesome.com/7110474d41.js",
  ],
  stylesheets: [
    "/css/fonts.css",
    "/css/entypo.css",
    "/css/search.css",
    "/css/api.css",
    "https://fonts.googleapis.com/css2?family=Source+Sans+Pro:wght@400;500;600;700&display=swap",
    "https://fonts.googleapis.com/css2?family=Source+Code+Pro:wght@400;500;600;700&display=swap",
    {
      href: "https://cdn.jsdelivr.net/npm/katex@0.13.24/dist/katex.min.css",
      type: "text/css",
      integrity:
        "sha384-odtC+0UGzzFL/6PNoE8rX/SPcQDXBJ+uRepguP4QkPCm2LBxH3FA3y+fKSiJ+AmM",
      crossorigin: "anonymous",
    },
    {rel: 'icon', href: '/img/favicon.png', type: 'image/png'},
    {rel: 'icon', href: '/img/favicon.svg', type: 'image/svg+xml'},
  ],
};

// If versions json file found, add versions dropdown to nav
if (versions) {
  siteSettings.themeConfig.navbar.items.push({
    label: "Versions",
    position: "left",
    className: "nav-versioning",
    items: [
      ...versions.reduce((acc, version) => {
        if (version?.version) {
          acc.push({
            label: `${version.version}`,
            href: "#",
          });
        }
        return acc;
      }, []),
    ],
  });
}

module.exports = siteSettings;<|MERGE_RESOLUTION|>--- conflicted
+++ resolved
@@ -223,13 +223,8 @@
           sidebarCollapsible: true,
         },
         blog: {
-<<<<<<< HEAD
           blogTitle: "Developer Blog | dbt Developer Hub",
-          blogDescription: "Technical tutorials from the dbt Community.",
-=======
-          blogTitle: "dbt Developer Blog",
           blogDescription: "Find tutorials, product updates, and developer insights in the dbt Developer Blog.",
->>>>>>> eb785f3e
           postsPerPage: 20,
           blogSidebarTitle: "Recent posts",
           blogSidebarCount: 5,
