--- conflicted
+++ resolved
@@ -166,13 +166,10 @@
               label: "Events",
               to: "/community/events",
             },
-<<<<<<< HEAD
-=======
             {
               label: "Spotlight",
               to: "/community/spotlight",
             },
->>>>>>> 8d82a956
           ],
         },
         {
@@ -248,10 +245,7 @@
     [path.resolve("plugins/buildGlobalData"), { versionedPages, versionedCategories }],
     path.resolve("plugins/buildAuthorPages"),
     path.resolve("plugins/buildSpotlightIndexPage"),
-<<<<<<< HEAD
     path.resolve("plugins/buildQuickstartIndexPage"),
-=======
->>>>>>> 8d82a956
     path.resolve("plugins/buildRSSFeeds"),
   ],
   scripts: [
