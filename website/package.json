{
  "scripts": {
    "start": "docusaurus start",
    "build": "docusaurus build",
    "swizzle": "docusaurus swizzle",
    "test": "npx jest --watch"
  },
  "dependencies": {
    "@docusaurus/core": "2.0.0-beta.17",
    "@docusaurus/plugin-ideal-image": "2.0.0-beta.17",
    "@docusaurus/preset-classic": "2.0.0-beta.17",
    "@docusaurus/theme-search-algolia": "2.0.0-beta.17",
    "@mdx-js/react": "^1.6.21",
<<<<<<< HEAD
    "@svgr/webpack": "^5.5.0",
    "axios": "^0.27.2",
=======
    "@svgr/webpack": "^6.0.0",
>>>>>>> 9a14e137
    "classnames": "^2.3.1",
    "clsx": "^1.1.1",
    "color": "^3.1.2",
    "core-js": "^3.20.0",
    "file-loader": "^6.2.0",
    "fs": "0.0.2",
    "gray-matter": "^4.0.3",
    "hast-util-is-element": "^1.1.0",
    "js-yaml": "^4.1.0",
    "mobx": "^6.3.9",
    "node-polyfill-webpack-plugin": "^1.1.4",
    "prism-react-renderer": "^1.2.1",
    "react": "^17.0.1",
    "react-dom": "^17.0.1",
    "react-is": "^18.1.0",
    "react-tooltip": "^4.2.21",
    "redoc": "^2.0.0-rc.57",
    "rehype-katex": "^5.0.0",
    "remark-math": "^3.0.1",
    "slugify": "^1.6.1",
    "styled-components": "5.3.3",
    "url-loader": "^4.1.1"
  },
  "devDependencies": {
    "@swc/core": "^1.2.174",
    "@swc/jest": "^0.2.20",
    "@testing-library/jest-dom": "^5.16.2",
    "@testing-library/react": "^12.1.3",
    "@testing-library/user-event": "^13.5.0",
    "css-loader": "^3.4.2",
    "cypress": "^10.3.0",
    "dotenv": "^10.0.0",
    "jest": "^27.5.1",
    "jest-cli": "^27.5.1",
    "path-browserify": "^1.0.1",
    "process": "^0.11.10",
    "stream-http": "^3.2.0",
    "style-loader": "^1.1.3",
    "svg-inline-loader": "^0.8.2",
    "tty-browserify": "0.0.1"
  },
  "jest": {
    "transform": {
      "^.+\\.(js|jsx)$": "@swc/jest"
    },
    "testEnvironment": "jsdom",
    "setupFilesAfterEnv": [
      "<rootDir>/jest.setup.js"
    ]
  },
  "version": "0.0.0"
}<|MERGE_RESOLUTION|>--- conflicted
+++ resolved
@@ -11,12 +11,8 @@
     "@docusaurus/preset-classic": "2.0.0-beta.17",
     "@docusaurus/theme-search-algolia": "2.0.0-beta.17",
     "@mdx-js/react": "^1.6.21",
-<<<<<<< HEAD
-    "@svgr/webpack": "^5.5.0",
     "axios": "^0.27.2",
-=======
     "@svgr/webpack": "^6.0.0",
->>>>>>> 9a14e137
     "classnames": "^2.3.1",
     "clsx": "^1.1.1",
     "color": "^3.1.2",
