--- conflicted
+++ resolved
@@ -852,11 +852,6 @@
         "guides/legacy/getting-help",
         "guides/legacy/best-practices",
         "guides/legacy/building-packages",
-<<<<<<< HEAD
-        "guides/legacy/understanding-state",
-=======
-        "guides/legacy/creating-new-materializations",
->>>>>>> 627f55b8
         "guides/legacy/videos",
       ],
     },
