const sidebarSettings = {
  docs: [
    {
      type: "category",
      label: "Introduction",
      items: ["docs/introduction", "docs/available-adapters", "docs/core-versions"],
    },
    {
      type: "category",
      label: "Building a dbt Project",
      collapsed: true,
      items: [
        "docs/building-a-dbt-project/projects",
        {
          type: "category",
          label: "Models",
          items: [
            "docs/building-a-dbt-project/building-models",
            "docs/building-a-dbt-project/building-models/materializations",
            "docs/building-a-dbt-project/building-models/configuring-incremental-models",
            "docs/building-a-dbt-project/building-models/using-custom-aliases",
            "docs/building-a-dbt-project/building-models/using-custom-schemas",
            "docs/building-a-dbt-project/building-models/using-custom-databases",
            "docs/building-a-dbt-project/building-models/using-variables",
          ],
        },
        "docs/building-a-dbt-project/tests",
        "docs/building-a-dbt-project/documentation",
        "docs/building-a-dbt-project/using-sources",
        "docs/building-a-dbt-project/seeds",
        "docs/building-a-dbt-project/snapshots",
        "docs/building-a-dbt-project/exposures",
        "docs/building-a-dbt-project/jinja-macros",
        "docs/building-a-dbt-project/hooks-operations",
        //"docs/building-a-dbt-project/dont-nest-your-curlies",
        //"docs/building-a-dbt-project/archival",
        "docs/building-a-dbt-project/package-management",
        "docs/building-a-dbt-project/analyses",
        "docs/building-a-dbt-project/metrics",
      ],
    },
    {
      type: "category",
      label: "Running a dbt Project",
      collapsed: true,
      items: [
        "docs/running-a-dbt-project/using-the-dbt-ide",
        "docs/running-a-dbt-project/using-the-cli",
        "docs/running-a-dbt-project/dbt-api",
        "docs/running-a-dbt-project/running-dbt-in-production",
      ],
    },
    {
      type: "category",
      label: "Contributing",
      items: [
        "docs/contributing/oss-expectations",
        "docs/contributing/contributor-license-agreements",
        "docs/contributing/building-a-new-adapter",
        "docs/contributing/testing-a-new-adapter",
        "docs/contributing/documenting-a-new-adapter",
        "docs/contributing/slack-rules-of-the-road",
      ],
    },
    {
      type: "category",
      label: "About",
      items: ["docs/about/license", "docs/about/viewpoint"],
    },
    {
      type: "category",
      label: "Frequently asked questions",
      link: {
        type: 'generated-index', title: 'Frequently asked questions',
<<<<<<< HEAD
        description: 'These frequently asked questions will help you find answers to commonly asked questions.', slug: '/docs/faqs',
=======
        description: 'Our Frequently Asked Questions (FAQs) section is a space where you can find an answer to some questions we get asked a lot (but that we’re happy to answer!). If you have a question or are still stuck on something, just reach out to us by emailing support@getdbt.com or clicking on the chat widget, and we’ll do our best to help out.', slug: '/docs/faqs',
>>>>>>> 13704d02
      },
      items: [
        {
          type: 'autogenerated',
          dirName: 'faqs'
        },
      ],
    },
  ],
  "dbt CLI": [
    "dbt-cli/cli-overview",
    {
      type: "category",
      label: "Installing dbt from the command line",
      items: [
        "dbt-cli/install/overview",
        "dbt-cli/install/homebrew",
        "dbt-cli/install/pip",
        "dbt-cli/install/docker",
        "dbt-cli/install/from-source",
      ],
    },
    "dbt-cli/configure-your-profile",
  ],
  "dbt Cloud": [
    {
      type: "category",
      label: "Overview",
      link: { type: 'doc', id: 'docs/dbt-cloud/cloud-overview' },
      items: [
        'docs/dbt-cloud/cloud-quickstart',
      ],
    },
    {
      type: "category",
      label: "dbt Cloud IDE",
      items: [
        "docs/dbt-cloud/cloud-ide/the-dbt-ide",
        "docs/dbt-cloud/cloud-ide/handling-merge-conflicts",
        "docs/dbt-cloud/cloud-ide/viewing-docs-in-the-ide",
        "docs/dbt-cloud/cloud-ide/the-ide-git-button",
      ],
    },
    {
      type: "category",
      label: "Configuring dbt Cloud",
      items: [
        "docs/dbt-cloud/cloud-configuring-dbt-cloud/connecting-your-database",
        "docs/dbt-cloud/cloud-configuring-dbt-cloud/cloud-using-a-managed-repository",
        "docs/dbt-cloud/cloud-configuring-dbt-cloud/cloud-configuring-repositories",
        "docs/dbt-cloud/cloud-configuring-dbt-cloud/cloud-installing-the-github-application",
        "docs/dbt-cloud/cloud-configuring-dbt-cloud/connecting-gitlab",
        {
          type: "category",
          label: "Connecting Azure DevOps",
          link: { type: 'doc', id: 'docs/dbt-cloud/cloud-configuring-dbt-cloud/connecting-azure-devops' },
          items: [
            'docs/dbt-cloud/cloud-configuring-dbt-cloud/setup-azure',
            'docs/dbt-cloud/cloud-configuring-dbt-cloud/authenticate-azure',
          ],
        },
        "docs/dbt-cloud/cloud-configuring-dbt-cloud/cloud-import-a-project-by-git-url",
        "docs/dbt-cloud/cloud-configuring-dbt-cloud/cloud-choosing-a-dbt-version",
        "docs/dbt-cloud/cloud-configuring-dbt-cloud/cloud-upgrading-dbt-versions",
      ],
    },
    {
      type: "category",
      label: "Using dbt Cloud",
      link: {
        type: 'generated-index',
        title: 'Using dbt Cloud',
        description: 'Learn how you can use dbt Cloud.',
        slug: '/docs/dbt-cloud',
      },
      items: [
        "docs/dbt-cloud/using-dbt-cloud/cloud-enabling-continuous-integration",
        "docs/dbt-cloud/using-dbt-cloud/cloud-generating-documentation",
        "docs/dbt-cloud/using-dbt-cloud/cloud-snapshotting-source-freshness",
        "docs/dbt-cloud/using-dbt-cloud/artifacts",
        "docs/dbt-cloud/using-dbt-cloud/cloud-using-a-custom-cron-schedule",
        "docs/dbt-cloud/using-dbt-cloud/cloud-setting-a-custom-target-name",
        "docs/dbt-cloud/using-dbt-cloud/cloud-environment-variables",
        "docs/dbt-cloud/using-dbt-cloud/cloud-notifications",
        "docs/dbt-cloud/using-dbt-cloud/cloud-dashboard-status-tiles",
        "docs/dbt-cloud/using-dbt-cloud/cloud-model-timing-tab",
        "docs/dbt-cloud/using-dbt-cloud/cloud-metrics-layer",
      ],
    },
    {
      type: "category",
      label: "Access Control",
      items: [
        "docs/dbt-cloud/access-control/access-control-overview",
        "docs/dbt-cloud/access-control/cloud-seats-and-users",
        "docs/dbt-cloud/access-control/self-service-permissions",
        "docs/dbt-cloud/access-control/enterprise-permissions",
      ],
    },
    {
      type: "category",
      label: "dbt Cloud Enterprise",
      items: [
        "docs/dbt-cloud/dbt-cloud-enterprise",
        {
          type: "category",
          label: "Single Sign On",
          items: [
            "docs/dbt-cloud/dbt-cloud-enterprise/sso-overview",
            "docs/dbt-cloud/dbt-cloud-enterprise/setting-up-sso-with-saml-2.0",
            "docs/dbt-cloud/dbt-cloud-enterprise/setting-up-sso-with-google-gsuite",
            "docs/dbt-cloud/dbt-cloud-enterprise/setting-up-enterprise-sso-with-azure-active-directory",
          ],
        },
        {
          type: "category",
          label: "Database Auth",
          items: [
            "docs/dbt-cloud/dbt-cloud-enterprise/setting-up-enterprise-snowflake-oauth",
            "docs/dbt-cloud/cloud-configuring-dbt-cloud/cloud-setting-up-bigquery-oauth",
          ],
        },
        "docs/dbt-cloud/dbt-cloud-enterprise/audit-log",
      ],
    },
    {
      type: "category",
      label: "dbt Cloud Deployments",
      items: [
        "docs/dbt-cloud/deployments/deployment-overview",
        "docs/dbt-cloud/deployments/multi-tenant-deployment",
        "docs/dbt-cloud/deployments/single-tenant-deployment",
        "docs/dbt-cloud/deployments/deployment-architecture",
      ],
    },
    {
      type: "category",
      label: "dbt Cloud APIs",
      items: [
        "docs/dbt-cloud/dbt-cloud-api/cloud-apis",
        {
          type: "category",
          label: "Authentication",
          items: [
            "docs/dbt-cloud/dbt-cloud-api/user-tokens",
            "docs/dbt-cloud/dbt-cloud-api/service-tokens",
          ],
        },
        "docs/dbt-cloud/dbt-cloud-api/admin-cloud-api",
        {
          type: "category",
          label: "Metadata API",
          items: [
            "docs/dbt-cloud/dbt-cloud-api/metadata/metadata-overview",
            "docs/dbt-cloud/dbt-cloud-api/metadata/metadata-querying",
            {
              type: "category",
              label: "Schema",
              items: [
                "docs/dbt-cloud/dbt-cloud-api/metadata/schema/metadata-schema-model",
                "docs/dbt-cloud/dbt-cloud-api/metadata/schema/metadata-schema-models",
                "docs/dbt-cloud/dbt-cloud-api/metadata/schema/metadata-schema-metric",
                "docs/dbt-cloud/dbt-cloud-api/metadata/schema/metadata-schema-metrics",
                "docs/dbt-cloud/dbt-cloud-api/metadata/schema/metadata-schema-source",
                "docs/dbt-cloud/dbt-cloud-api/metadata/schema/metadata-schema-sources",
                "docs/dbt-cloud/dbt-cloud-api/metadata/schema/metadata-schema-seed",
                "docs/dbt-cloud/dbt-cloud-api/metadata/schema/metadata-schema-seeds",
                "docs/dbt-cloud/dbt-cloud-api/metadata/schema/metadata-schema-snapshots",
                "docs/dbt-cloud/dbt-cloud-api/metadata/schema/metadata-schema-test",
                "docs/dbt-cloud/dbt-cloud-api/metadata/schema/metadata-schema-tests",
                "docs/dbt-cloud/dbt-cloud-api/metadata/schema/metadata-schema-exposure",
                "docs/dbt-cloud/dbt-cloud-api/metadata/schema/metadata-schema-exposures",
              ],
            },
          ],
        },
      ],
    },
    "docs/dbt-cloud/cloud-dbt-cloud-support",
    {
      type: "category",
      label: "dbt Cloud Release Notes",
      link: { type: 'doc', id: 'docs/dbt-cloud/release-notes' },
      items: [
        {
          type: "autogenerated",
          dirName: "docs/dbt-cloud/release-notes",
        },
      ],
    },
  ],
  reference: [
    {
      type: "category",
      label: "Project configs",
      items: [
        "reference/dbt_project.yml",
        "reference/project-configs/analysis-paths",
        "reference/project-configs/asset-paths",
        "reference/project-configs/clean-targets",
        "reference/project-configs/config-version",
        "reference/project-configs/seed-paths",
        "reference/project-configs/dispatch-config",
        "reference/project-configs/docs-paths",
        "reference/project-configs/log-path",
        "reference/project-configs/macro-paths",
        "reference/project-configs/packages-install-path",
        "reference/project-configs/name",
        "reference/project-configs/on-run-start-on-run-end",
        "reference/project-configs/profile",
        "reference/project-configs/query-comment",
        "reference/project-configs/quoting",
        "reference/project-configs/require-dbt-version",
        "reference/project-configs/snapshot-paths",
        "reference/project-configs/model-paths",
        "reference/project-configs/target-path",
        "reference/project-configs/test-paths",
        "reference/project-configs/version",
      ],
    },
    {
      type: "category",
      label: "Adapter-specific configs",
      items: [
        "reference/resource-configs/postgres-configs",
        "reference/resource-configs/bigquery-configs",
        "reference/resource-configs/redshift-configs",
        "reference/resource-configs/snowflake-configs",
        "reference/resource-configs/spark-configs",
        "reference/resource-configs/materialize-configs",
        "reference/resource-configs/firebolt-configs",
        "reference/resource-configs/teradata-configs",
        "reference/resource-configs/clickhouse-configs",
        "reference/resource-configs/mindsdb-configs",
        "reference/resource-configs/mssql-configs",
        "reference/resource-configs/azuresynapse-configs",
        "reference/resource-configs/greenplum-configs",
      ],
    },
    {
      type: "category",
      label: "Resource configs and properties",
      items: [
        "reference/configs-and-properties",
        {
          type: "category",
          label: "General properties",
          items: [
            "reference/resource-properties/columns",
            "reference/resource-properties/config",
            "reference/resource-properties/description",
            "reference/resource-properties/docs",
            "reference/resource-properties/quote",
            "reference/resource-properties/tests",
          ],
        },
        {
          type: "category",
          label: "General configs",
          items: [
            "reference/resource-configs/alias",
            "reference/resource-configs/database",
            "reference/resource-configs/enabled",
            "reference/resource-configs/full_refresh",
            "reference/resource-configs/persist_docs",
            "reference/resource-configs/pre-hook-post-hook",
            "reference/resource-configs/schema",
            "reference/resource-configs/tags",
            "reference/resource-configs/meta",
            "reference/advanced-config-usage",
            "reference/resource-configs/plus-prefix",
          ],
        },
        {
          type: "category",
          label: "For models",
          items: [
            "reference/model-properties",
            "reference/model-configs",
            "reference/resource-configs/materialized",
            "reference/resource-configs/sql_header",
          ],
        },
        {
          type: "category",
          label: "For seeds",
          items: [
            "reference/seed-properties",
            "reference/seed-configs",
            "reference/resource-configs/column_types",
            "reference/resource-configs/quote_columns",
          ],
        },
        {
          type: "category",
          label: "For snapshots",
          items: [
            "reference/snapshot-properties",
            "reference/snapshot-configs",
            "reference/resource-configs/check_cols",
            "reference/resource-configs/strategy",
            "reference/resource-configs/target_database",
            "reference/resource-configs/target_schema",
            "reference/resource-configs/unique_key",
            "reference/resource-configs/updated_at",
            "reference/resource-configs/invalidate_hard_deletes",
          ],
        },
        {
          type: "category",
          label: "For tests",
          items: [
            "reference/test-configs",
            "reference/resource-configs/fail_calc",
            "reference/resource-configs/limit",
            "reference/resource-configs/severity",
            "reference/resource-configs/store_failures",
            "reference/resource-configs/where",
          ],
        },
        {
          type: "category",
          label: "For sources",
          items: [
            "reference/source-properties",
            "reference/source-configs",
            "reference/resource-properties/database",
            "reference/resource-properties/external",
            "reference/resource-properties/freshness",
            "reference/resource-properties/identifier",
            "reference/resource-properties/loader",
            "reference/resource-properties/quoting",
            "reference/resource-properties/schema",
            "reference/resource-properties/overrides",
          ],
        },
        {
          type: "category",
          label: "For analyses",
          items: [
            "reference/analysis-properties",
          ],
        },
        {
          type: "category",
          label: "For exposures",
          items: [
            "reference/exposure-properties",
          ],
        },
        {
          type: "category",
          label: "For macros",
          items: [
            "reference/macro-properties",
            "reference/resource-properties/argument-type"
          ],
        },
      ],
    },
    {
      type: "category",
      label: "Commands",
      items: [
        "reference/dbt-commands",
        {
          type: "category",
          label: "Node selection",
          items: [
            "reference/node-selection/syntax",
            "reference/node-selection/graph-operators",
            "reference/node-selection/set-operators",
            "reference/node-selection/exclude",
            "reference/node-selection/methods",
            "reference/node-selection/putting-it-together",
            "reference/node-selection/yaml-selectors",
            "reference/node-selection/test-selection-examples",
            "reference/node-selection/defer",
            "reference/node-selection/state-comparison-caveats",
          ],
        },
        {
          type: "category",
          label: "List of commands",
          items: [
            "reference/commands/build",
            "reference/commands/clean",
            "reference/commands/cmd-docs",
            "reference/commands/compile",
            "reference/commands/debug",
            "reference/commands/deps",
            "reference/commands/init",
            "reference/commands/list",
            "reference/commands/parse",
            "reference/commands/rpc",
            "reference/commands/run",
            "reference/commands/run-operation",
            "reference/commands/seed",
            "reference/commands/snapshot",
            "reference/commands/source",
            "reference/commands/test",
          ],
        },
        "reference/global-cli-flags",
        "reference/global-configs",
        "reference/events-logging",
        "reference/exit-codes",
        "reference/parsing",
      ],
    },
    {
      type: "category",
      label: "Jinja Reference",
      items: [
        {
          type: "category",
          label: "dbt Jinja functions",
          link: {
            type: 'generated-index',
            title: 'dbt Jinja functions',
            description: 'In addition to the standard Jinja library, we\'ve added additional functions and variables to the Jinja context that are useful when working with a dbt project.',
            slug: '/reference/dbt-jinja-functions',
          },
          items: [
            {
              type: "autogenerated",
              dirName: "reference/dbt-jinja-functions",
            },
          ],
        },
        "reference/dbt-classes",
      ],
    },
    {
      type: "category",
      label: "Profiles (CLI only)",
      items: [
        "reference/profiles.yml",
        "reference/warehouse-profiles/bigquery-profile",
        "reference/warehouse-profiles/postgres-profile",
        "reference/warehouse-profiles/redshift-profile",
        "reference/warehouse-profiles/snowflake-profile",
        "reference/warehouse-profiles/mssql-profile",
        "reference/warehouse-profiles/trino-profile",
        "reference/warehouse-profiles/singlestore-profile",
        "reference/warehouse-profiles/spark-profile",
        "reference/warehouse-profiles/databricks-profile",
        "reference/warehouse-profiles/exasol-profile",
        "reference/warehouse-profiles/oracle-profile",
        "reference/warehouse-profiles/azuresynapse-profile",
        "reference/warehouse-profiles/dremio-profile",
        "reference/warehouse-profiles/clickhouse-profile",
        "reference/warehouse-profiles/materialize-profile",
        "reference/warehouse-profiles/rockset-profile",
        "reference/warehouse-profiles/firebolt-profile",
        "reference/warehouse-profiles/teradata-profile",
        "reference/warehouse-profiles/athena-profile",
        "reference/warehouse-profiles/vertica-profile",
        "reference/warehouse-profiles/tidb-profile",
        "reference/warehouse-profiles/glue-profile",        
        "reference/warehouse-profiles/mindsdb-profile",
        "reference/warehouse-profiles/greenplum-profile",
      ],
    },
    {
      type: "category",
      label: "dbt Artifacts",
      items: [
        "reference/artifacts/dbt-artifacts",
        "reference/artifacts/manifest-json",
        "reference/artifacts/run-results-json",
        "reference/artifacts/catalog-json",
        "reference/artifacts/sources-json",
        "reference/artifacts/other-artifacts",
      ],
    },
  ],
  guides: [
    {
      type: "category",
      label: "Getting Started with dbt Cloud",
      link: { type: 'doc', id: 'guides/getting-started/getting-started' },
      items: [
        {
          type: "category",
          label: "Getting set up",
          link: { type: 'doc', id: 'guides/getting-started/getting-set-up' },
          items: [
            "guides/getting-started/getting-set-up/setting-up-bigquery",
            "guides/getting-started/getting-set-up/setting-up-databricks",
            "guides/getting-started/getting-set-up/setting-up-redshift",
            "guides/getting-started/getting-set-up/setting-up-snowflake",
          ],
        },
        {
          type: "category",
          label: "Building your first project",
          link: { type: 'doc', id: 'guides/getting-started/building-your-first-project' },

          items: [
            "guides/getting-started/building-your-first-project/build-your-first-models",
            "guides/getting-started/building-your-first-project/test-and-document-your-project",
            "guides/getting-started/building-your-first-project/schedule-a-job",
          ],
        },
        {
          type: "category",
          label: "Learning more",
          link: { type: 'doc', id: 'guides/getting-started/learning-more' },
          items: [
            "guides/getting-started/learning-more/getting-started-dbt-core",
            "guides/getting-started/learning-more/using-jinja",
            "guides/getting-started/learning-more/refactoring-legacy-sql",
          ],
        }
      ]
    },
    {
      type: "category",
      label: "Best practices",
      link: {
        type: 'generated-index',
        title: 'Best practice guides',
        description: 'Learn how dbt Labs approaches building projects through our current viewpoints on structure, style, and setup.',
        slug: '/guides/best-practices',
      },
      items: [
        {
          type: "category",
          label: "How we structure our dbt projects",
          link: { type: 'doc', id: 'guides/best-practices/how-we-structure/1-guide-overview' },
          items: [
            "guides/best-practices/how-we-structure/2-staging",
            "guides/best-practices/how-we-structure/3-intermediate",
            "guides/best-practices/how-we-structure/4-marts",
            "guides/best-practices/how-we-structure/5-the-rest-of-the-project",
          ]
        },
      ],
    },
    {
      type: "category",
      label: "Orchestration",
      link: {
        type: 'generated-index',
        title: 'Orchestration guides',
        description: 'Learn how to orchestrate your data transformations in dbt, using dbt Cloud, a variety of popular tools, or both working together.',
        slug: '/guides/orchestration',
      },
      items: [
        {
          type: "category",
          label: "Airflow and dbt Cloud",
          link: { type: 'doc', id: 'guides/orchestration/airflow-and-dbt-cloud/1-airflow-and-dbt-cloud' },
          items: [
            "guides/orchestration/airflow-and-dbt-cloud/2-setting-up-airflow-and-dbt-cloud",
            "guides/orchestration/airflow-and-dbt-cloud/3-running-airflow-and-dbt-cloud",
            "guides/orchestration/airflow-and-dbt-cloud/4-airflow-and-dbt-cloud-faqs",
          ]
        },
      ]
    },
    {
      type: "category",
      label: "Migration",
      items: [
        {
          type: "category",
          label: "Versions",
          link: {
            type: 'generated-index',
            title: 'Version migration guides',
            description: 'Learn how to upgrade to the latest version of dbt Core.',
            slug: '/guides/migration/versions',
          },
          items: [
            "guides/migration/versions/upgrading-to-v1.1",
            "guides/migration/versions/upgrading-to-v1.0",
            "guides/migration/versions/upgrading-to-v0.21",
            "guides/migration/versions/upgrading-to-v0.20",
            {
              type: "category",
              label: "Older versions",
              link: {
                type: 'generated-index',
                title: 'Older version migration guides',
                description: 'Learn how to upgrade from older versions of dbt Core.',
                slug: '/guides/migration/versions/older-versions',
              },
              items: [
                "guides/migration/versions/upgrading-to-0-19-0",
                "guides/migration/versions/upgrading-to-0-18-0",
                "guides/migration/versions/upgrading-to-0-17-0",
                "guides/migration/versions/upgrading-to-0-16-0",
                "guides/migration/versions/upgrading-to-0-15-0",
                "guides/migration/versions/upgrading-to-0-14-1",
                "guides/migration/versions/upgrading-to-0-14-0",
                "guides/migration/versions/upgrading-to-0-13-0",
                "guides/migration/versions/upgrading-to-0-12-0",
                "guides/migration/versions/upgrading-to-0-11-0",
              ],
            },
          ],
        },
        {
          type: "category",
          label: "Tools",
          link: {
            type: 'generated-index',
            title: 'Tool migration guides',
            description: 'Learn how to migrate to dbt from other tools and platforms.',
            slug: '/guides/migration/tools',
          },
          items: [
            {
              type: "category",
              label: "Migrating from stored procedures",
              link: {
                type: 'doc',
                id: 'guides/migration/tools/migrating-from-stored-procedures/1-migrating-from-stored-procedures',
              },
              items: [
                'guides/migration/tools/migrating-from-stored-procedures/2-inserts',
                'guides/migration/tools/migrating-from-stored-procedures/3-updates',
                'guides/migration/tools/migrating-from-stored-procedures/4-deletes',
                'guides/migration/tools/migrating-from-stored-procedures/5-merges',
                'guides/migration/tools/migrating-from-stored-procedures/6-migrating-from-stored-procedures-conclusion',
              ]
            }
          ]
        },
      ]
    },
    {
      type: "category",
      label: "Legacy",
      items: [
        "guides/legacy/debugging-errors",
        "guides/legacy/debugging-schema-names",
        "guides/legacy/navigating-the-docs",
        "guides/legacy/getting-help",
        "guides/legacy/best-practices",
        "guides/legacy/managing-environments",
        "guides/legacy/writing-custom-generic-tests",
        "guides/legacy/building-packages",
        "guides/legacy/creating-new-materializations",
        "guides/legacy/understanding-state",
        "guides/legacy/videos",
      ]
    },
  ],
  "Glossary": [
    {
      type: "category",
      label: "Analytics Engineering Glossary",
      link: {
        type: 'generated-index',
        title: 'Analytics Engineering Glossary',
        description: 'The Analytics Engineering Glossary is a living collection of terms & concepts commonly used in the data industry. You can use and contribute to this resource to educate yourself, your team, and your stakeholders.',
        slug: '/glossary',
      },
      items: [
        {
          type: 'autogenerated',
          dirName: 'terms'
        },
      ],
    },
  ],
};


module.exports = sidebarSettings<|MERGE_RESOLUTION|>--- conflicted
+++ resolved
@@ -72,11 +72,7 @@
       label: "Frequently asked questions",
       link: {
         type: 'generated-index', title: 'Frequently asked questions',
-<<<<<<< HEAD
-        description: 'These frequently asked questions will help you find answers to commonly asked questions.', slug: '/docs/faqs',
-=======
         description: 'Our Frequently Asked Questions (FAQs) section is a space where you can find an answer to some questions we get asked a lot (but that we’re happy to answer!). If you have a question or are still stuck on something, just reach out to us by emailing support@getdbt.com or clicking on the chat widget, and we’ll do our best to help out.', slug: '/docs/faqs',
->>>>>>> 13704d02
       },
       items: [
         {
