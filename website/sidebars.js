const sidebarSettings = {
  docs: [
    "docs/introduction",
    "docs/supported-data-platforms",
    {
      type: "category",
      label: "Develop with dbt",
      collapsed: true,
      items: [
        {
          type: "category",
          label: "Get started with dbt Cloud",
          collapsed: false,
          link: { type: 'doc', id: 'guides/getting-started/getting-started' },
          items: [
            "docs/develop/dbt-cloud-features",
          ],
        },
        {
          type: "category",
          label: "Get started with dbt Core",
          collapsed: false,
          link: { type: 'doc', id: 'guides/getting-started/learning-more/getting-started-dbt-core' },
          items: [
            {
              type: "category",
              label: "Installation",
              collapsed: true,
              link: { type: 'doc', id: 'docs/develop/installation' },
              items: [
                "docs/develop/homebrew-install",
                "docs/develop/pip-install",
                "docs/develop/docker-install",
                "docs/develop/source-install",
              ],
            },
          ],
        },
        {
          type: "category",
          label: "About the CLI",
          collapsed: false,
          link: { type: 'doc', id: 'docs/develop/about-the-cli' },
          items: [
            "docs/develop/connection-profiles",
          ],
        },
      ],
    },
    {
      type: "category",
      label: "Build dbt projects",
<<<<<<< HEAD
      link: { type: 'doc', id: 'docs/building-a-dbt-project/projects' },
      collapsed: true,
      items: [
=======
      collapsed: true,
      items: [
        "docs/build/projects",
>>>>>>> c98f236a
        {
          type: "category",
          label: "Build your DAG",
          collapsed: true,
          items: [
<<<<<<< HEAD
            "docs/building-a-dbt-project/using-sources",
=======
            "docs/build/sources",
>>>>>>> c98f236a
            {
              type: "category",
              label: "Models",
              items: [
<<<<<<< HEAD
                "docs/building-a-dbt-project/building-models",
                "docs/building-a-dbt-project/building-models/python-models",
              ],
            },
            "docs/building-a-dbt-project/seeds",
            "docs/building-a-dbt-project/snapshots",
            "docs/building-a-dbt-project/exposures",
            "docs/building-a-dbt-project/metrics",
=======
                "docs/build/sql-models",
                "docs/building-a-dbt-project/building-models/python-models",
              ],
            },
            "docs/build/seeds",
            "docs/build/snapshots",
            "docs/build/exposures",
            "docs/build/metrics",
>>>>>>> c98f236a
          ],
        },
        {
          type: "category",
          label: "Enhance your models",
          collapsed: true,
          items: [
<<<<<<< HEAD
            "docs/building-a-dbt-project/tests",
            "docs/building-a-dbt-project/building-models/materializations",
            "docs/building-a-dbt-project/building-models/configuring-incremental-models",
=======
            "docs/build/tests",
            "docs/build/materializations",
            "docs/build/incremental-models",
>>>>>>> c98f236a
          ],
        },
        {
          type: "category",
          label: "Enhance your code",
          collapsed: true,
          items: [
<<<<<<< HEAD
            "docs/building-a-dbt-project/jinja-macros",
            "docs/building-a-dbt-project/building-models/using-variables",
            "docs/dbt-cloud/using-dbt-cloud/cloud-environment-variables",
            "docs/building-a-dbt-project/package-management",
            "docs/building-a-dbt-project/analyses",
=======
            "docs/build/jinja-macros",
            "docs/build/project-variables",
            "docs/build/environment-variables",
            "docs/build/packages",
            "docs/build/analyses",
>>>>>>> c98f236a
          ],
        },
        {
          type: "category",
          label: "Advanced workflows",
          collapsed: true,
          items: [
            {
              type: "category",
              label: "dbt Cloud APIs",
              items: [
<<<<<<< HEAD
                "docs/dbt-cloud/dbt-cloud-api/cloud-apis",
=======
                "docs/dbt-cloud-apis/overview",
>>>>>>> c98f236a
                {
                  type: "category",
                  label: "Authentication",
                  items: [
<<<<<<< HEAD
                    "docs/dbt-cloud/dbt-cloud-api/user-tokens",
                    "docs/dbt-cloud/dbt-cloud-api/service-tokens",
                  ],
                },
                "docs/dbt-cloud/dbt-cloud-api/admin-cloud-api",
=======
                    "docs/dbt-cloud-apis/user-tokens",
                    "docs/dbt-cloud-apis/service-tokens",
                  ],
                },
                "docs/dbt-cloud-apis/admin-cloud-api",
>>>>>>> c98f236a
                {
                  type: "category",
                  label: "Metadata API",
                  items: [
<<<<<<< HEAD
                    "docs/dbt-cloud/dbt-cloud-api/metadata/metadata-overview",
                    "docs/dbt-cloud/dbt-cloud-api/metadata/metadata-querying",
=======
                    "docs/dbt-cloud-apis/metadata-api",
                    "docs/dbt-cloud-apis/metadata-querying",
>>>>>>> c98f236a
                    {
                      type: "category",
                      label: "Schema",
                      items: [
<<<<<<< HEAD
                        "docs/dbt-cloud/dbt-cloud-api/metadata/schema/metadata-schema-model",
                        "docs/dbt-cloud/dbt-cloud-api/metadata/schema/metadata-schema-models",
                        "docs/dbt-cloud/dbt-cloud-api/metadata/schema/metadata-schema-modelByEnv",
                        "docs/dbt-cloud/dbt-cloud-api/metadata/schema/metadata-schema-metric",
                        "docs/dbt-cloud/dbt-cloud-api/metadata/schema/metadata-schema-metrics",
                        "docs/dbt-cloud/dbt-cloud-api/metadata/schema/metadata-schema-source",
                        "docs/dbt-cloud/dbt-cloud-api/metadata/schema/metadata-schema-sources",
                        "docs/dbt-cloud/dbt-cloud-api/metadata/schema/metadata-schema-seed",
                        "docs/dbt-cloud/dbt-cloud-api/metadata/schema/metadata-schema-seeds",
                        "docs/dbt-cloud/dbt-cloud-api/metadata/schema/metadata-schema-snapshots",
                        "docs/dbt-cloud/dbt-cloud-api/metadata/schema/metadata-schema-test",
                        "docs/dbt-cloud/dbt-cloud-api/metadata/schema/metadata-schema-tests",
                        "docs/dbt-cloud/dbt-cloud-api/metadata/schema/metadata-schema-exposure",
                        "docs/dbt-cloud/dbt-cloud-api/metadata/schema/metadata-schema-exposures",
                      ],
                    },
                  ],
                },
              ],
            },
            "docs/building-a-dbt-project/hooks-operations",
=======
                        "docs/dbt-cloud-apis/metadata-schema-model",
                        "docs/dbt-cloud-apis/metadata-schema-models",
                        "docs/dbt-cloud-apis/metadata-schema-modelByEnv",
                        "docs/dbt-cloud-apis/metadata-schema-metric",
                        "docs/dbt-cloud-apis/metadata-schema-metrics",
                        "docs/dbt-cloud-apis/metadata-schema-source",
                        "docs/dbt-cloud-apis/metadata-schema-sources",
                        "docs/dbt-cloud-apis/metadata-schema-seed",
                        "docs/dbt-cloud-apis/metadata-schema-seeds",
                        "docs/dbt-cloud-apis/metadata-schema-snapshots",
                        "docs/dbt-cloud-apis/metadata-schema-test",
                        "docs/dbt-cloud-apis/metadata-schema-tests",
                        "docs/dbt-cloud-apis/metadata-schema-exposure",
                        "docs/dbt-cloud-apis/metadata-schema-exposures",
                      ],
                    },
                  ],
                },
              ],
            },
            "docs/build/hooks-operations",
>>>>>>> c98f236a
          ],
        },
        {
          type: "category",
          label: "Organize your outputs",
          collapsed: true,
          items: [
<<<<<<< HEAD
            "docs/building-a-dbt-project/building-models/using-custom-schemas",
            "docs/building-a-dbt-project/building-models/using-custom-databases",
            "docs/building-a-dbt-project/building-models/using-custom-aliases",
            "docs/dbt-cloud/using-dbt-cloud/cloud-setting-a-custom-target-name",
=======
            "docs/build/custom-schemas",
            "docs/build/custom-databases",
            "docs/build/custom-aliases",
            "docs/build/custom-target-names",
>>>>>>> c98f236a
          ],
        },
        "guides/best-practices/how-we-structure/1-guide-overview",
        //"docs/building-a-dbt-project/dont-nest-your-curlies",
        //"docs/building-a-dbt-project/archival",

      ],
    },
    {
      type: "category",
      label: "Deploy dbt projects",
<<<<<<< HEAD
      link: { type: 'doc', id: 'docs/dbt-cloud/deployments/deployment-overview' },
      collapsed: true,
      items: [
=======
      collapsed: true,
      items: [
        "docs/deploy/overview",
>>>>>>> c98f236a
        {
          type: "category",
          label: "dbt Cloud deploy options",
          items: [
<<<<<<< HEAD
            "docs/dbt-cloud/deployments/deployment-architecture",
            "docs/dbt-cloud/deployments/multi-tenant-deployment",
            "docs/dbt-cloud/deployments/airgapped-deployment",
=======
            "docs/deploy/architecture",
            "docs/deploy/single-tenant",
            "docs/deploy/multi-tenant",
>>>>>>> c98f236a
          ],
        },
        {
          type: "category",
          label: "dbt Cloud production jobs",
          items: [
<<<<<<< HEAD
            "docs/dbt-cloud/using-dbt-cloud/cloud-using-a-custom-cron-schedule",
            "docs/dbt-cloud/using-dbt-cloud/cloud-notifications",
            {
              type: "category",
              label: "Project-level source freshness",
              link: { type: 'doc', id: 'docs/dbt-cloud/using-dbt-cloud/cloud-snapshotting-source-freshness' },
              items: [
                "docs/dbt-cloud/using-dbt-cloud/cloud-dashboard-status-tiles",
              ],
            },
          ],
        },
        "docs/dbt-cloud/using-dbt-cloud/cloud-enabling-continuous-integration",
=======
            "docs/deploy/job-triggers",
            "docs/deploy/job-notifications",
            "docs/deploy/source-freshness",
            "docs/deploy/dashboard-status-tiles",
          ],
        },
        "docs/deploy/cloud-ci-job",
>>>>>>> c98f236a
      ],
    },
    {
      type: "category",
      label: "Collaborate",
      items: [
        {
          type: "category",
          label: "Git version control",
          items: [
<<<<<<< HEAD
            "docs/dbt-cloud/cloud-configuring-dbt-cloud/cloud-configuring-repositories",
            "docs/dbt-cloud/cloud-ide/handling-merge-conflicts",
=======
            "docs/collaborate/git/pr-template",
            "docs/collaborate/git/resolve-merge-conflicts",
>>>>>>> c98f236a
            {
              type: "category",
              label: "Supported git providers",
              items: [
<<<<<<< HEAD
                "docs/dbt-cloud/cloud-configuring-dbt-cloud/cloud-installing-the-github-application",
                "docs/dbt-cloud/cloud-configuring-dbt-cloud/connecting-gitlab",
                {
                  type: "category",
                  label: "Connecting Azure DevOps",
                  link: { type: 'doc', id: 'docs/dbt-cloud/cloud-configuring-dbt-cloud/connecting-azure-devops' },
                  items: [
                    'docs/dbt-cloud/cloud-configuring-dbt-cloud/setup-azure',
                    'docs/dbt-cloud/cloud-configuring-dbt-cloud/authenticate-azure',
                  ],
                },
                "docs/dbt-cloud/cloud-configuring-dbt-cloud/cloud-import-a-project-by-git-url",
              ],
            },
          ],
        },
        "docs/building-a-dbt-project/managing-environments",
        {
          type: "category",
          label: "Document dbt projects",
          link: { type: 'doc', id: 'docs/building-a-dbt-project/documentation' },
          items: [
            "docs/dbt-cloud/using-dbt-cloud/cloud-generating-documentation",
=======
                "docs/collaborate/git/connect-github",
                "docs/collaborate/git/connect-gitlab",
                {
                  type: "category",
                  label: "Azure DevOps",
                  items: [
                    "docs/collaborate/git/connect-azure-devops",
                    "docs/collaborate/git/setup-azure",
                    "docs/collaborate/git/authenticate-azure",
                  ],
                },
                "docs/collaborate/git/import-a-project-by-git-url",
              ],
            },
          ],
        },
        "docs/collaborate/environments",
        {
          type: "category",
          label: "Document your dbt projects",
          items: [
            "docs/collaborate/documentation",
            "docs/collaborate/build-and-view-your-docs",
>>>>>>> c98f236a
          ],
        },

        {
          type: "category",
          label: "Manage access",
          items: [
<<<<<<< HEAD
            "docs/dbt-cloud/access-control/access-control-overview",
            "docs/dbt-cloud/access-control/cloud-seats-and-users",
=======
            "docs/collaborate/manage-access/licenses-and-groups",
            "docs/collaborate/manage-access/seats-and-users",
>>>>>>> c98f236a
            {
              type: "category",
              label: "Permissions",
              items: [
<<<<<<< HEAD
                "docs/dbt-cloud/access-control/self-service-permissions",
                "docs/dbt-cloud/access-control/enterprise-permissions",
=======
                "docs/collaborate/manage-access/self-service-permissions",
                "docs/collaborate/manage-access/enterprise-permissions",
>>>>>>> c98f236a
              ],
            },

            {
              type: "category",
              label: "Single sign-on",
<<<<<<< HEAD
              link: { type: 'doc', id: 'docs/dbt-cloud/dbt-cloud-enterprise/sso-overview', },
              items: [
                "docs/dbt-cloud/dbt-cloud-enterprise/setting-up-sso-with-saml-2.0",
                "docs/dbt-cloud/dbt-cloud-enterprise/setting-up-sso-with-google-gsuite",
                "docs/dbt-cloud/dbt-cloud-enterprise/setting-up-enterprise-sso-with-azure-active-directory",
                "docs/dbt-cloud/dbt-cloud-enterprise/setting-up-sso-with-okta",
=======
              items: [
                "docs/collaborate/manage-access/sso-overview",
                "docs/collaborate/manage-access/set-up-sso-saml-2.0",
                "docs/collaborate/manage-access/set-up-sso-google-workspace",
                "docs/collaborate/manage-access/set-up-sso-azure-active-directory",
>>>>>>> c98f236a
              ],
            }, // SSO
            {
              type: "category",
              label: "OAuth with data platforms",
              items: [
<<<<<<< HEAD
                "docs/dbt-cloud/dbt-cloud-enterprise/setting-up-enterprise-snowflake-oauth",
                "docs/dbt-cloud/cloud-configuring-dbt-cloud/cloud-setting-up-bigquery-oauth",
              ],
            }, // oauth
            "docs/dbt-cloud/dbt-cloud-enterprise/audit-log",
=======
                "docs/collaborate/manage-access/set-up-snowflake-oauth",
                "docs/collaborate/manage-access/set-up-bigquery-oauth",
              ],
            }, // oauth
            "docs/collaborate/manage-access/audit-log",
>>>>>>> c98f236a
          ],
        }, // Manage access
      ],
    },
    {
      type: "category",
      label: "Available dbt versions",
      items: [
<<<<<<< HEAD
        "docs/core-versions",
        "docs/dbt-cloud/cloud-configuring-dbt-cloud/cloud-upgrading-dbt-versions",
        {
          type: "category",
          label: "dbt Cloud Release Notes",
          link: { type: 'doc', id: 'docs/dbt-cloud/release-notes' },
          items: [
            {
              type: "autogenerated",
              dirName: "docs/dbt-cloud/release-notes",
            },
          ],
        },
      ],
    },
    "docs/dbt-cloud/cloud-dbt-cloud-support",
    "docs/about/viewpoint",
=======
        "docs/dbt-versions/core",
        "docs/dbt-versions/upgrade-core-in-cloud",
        {
          type: "category",
          label: "dbt Cloud Release Notes",
          items: [
            "docs/dbt-versions/dbt-cloud-release-notes",
            {
              type: "autogenerated",
              dirName: "docs/dbt-versions/release-notes",
            },
          ],
        },
      ],
    },
    "docs/dbt-support",
    "docs/viewpoint",
>>>>>>> c98f236a
    {
      type: "category",
      label: "Frequently asked questions",
      link: {
        type: 'generated-index', title: 'Frequently asked questions',
        description: 'Our Frequently Asked Questions (FAQs) section is a space where you can find an answer to some questions we get asked a lot (but that we’re happy to answer!). If you have a question or are still stuck on something, just reach out to us by emailing support@getdbt.com or clicking on the chat widget, and we’ll do our best to help out.', slug: '/docs/faqs',
      },
      items: [
        {
          type: 'autogenerated',
          dirName: 'faqs'
        },
      ],
    },
  ],
  "dbt CLI": [
    "dbt-cli/cli-overview",
  ],
  "dbt Cloud": [
    {
      type: "category",
      label: "Overview",
      link: { type: 'doc', id: 'docs/dbt-cloud/cloud-overview' },
      items: [
        'docs/dbt-cloud/cloud-quickstart',
      ],
    },
    {
      type: "category",
      label: "dbt Cloud IDE",
      items: [
        "docs/dbt-cloud/cloud-ide/viewing-docs-in-the-ide",
        "docs/dbt-cloud/cloud-ide/the-ide-git-button",
        "docs/dbt-cloud/cloud-ide/ide-beta",
      ],
    },
    {
      type: "category",
      label: "Configuring dbt Cloud",
      items: [
        "docs/dbt-cloud/cloud-configuring-dbt-cloud/connecting-your-database",
        "docs/dbt-cloud/cloud-configuring-dbt-cloud/cloud-using-a-managed-repository",
        "docs/dbt-cloud/cloud-configuring-dbt-cloud/cloud-choosing-a-dbt-version",
      ],
    },
    {
      type: "category",
      label: "Using dbt Cloud",
      link: {
        type: 'generated-index',
        title: 'Using dbt Cloud',
        description: 'Learn how you can use dbt Cloud.',
        slug: '/docs/dbt-cloud',
      },
      items: [
        "docs/dbt-cloud/using-dbt-cloud/artifacts",
        "docs/dbt-cloud/using-dbt-cloud/cloud-model-timing-tab",
        "docs/dbt-cloud/using-dbt-cloud/cloud-metrics-layer",
      ],
    },
  ],
  reference: [
    {
      type: "category",
      label: "Project configs",
      items: [
        "reference/dbt_project.yml",
        "reference/project-configs/analysis-paths",
        "reference/project-configs/asset-paths",
        "reference/project-configs/clean-targets",
        "reference/project-configs/config-version",
        "reference/project-configs/seed-paths",
        "reference/project-configs/dispatch-config",
        "reference/project-configs/docs-paths",
        "reference/project-configs/log-path",
        "reference/project-configs/macro-paths",
        "reference/project-configs/packages-install-path",
        "reference/project-configs/name",
        "reference/project-configs/on-run-start-on-run-end",
        "reference/project-configs/profile",
        "reference/project-configs/query-comment",
        "reference/project-configs/quoting",
        "reference/project-configs/require-dbt-version",
        "reference/project-configs/snapshot-paths",
        "reference/project-configs/model-paths",
        "reference/project-configs/target-path",
        "reference/project-configs/test-paths",
        "reference/project-configs/version",
      ],
    },
    {
      type: "category",
      label: "Adapter-specific configs",
      items: [
        "reference/resource-configs/postgres-configs",
        "reference/resource-configs/bigquery-configs",
        "reference/resource-configs/redshift-configs",
        "reference/resource-configs/snowflake-configs",
        "reference/resource-configs/singlestore-configs",
        "reference/resource-configs/spark-configs",
        "reference/resource-configs/materialize-configs",
        "reference/resource-configs/firebolt-configs",
        "reference/resource-configs/teradata-configs",
        "reference/resource-configs/clickhouse-configs",
        "reference/resource-configs/mindsdb-configs",
        "reference/resource-configs/mssql-configs",
        "reference/resource-configs/azuresynapse-configs",
        "reference/resource-configs/greenplum-configs",
        "reference/resource-configs/impala-configs",
      ],
    },
    {
      type: "category",
      label: "Resource configs and properties",
      items: [
        "reference/configs-and-properties",
        {
          type: "category",
          label: "General properties",
          items: [
            "reference/resource-properties/columns",
            "reference/resource-properties/config",
            "reference/resource-properties/description",
            "reference/resource-properties/quote",
            "reference/resource-properties/tests",
          ],
        },
        {
          type: "category",
          label: "General configs",
          items: [
            "reference/resource-configs/alias",
            "reference/resource-configs/database",
            "reference/resource-configs/enabled",
            "reference/resource-configs/full_refresh",
            "reference/resource-configs/grants",
            "reference/resource-configs/docs",
            "reference/resource-configs/persist_docs",
            "reference/resource-configs/pre-hook-post-hook",
            "reference/resource-configs/schema",
            "reference/resource-configs/tags",
            "reference/resource-configs/meta",
            "reference/advanced-config-usage",
            "reference/resource-configs/plus-prefix",
          ],
        },
        {
          type: "category",
          label: "For models",
          items: [
            "reference/model-properties",
            "reference/model-configs",
            "reference/resource-configs/materialized",
            "reference/resource-configs/sql_header",
          ],
        },
        {
          type: "category",
          label: "For seeds",
          items: [
            "reference/seed-properties",
            "reference/seed-configs",
            "reference/resource-configs/column_types",
            "reference/resource-configs/quote_columns",
          ],
        },
        {
          type: "category",
          label: "For snapshots",
          items: [
            "reference/snapshot-properties",
            "reference/snapshot-configs",
            "reference/resource-configs/check_cols",
            "reference/resource-configs/strategy",
            "reference/resource-configs/target_database",
            "reference/resource-configs/target_schema",
            "reference/resource-configs/unique_key",
            "reference/resource-configs/updated_at",
            "reference/resource-configs/invalidate_hard_deletes",
          ],
        },
        {
          type: "category",
          label: "For tests",
          items: [
            "reference/test-configs",
            "reference/resource-configs/fail_calc",
            "reference/resource-configs/limit",
            "reference/resource-configs/severity",
            "reference/resource-configs/store_failures",
            "reference/resource-configs/where",
          ],
        },
        {
          type: "category",
          label: "For sources",
          items: [
            "reference/source-properties",
            "reference/source-configs",
            "reference/resource-properties/database",
            "reference/resource-properties/external",
            "reference/resource-properties/freshness",
            "reference/resource-properties/identifier",
            "reference/resource-properties/loader",
            "reference/resource-properties/quoting",
            "reference/resource-properties/schema",
            "reference/resource-properties/overrides",
          ],
        },
        {
          type: "category",
          label: "For analyses",
          items: [
            "reference/analysis-properties",
          ],
        },
        {
          type: "category",
          label: "For exposures",
          items: [
            "reference/exposure-properties",
          ],
        },
        {
          type: "category",
          label: "For macros",
          items: [
            "reference/macro-properties",
            "reference/resource-properties/argument-type"
          ],
        },
      ],
    },
    {
      type: "category",
      label: "Commands",
      items: [
        "reference/dbt-commands",
        {
          type: "category",
          label: "Node selection",
          items: [
            "reference/node-selection/syntax",
            "reference/node-selection/graph-operators",
            "reference/node-selection/set-operators",
            "reference/node-selection/exclude",
            "reference/node-selection/methods",
            "reference/node-selection/putting-it-together",
            "reference/node-selection/yaml-selectors",
            "reference/node-selection/test-selection-examples",
            "reference/node-selection/defer",
            "reference/node-selection/state-comparison-caveats",
          ],
        },
        {
          type: "category",
          label: "List of commands",
          items: [
            "reference/commands/build",
            "reference/commands/clean",
            "reference/commands/cmd-docs",
            "reference/commands/compile",
            "reference/commands/debug",
            "reference/commands/deps",
            "reference/commands/init",
            "reference/commands/list",
            "reference/commands/parse",
            "reference/commands/rpc",
            "reference/commands/run",
            "reference/commands/run-operation",
            "reference/commands/seed",
            "reference/commands/snapshot",
            "reference/commands/source",
            "reference/commands/test",
          ],
        },
        "reference/global-cli-flags",
        "reference/global-configs",
        "reference/events-logging",
        "reference/exit-codes",
        "reference/parsing",
      ],
    },
    {
      type: "category",
      label: "Jinja Reference",
      items: [
        {
          type: "category",
          label: "dbt Jinja functions",
          link: {
            type: 'generated-index',
            title: 'dbt Jinja functions',
            description: 'In addition to the standard Jinja library, we\'ve added additional functions and variables to the Jinja context that are useful when working with a dbt project.',
            slug: '/reference/dbt-jinja-functions',
          },
          items: [
            {
              type: "autogenerated",
              dirName: "reference/dbt-jinja-functions",
            },
          ],
        },
        "reference/dbt-classes",
      ],
    },
    {
      type: "category",
      label: "Profiles (CLI only)",
      items: [
        "reference/profiles.yml",
        "reference/warehouse-profiles/bigquery-profile",
        "reference/warehouse-profiles/postgres-profile",
        "reference/warehouse-profiles/redshift-profile",
        "reference/warehouse-profiles/snowflake-profile",
        "reference/warehouse-profiles/mssql-profile",
        "reference/warehouse-profiles/trino-profile",
        "reference/warehouse-profiles/singlestore-profile",
        "reference/warehouse-profiles/spark-profile",
        "reference/warehouse-profiles/databricks-profile",
        "reference/warehouse-profiles/hive-profile",
        "reference/warehouse-profiles/exasol-profile",
        "reference/warehouse-profiles/oracle-profile",
        "reference/warehouse-profiles/azuresynapse-profile",
        "reference/warehouse-profiles/dremio-profile",
        "reference/warehouse-profiles/clickhouse-profile",
        "reference/warehouse-profiles/materialize-profile",
        "reference/warehouse-profiles/rockset-profile",
        "reference/warehouse-profiles/firebolt-profile",
        "reference/warehouse-profiles/teradata-profile",
        "reference/warehouse-profiles/athena-profile",
        "reference/warehouse-profiles/vertica-profile",
        "reference/warehouse-profiles/tidb-profile",
        "reference/warehouse-profiles/glue-profile",
        "reference/warehouse-profiles/mindsdb-profile",
        "reference/warehouse-profiles/greenplum-profile",
        "reference/warehouse-profiles/impala-profile",
        "reference/warehouse-profiles/layer-profile",
        "reference/warehouse-profiles/iomete-profile",
        "reference/warehouse-profiles/duckdb-profile",
        "reference/warehouse-profiles/sqlite-profile",
        "reference/warehouse-profiles/mysql-profile",
        "reference/warehouse-profiles/ibmdb2-profile",
        "reference/warehouse-profiles/alloydb-profile",
      ],
    },
    {
      type: "category",
      label: "dbt Artifacts",
      items: [
        "reference/artifacts/dbt-artifacts",
        "reference/artifacts/manifest-json",
        "reference/artifacts/run-results-json",
        "reference/artifacts/catalog-json",
        "reference/artifacts/sources-json",
        "reference/artifacts/other-artifacts",
      ],
    },
    ,
    {
      type: "category",
      label: "Database Permissions",
      items: [
        "reference/snowflake-permissions",
      ],
    },
  ],
  guides: [
    {
      type: "category",
      label: "Getting Started with dbt Cloud",
      link: { type: 'doc', id: 'guides/getting-started/getting-started' },
      items: [
        {
          type: "category",
          label: "Getting set up",
          link: { type: 'doc', id: 'guides/getting-started/getting-set-up' },
          items: [
            "guides/getting-started/getting-set-up/setting-up-bigquery",
            "guides/getting-started/getting-set-up/setting-up-databricks",
            "guides/getting-started/getting-set-up/setting-up-redshift",
            "guides/getting-started/getting-set-up/setting-up-snowflake",
          ],
        },
        {
          type: "category",
          label: "Building your first project",
          link: { type: 'doc', id: 'guides/getting-started/building-your-first-project' },

          items: [
            "guides/getting-started/building-your-first-project/build-your-first-models",
            "guides/getting-started/building-your-first-project/test-and-document-your-project",
            "guides/getting-started/building-your-first-project/schedule-a-job",
          ],
        },
        {
          type: "category",
          label: "Learning more",
          link: { type: 'doc', id: 'guides/getting-started/learning-more' },
          items: [
            "guides/getting-started/learning-more/getting-started-dbt-core",
            "guides/getting-started/learning-more/using-jinja",
            "guides/getting-started/learning-more/refactoring-legacy-sql",
          ],
        }
      ]
    },
    {
      type: "category",
      label: "Best practices",
      link: {
        type: 'generated-index',
        title: 'Best practice guides',
        description: 'Learn how dbt Labs approaches building projects through our current viewpoints on structure, style, and setup.',
        slug: '/guides/best-practices',
      },
      items: [
        {
          type: "category",
          label: "How we structure our dbt projects",
          link: { type: 'doc', id: 'guides/best-practices/how-we-structure/1-guide-overview' },
          items: [
            "guides/best-practices/how-we-structure/2-staging",
            "guides/best-practices/how-we-structure/3-intermediate",
            "guides/best-practices/how-we-structure/4-marts",
            "guides/best-practices/how-we-structure/5-the-rest-of-the-project",
          ]
        },
      ],
    },
    {
      type: "category",
      label: "Orchestration",
      link: {
        type: 'generated-index',
        title: 'Orchestration guides',
        description: 'Learn how to orchestrate your data transformations in dbt, using dbt Cloud, a variety of popular tools, or both working together.',
        slug: '/guides/orchestration',
      },
      items: [
        {
          type: "category",
          label: "Airflow and dbt Cloud",
          link: { type: 'doc', id: 'guides/orchestration/airflow-and-dbt-cloud/1-airflow-and-dbt-cloud' },
          items: [
            "guides/orchestration/airflow-and-dbt-cloud/2-setting-up-airflow-and-dbt-cloud",
            "guides/orchestration/airflow-and-dbt-cloud/3-running-airflow-and-dbt-cloud",
            "guides/orchestration/airflow-and-dbt-cloud/4-airflow-and-dbt-cloud-faqs",
          ],
        },
        {
          type: "category",
          label: "Customizing CI/CD",
          link: { type: 'doc', id: 'guides/orchestration/custom-cicd-pipelines/1-cicd-background' },
          items: [
            "guides/orchestration/custom-cicd-pipelines/2-lint-on-push",
            "guides/orchestration/custom-cicd-pipelines/3-dbt-cloud-job-on-merge",
            "guides/orchestration/custom-cicd-pipelines/4-something-to-consider",
          ],
        },
      ]
    },
    {
      type: "category",
      label: "Migration",
      items: [
        {
          type: "category",
          label: "Versions",
          link: {
            type: 'generated-index',
            title: 'Version migration guides',
            description: 'Learn how to upgrade to the latest version of dbt Core.',
            slug: '/guides/migration/versions',
          },
          items: [
            {
              type: "autogenerated",
              dirName: "guides/migration/versions",
            },
          ],
        },
        {
          type: "category",
          label: "Tools",
          link: {
            type: 'generated-index',
            title: 'Tool migration guides',
            description: 'Learn how to migrate to dbt from other tools and platforms.',
            slug: '/guides/migration/tools',
          },
          items: [
            {
              type: "category",
              label: "Migrating from stored procedures",
              link: {
                type: 'doc',
                id: 'guides/migration/tools/migrating-from-stored-procedures/1-migrating-from-stored-procedures',
              },
              items: [
                'guides/migration/tools/migrating-from-stored-procedures/2-inserts',
                'guides/migration/tools/migrating-from-stored-procedures/3-updates',
                'guides/migration/tools/migrating-from-stored-procedures/4-deletes',
                'guides/migration/tools/migrating-from-stored-procedures/5-merges',
                'guides/migration/tools/migrating-from-stored-procedures/6-migrating-from-stored-procedures-conclusion',
              ]
            }
          ]
        },
      ]
    },
    {
      type: "category",
      label: "Legacy",
      items: [
        "guides/legacy/debugging-errors",
        "guides/legacy/debugging-schema-names",
        "guides/legacy/navigating-the-docs",
        "guides/legacy/getting-help",
        "guides/legacy/best-practices",
        "guides/legacy/writing-custom-generic-tests",
        "guides/legacy/building-packages",
        "guides/legacy/creating-new-materializations",
        "guides/legacy/understanding-state",
        "guides/legacy/videos",
      ]
    },
  ],
  "Glossary": [
    {
      type: "category",
      label: "Analytics Engineering Glossary",
      link: {
        type: 'generated-index',
        title: 'Analytics Engineering Glossary',
        description: 'The Analytics Engineering Glossary is a living collection of terms & concepts commonly used in the data industry. You can use and contribute to this resource to educate yourself, your team, and your stakeholders.',
        slug: '/glossary',
      },
      items: [
        {
          type: 'autogenerated',
          dirName: 'terms'
        },
      ],
    },
  ],
};


module.exports = sidebarSettings<|MERGE_RESOLUTION|>--- conflicted
+++ resolved
@@ -50,39 +50,19 @@
     {
       type: "category",
       label: "Build dbt projects",
-<<<<<<< HEAD
-      link: { type: 'doc', id: 'docs/building-a-dbt-project/projects' },
       collapsed: true,
       items: [
-=======
-      collapsed: true,
-      items: [
         "docs/build/projects",
->>>>>>> c98f236a
         {
           type: "category",
           label: "Build your DAG",
           collapsed: true,
           items: [
-<<<<<<< HEAD
-            "docs/building-a-dbt-project/using-sources",
-=======
             "docs/build/sources",
->>>>>>> c98f236a
             {
               type: "category",
               label: "Models",
               items: [
-<<<<<<< HEAD
-                "docs/building-a-dbt-project/building-models",
-                "docs/building-a-dbt-project/building-models/python-models",
-              ],
-            },
-            "docs/building-a-dbt-project/seeds",
-            "docs/building-a-dbt-project/snapshots",
-            "docs/building-a-dbt-project/exposures",
-            "docs/building-a-dbt-project/metrics",
-=======
                 "docs/build/sql-models",
                 "docs/building-a-dbt-project/building-models/python-models",
               ],
@@ -91,7 +71,6 @@
             "docs/build/snapshots",
             "docs/build/exposures",
             "docs/build/metrics",
->>>>>>> c98f236a
           ],
         },
         {
@@ -99,15 +78,9 @@
           label: "Enhance your models",
           collapsed: true,
           items: [
-<<<<<<< HEAD
-            "docs/building-a-dbt-project/tests",
-            "docs/building-a-dbt-project/building-models/materializations",
-            "docs/building-a-dbt-project/building-models/configuring-incremental-models",
-=======
             "docs/build/tests",
             "docs/build/materializations",
             "docs/build/incremental-models",
->>>>>>> c98f236a
           ],
         },
         {
@@ -115,19 +88,11 @@
           label: "Enhance your code",
           collapsed: true,
           items: [
-<<<<<<< HEAD
-            "docs/building-a-dbt-project/jinja-macros",
-            "docs/building-a-dbt-project/building-models/using-variables",
-            "docs/dbt-cloud/using-dbt-cloud/cloud-environment-variables",
-            "docs/building-a-dbt-project/package-management",
-            "docs/building-a-dbt-project/analyses",
-=======
             "docs/build/jinja-macros",
             "docs/build/project-variables",
             "docs/build/environment-variables",
             "docs/build/packages",
             "docs/build/analyses",
->>>>>>> c98f236a
           ],
         },
         {
@@ -139,66 +104,26 @@
               type: "category",
               label: "dbt Cloud APIs",
               items: [
-<<<<<<< HEAD
-                "docs/dbt-cloud/dbt-cloud-api/cloud-apis",
-=======
                 "docs/dbt-cloud-apis/overview",
->>>>>>> c98f236a
                 {
                   type: "category",
                   label: "Authentication",
                   items: [
-<<<<<<< HEAD
-                    "docs/dbt-cloud/dbt-cloud-api/user-tokens",
-                    "docs/dbt-cloud/dbt-cloud-api/service-tokens",
-                  ],
-                },
-                "docs/dbt-cloud/dbt-cloud-api/admin-cloud-api",
-=======
                     "docs/dbt-cloud-apis/user-tokens",
                     "docs/dbt-cloud-apis/service-tokens",
                   ],
                 },
                 "docs/dbt-cloud-apis/admin-cloud-api",
->>>>>>> c98f236a
                 {
                   type: "category",
                   label: "Metadata API",
                   items: [
-<<<<<<< HEAD
-                    "docs/dbt-cloud/dbt-cloud-api/metadata/metadata-overview",
-                    "docs/dbt-cloud/dbt-cloud-api/metadata/metadata-querying",
-=======
                     "docs/dbt-cloud-apis/metadata-api",
                     "docs/dbt-cloud-apis/metadata-querying",
->>>>>>> c98f236a
                     {
                       type: "category",
                       label: "Schema",
                       items: [
-<<<<<<< HEAD
-                        "docs/dbt-cloud/dbt-cloud-api/metadata/schema/metadata-schema-model",
-                        "docs/dbt-cloud/dbt-cloud-api/metadata/schema/metadata-schema-models",
-                        "docs/dbt-cloud/dbt-cloud-api/metadata/schema/metadata-schema-modelByEnv",
-                        "docs/dbt-cloud/dbt-cloud-api/metadata/schema/metadata-schema-metric",
-                        "docs/dbt-cloud/dbt-cloud-api/metadata/schema/metadata-schema-metrics",
-                        "docs/dbt-cloud/dbt-cloud-api/metadata/schema/metadata-schema-source",
-                        "docs/dbt-cloud/dbt-cloud-api/metadata/schema/metadata-schema-sources",
-                        "docs/dbt-cloud/dbt-cloud-api/metadata/schema/metadata-schema-seed",
-                        "docs/dbt-cloud/dbt-cloud-api/metadata/schema/metadata-schema-seeds",
-                        "docs/dbt-cloud/dbt-cloud-api/metadata/schema/metadata-schema-snapshots",
-                        "docs/dbt-cloud/dbt-cloud-api/metadata/schema/metadata-schema-test",
-                        "docs/dbt-cloud/dbt-cloud-api/metadata/schema/metadata-schema-tests",
-                        "docs/dbt-cloud/dbt-cloud-api/metadata/schema/metadata-schema-exposure",
-                        "docs/dbt-cloud/dbt-cloud-api/metadata/schema/metadata-schema-exposures",
-                      ],
-                    },
-                  ],
-                },
-              ],
-            },
-            "docs/building-a-dbt-project/hooks-operations",
-=======
                         "docs/dbt-cloud-apis/metadata-schema-model",
                         "docs/dbt-cloud-apis/metadata-schema-models",
                         "docs/dbt-cloud-apis/metadata-schema-modelByEnv",
@@ -220,7 +145,6 @@
               ],
             },
             "docs/build/hooks-operations",
->>>>>>> c98f236a
           ],
         },
         {
@@ -228,17 +152,10 @@
           label: "Organize your outputs",
           collapsed: true,
           items: [
-<<<<<<< HEAD
-            "docs/building-a-dbt-project/building-models/using-custom-schemas",
-            "docs/building-a-dbt-project/building-models/using-custom-databases",
-            "docs/building-a-dbt-project/building-models/using-custom-aliases",
-            "docs/dbt-cloud/using-dbt-cloud/cloud-setting-a-custom-target-name",
-=======
             "docs/build/custom-schemas",
             "docs/build/custom-databases",
             "docs/build/custom-aliases",
             "docs/build/custom-target-names",
->>>>>>> c98f236a
           ],
         },
         "guides/best-practices/how-we-structure/1-guide-overview",
@@ -250,49 +167,22 @@
     {
       type: "category",
       label: "Deploy dbt projects",
-<<<<<<< HEAD
-      link: { type: 'doc', id: 'docs/dbt-cloud/deployments/deployment-overview' },
       collapsed: true,
       items: [
-=======
-      collapsed: true,
-      items: [
         "docs/deploy/overview",
->>>>>>> c98f236a
         {
           type: "category",
           label: "dbt Cloud deploy options",
           items: [
-<<<<<<< HEAD
-            "docs/dbt-cloud/deployments/deployment-architecture",
-            "docs/dbt-cloud/deployments/multi-tenant-deployment",
-            "docs/dbt-cloud/deployments/airgapped-deployment",
-=======
             "docs/deploy/architecture",
             "docs/deploy/single-tenant",
             "docs/deploy/multi-tenant",
->>>>>>> c98f236a
           ],
         },
         {
           type: "category",
           label: "dbt Cloud production jobs",
           items: [
-<<<<<<< HEAD
-            "docs/dbt-cloud/using-dbt-cloud/cloud-using-a-custom-cron-schedule",
-            "docs/dbt-cloud/using-dbt-cloud/cloud-notifications",
-            {
-              type: "category",
-              label: "Project-level source freshness",
-              link: { type: 'doc', id: 'docs/dbt-cloud/using-dbt-cloud/cloud-snapshotting-source-freshness' },
-              items: [
-                "docs/dbt-cloud/using-dbt-cloud/cloud-dashboard-status-tiles",
-              ],
-            },
-          ],
-        },
-        "docs/dbt-cloud/using-dbt-cloud/cloud-enabling-continuous-integration",
-=======
             "docs/deploy/job-triggers",
             "docs/deploy/job-notifications",
             "docs/deploy/source-freshness",
@@ -300,7 +190,6 @@
           ],
         },
         "docs/deploy/cloud-ci-job",
->>>>>>> c98f236a
       ],
     },
     {
@@ -311,42 +200,12 @@
           type: "category",
           label: "Git version control",
           items: [
-<<<<<<< HEAD
-            "docs/dbt-cloud/cloud-configuring-dbt-cloud/cloud-configuring-repositories",
-            "docs/dbt-cloud/cloud-ide/handling-merge-conflicts",
-=======
             "docs/collaborate/git/pr-template",
             "docs/collaborate/git/resolve-merge-conflicts",
->>>>>>> c98f236a
             {
               type: "category",
               label: "Supported git providers",
               items: [
-<<<<<<< HEAD
-                "docs/dbt-cloud/cloud-configuring-dbt-cloud/cloud-installing-the-github-application",
-                "docs/dbt-cloud/cloud-configuring-dbt-cloud/connecting-gitlab",
-                {
-                  type: "category",
-                  label: "Connecting Azure DevOps",
-                  link: { type: 'doc', id: 'docs/dbt-cloud/cloud-configuring-dbt-cloud/connecting-azure-devops' },
-                  items: [
-                    'docs/dbt-cloud/cloud-configuring-dbt-cloud/setup-azure',
-                    'docs/dbt-cloud/cloud-configuring-dbt-cloud/authenticate-azure',
-                  ],
-                },
-                "docs/dbt-cloud/cloud-configuring-dbt-cloud/cloud-import-a-project-by-git-url",
-              ],
-            },
-          ],
-        },
-        "docs/building-a-dbt-project/managing-environments",
-        {
-          type: "category",
-          label: "Document dbt projects",
-          link: { type: 'doc', id: 'docs/building-a-dbt-project/documentation' },
-          items: [
-            "docs/dbt-cloud/using-dbt-cloud/cloud-generating-documentation",
-=======
                 "docs/collaborate/git/connect-github",
                 "docs/collaborate/git/connect-gitlab",
                 {
@@ -370,7 +229,6 @@
           items: [
             "docs/collaborate/documentation",
             "docs/collaborate/build-and-view-your-docs",
->>>>>>> c98f236a
           ],
         },
 
@@ -378,63 +236,36 @@
           type: "category",
           label: "Manage access",
           items: [
-<<<<<<< HEAD
-            "docs/dbt-cloud/access-control/access-control-overview",
-            "docs/dbt-cloud/access-control/cloud-seats-and-users",
-=======
             "docs/collaborate/manage-access/licenses-and-groups",
             "docs/collaborate/manage-access/seats-and-users",
->>>>>>> c98f236a
             {
               type: "category",
               label: "Permissions",
               items: [
-<<<<<<< HEAD
-                "docs/dbt-cloud/access-control/self-service-permissions",
-                "docs/dbt-cloud/access-control/enterprise-permissions",
-=======
                 "docs/collaborate/manage-access/self-service-permissions",
                 "docs/collaborate/manage-access/enterprise-permissions",
->>>>>>> c98f236a
               ],
             },
 
             {
               type: "category",
               label: "Single sign-on",
-<<<<<<< HEAD
-              link: { type: 'doc', id: 'docs/dbt-cloud/dbt-cloud-enterprise/sso-overview', },
-              items: [
-                "docs/dbt-cloud/dbt-cloud-enterprise/setting-up-sso-with-saml-2.0",
-                "docs/dbt-cloud/dbt-cloud-enterprise/setting-up-sso-with-google-gsuite",
-                "docs/dbt-cloud/dbt-cloud-enterprise/setting-up-enterprise-sso-with-azure-active-directory",
-                "docs/dbt-cloud/dbt-cloud-enterprise/setting-up-sso-with-okta",
-=======
               items: [
                 "docs/collaborate/manage-access/sso-overview",
                 "docs/collaborate/manage-access/set-up-sso-saml-2.0",
                 "docs/collaborate/manage-access/set-up-sso-google-workspace",
                 "docs/collaborate/manage-access/set-up-sso-azure-active-directory",
->>>>>>> c98f236a
               ],
             }, // SSO
             {
               type: "category",
               label: "OAuth with data platforms",
               items: [
-<<<<<<< HEAD
-                "docs/dbt-cloud/dbt-cloud-enterprise/setting-up-enterprise-snowflake-oauth",
-                "docs/dbt-cloud/cloud-configuring-dbt-cloud/cloud-setting-up-bigquery-oauth",
-              ],
-            }, // oauth
-            "docs/dbt-cloud/dbt-cloud-enterprise/audit-log",
-=======
                 "docs/collaborate/manage-access/set-up-snowflake-oauth",
                 "docs/collaborate/manage-access/set-up-bigquery-oauth",
               ],
             }, // oauth
             "docs/collaborate/manage-access/audit-log",
->>>>>>> c98f236a
           ],
         }, // Manage access
       ],
@@ -443,25 +274,6 @@
       type: "category",
       label: "Available dbt versions",
       items: [
-<<<<<<< HEAD
-        "docs/core-versions",
-        "docs/dbt-cloud/cloud-configuring-dbt-cloud/cloud-upgrading-dbt-versions",
-        {
-          type: "category",
-          label: "dbt Cloud Release Notes",
-          link: { type: 'doc', id: 'docs/dbt-cloud/release-notes' },
-          items: [
-            {
-              type: "autogenerated",
-              dirName: "docs/dbt-cloud/release-notes",
-            },
-          ],
-        },
-      ],
-    },
-    "docs/dbt-cloud/cloud-dbt-cloud-support",
-    "docs/about/viewpoint",
-=======
         "docs/dbt-versions/core",
         "docs/dbt-versions/upgrade-core-in-cloud",
         {
@@ -479,7 +291,6 @@
     },
     "docs/dbt-support",
     "docs/viewpoint",
->>>>>>> c98f236a
     {
       type: "category",
       label: "Frequently asked questions",
