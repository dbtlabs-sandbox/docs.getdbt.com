--- conflicted
+++ resolved
@@ -6,11 +6,11 @@
       type: "category",
       label: "About dbt Cloud",
       items: [
-            "docs/cloud/about-cloud/dbt-cloud-features",
-            "docs/cloud/about-cloud/architecture",
-            "docs/cloud/about-cloud/tenancy",
-            "docs/cloud/about-cloud/regions-ip-addresses",
-            "docs/cloud/about-cloud/about-cloud-ide",
+        "docs/cloud/about-cloud/dbt-cloud-features",
+        "docs/cloud/about-cloud/architecture",
+        "docs/cloud/about-cloud/tenancy",
+        "docs/cloud/about-cloud/regions-ip-addresses",
+        "docs/cloud/about-cloud/about-cloud-ide",
       ],
     }, // About dbt Cloud directory
     {
@@ -78,7 +78,7 @@
                     "docs/cloud/manage-access/enterprise-permissions",
                   ],
                 },
-    
+
                 {
                   type: "category",
                   label: "Single sign-on",
@@ -101,7 +101,7 @@
                 "docs/cloud/manage-access/audit-log",
               ],
             }, // Manage access
-    
+
             {
               type: "category",
               label: "Configure Git",
@@ -120,7 +120,7 @@
                 "docs/cloud/git/import-a-project-by-git-url",
               ],
             }, // Supported Git providers
-            
+
             {
               type: "category",
               label: "Multi-tenant PrivateLink",
@@ -222,12 +222,12 @@
       type: "category",
       label: "Deploy dbt jobs",
       collapsed: true,
-      link: {type: "doc", id: "docs/deploy/deployments"},
+      link: { type: "doc", id: "docs/deploy/deployments" },
       items: [
         {
           type: "category",
           label: "Deploy with dbt Cloud",
-          link: {type: "doc", id: "docs/deploy/dbt-cloud-job"},
+          link: { type: "doc", id: "docs/deploy/dbt-cloud-job" },
           items: [
             "docs/deploy/artifacts",
             "docs/deploy/job-commands",
@@ -239,106 +239,13 @@
             "docs/deploy/cloud-ci-job",
           ],
         },
-        "docs/deploy/deployment-tools", 
+        "docs/deploy/deployment-tools",
         "docs/deploy/project-state",
       ],
     }, // end of "Deploy dbt jobs"
     {
       type: "category",
       label: "Collaborate with others",
-<<<<<<< HEAD
-      items: [{
-        type: "category",
-        label: "Environments",
-        items: [
-          "docs/collaborate/environments/environments-in-dbt",
-          "docs/collaborate/environments/dbt-cloud-environments",
-          "docs/collaborate/environments/dbt-core-environments",
-        ],
-      },
-      {
-        type: "category",
-        label: "Git version control",
-        items: [
-          "docs/collaborate/git-version-control",
-          "docs/collaborate/git/version-control-basics",
-          "docs/collaborate/git/managed-repository",
-          "docs/collaborate/git/pr-template",
-          "docs/collaborate/git/merge-conflicts",
-          {
-            type: "category",
-            label: "Supported git providers",
-            items: [
-              "docs/collaborate/git/connect-github",
-              "docs/collaborate/git/connect-gitlab",
-              {
-                type: "category",
-                label: "Azure DevOps",
-                items: [
-                  "docs/collaborate/git/connect-azure-devops",
-                  "docs/collaborate/git/setup-azure",
-                  "docs/collaborate/git/authenticate-azure",
-                ],
-              },
-              "docs/collaborate/git/import-a-project-by-git-url",
-            ],
-          },
-        ],
-      },
-      {
-        type: "category",
-        label: "Document your dbt projects",
-        items: [
-          "docs/collaborate/documentation",
-          "docs/collaborate/build-and-view-your-docs",
-        ],
-      },
-
-      {
-        type: "category",
-        label: "Manage access",
-        items: [
-          "docs/collaborate/manage-access/about-access",
-          "docs/collaborate/manage-access/seats-and-users",
-          {
-            type: "category",
-            label: "Permissions",
-            items: [
-              "docs/collaborate/manage-access/self-service-permissions",
-              "docs/collaborate/manage-access/enterprise-permissions",
-            ],
-          },
-          {
-            type: "category",
-            label: "Single sign-on",
-            items: [
-              "docs/collaborate/manage-access/sso-overview",
-              "docs/collaborate/manage-access/set-up-sso-saml-2.0",
-              "docs/collaborate/manage-access/set-up-sso-google-workspace",
-              "docs/collaborate/manage-access/set-up-sso-azure-active-directory",
-            ],
-          }, // SSO
-          {
-            type: "category",
-            label: "OAuth with data platforms",
-            items: [
-              "docs/collaborate/manage-access/set-up-snowflake-oauth",
-              "docs/collaborate/manage-access/set-up-bigquery-oauth",
-            ],
-          }, // oauth
-          "docs/collaborate/manage-access/audit-log",
-        ],
-      }, // Manage access
-      {
-        type: "category",
-        label: "Publishing models",
-        items: [
-          "docs/collaborate/publish/model-contracts",
-          "docs/collaborate/publish/model-access",
-          "docs/collaborate/publish/model-versions",
-        ],
-      }, // publishing models
-=======
       items: [
         {
           type: "category",
@@ -357,7 +264,7 @@
             "docs/collaborate/git/version-control-basics",
             "docs/collaborate/git/managed-repository",
             "docs/collaborate/git/pr-template",
-            "docs/collaborate/git/merge-conflicts",            
+            "docs/collaborate/git/merge-conflicts",
           ],
         },
         {
@@ -372,14 +279,13 @@
           type: "category",
           label: "Publishing models",
           collapsed: true,
-          link: {type: "doc", id: "docs/collaborate/publish/about-publishing-models"},
+          link: { type: "doc", id: "docs/collaborate/publish/about-publishing-models" },
           items: [
             "docs/collaborate/publish/model-contracts",
             "docs/collaborate/publish/model-access",
             "docs/collaborate/publish/model-versions",
           ],
-        }, 
->>>>>>> f9c2e539
+        },
       ],
     },
     {
@@ -398,49 +304,49 @@
       label: "dbt APIs",
       collapsed: true,
       items: [
-          "docs/dbt-cloud-apis/overview",
-          {
+        "docs/dbt-cloud-apis/overview",
+        {
+          type: "category",
+          label: "Authentication",
+          items: [
+            "docs/dbt-cloud-apis/user-tokens",
+            "docs/dbt-cloud-apis/service-tokens",
+          ],
+        },
+        "docs/dbt-cloud-apis/admin-cloud-api",
+        {
+          type: "category",
+          label: "Metadata API",
+          items: [
+            "docs/dbt-cloud-apis/metadata-api",
+            "docs/dbt-cloud-apis/metadata-use-case-guides",
+            "docs/dbt-cloud-apis/access-metadata-api",
+            "docs/dbt-cloud-apis/metadata-querying",
+            {
               type: "category",
-              label: "Authentication",
+              label: "Schema",
               items: [
-                  "docs/dbt-cloud-apis/user-tokens",
-                  "docs/dbt-cloud-apis/service-tokens",
+                "docs/dbt-cloud-apis/metadata-schema-model",
+                "docs/dbt-cloud-apis/metadata-schema-models",
+                "docs/dbt-cloud-apis/metadata-schema-modelByEnv",
+                "docs/dbt-cloud-apis/metadata-schema-metric",
+                "docs/dbt-cloud-apis/metadata-schema-metrics",
+                "docs/dbt-cloud-apis/metadata-schema-source",
+                "docs/dbt-cloud-apis/metadata-schema-sources",
+                "docs/dbt-cloud-apis/metadata-schema-seed",
+                "docs/dbt-cloud-apis/metadata-schema-seeds",
+                "docs/dbt-cloud-apis/metadata-schema-snapshots",
+                "docs/dbt-cloud-apis/metadata-schema-test",
+                "docs/dbt-cloud-apis/metadata-schema-tests",
+                "docs/dbt-cloud-apis/metadata-schema-exposure",
+                "docs/dbt-cloud-apis/metadata-schema-exposures",
               ],
-          },
-          "docs/dbt-cloud-apis/admin-cloud-api",
-          {
-              type: "category",
-              label: "Metadata API",
-              items: [
-                  "docs/dbt-cloud-apis/metadata-api",
-                  "docs/dbt-cloud-apis/metadata-use-case-guides",
-                  "docs/dbt-cloud-apis/access-metadata-api",
-                  "docs/dbt-cloud-apis/metadata-querying",
-                  {
-                      type: "category",
-                      label: "Schema",
-                      items: [
-                          "docs/dbt-cloud-apis/metadata-schema-model",
-                          "docs/dbt-cloud-apis/metadata-schema-models",
-                          "docs/dbt-cloud-apis/metadata-schema-modelByEnv",
-                          "docs/dbt-cloud-apis/metadata-schema-metric",
-                          "docs/dbt-cloud-apis/metadata-schema-metrics",
-                          "docs/dbt-cloud-apis/metadata-schema-source",
-                          "docs/dbt-cloud-apis/metadata-schema-sources",
-                          "docs/dbt-cloud-apis/metadata-schema-seed",
-                          "docs/dbt-cloud-apis/metadata-schema-seeds",
-                          "docs/dbt-cloud-apis/metadata-schema-snapshots",
-                          "docs/dbt-cloud-apis/metadata-schema-test",
-                          "docs/dbt-cloud-apis/metadata-schema-tests",
-                          "docs/dbt-cloud-apis/metadata-schema-exposure",
-                          "docs/dbt-cloud-apis/metadata-schema-exposures",
-                      ],
-                  },
-              ],
-          },
-      ],
-  },
-  {
+            },
+          ],
+        },
+      ],
+    },
+    {
       type: "category",
       label: "Available dbt versions",
       items: [
@@ -560,7 +466,6 @@
             "reference/resource-configs/enabled",
             "reference/resource-configs/full_refresh",
             "reference/resource-configs/contract",
-            "reference/resource-configs/group",
             "reference/resource-configs/grants",
             "reference/resource-configs/docs",
             "reference/resource-configs/persist_docs",
@@ -1030,8 +935,8 @@
       type: "category",
       label: "Advanced",
       items: ["guides/advanced/creating-new-materializations",
-      "guides/advanced/using-jinja",
-    ],
+        "guides/advanced/using-jinja",
+      ],
     },
     {
       type: "category",
