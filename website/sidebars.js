const sidebarSettings = {
  docs: [
    "docs/introduction",
    "docs/supported-data-platforms",
    {
      type: "category",
      label: "Get started with dbt",
      collapsed: true,
      items: [
        "docs/get-started/getting-started/overview",
        {
          type: "category",
          label: "Get started with dbt Cloud",
          collapsed: true,
          items: [
            "docs/get-started/getting-started/set-up-dbt-cloud",
            {
              type: "category",
              label: "Getting set up",
              items: [
                "docs/get-started/getting-started/getting-set-up/setting-up-bigquery",
                "docs/get-started/getting-started/getting-set-up/setting-up-databricks",
                "docs/get-started/getting-started/getting-set-up/setting-up-redshift",
                "docs/get-started/getting-started/getting-set-up/setting-up-snowflake",
              ],
            },
            {
              type: "category",
              label: "Building your first project",

              items: [
                "docs/get-started/getting-started/building-your-first-project/build-your-first-models",
                "docs/get-started/getting-started/building-your-first-project/test-and-document-your-project",
                "docs/get-started/getting-started/building-your-first-project/schedule-a-job",
              ],
            },
            {
              type: "category",
              label: "Learning more",
              items: [
                "docs/get-started/learning-more/using-jinja",
                "docs/get-started/learning-more/refactoring-legacy-sql",
              ],
            },
            "docs/get-started/dbt-cloud-features",
            "docs/get-started/connect-your-database",
            "docs/get-started/develop-in-the-cloud",
            "docs/get-started/dbt-cloud-tips",
          ],
        },
        {
          type: "category",
          label: "Get started with dbt Core",
          collapsed: true,
          items: [
            "docs/get-started/getting-started-dbt-core",
            {
              type: "category",
              label: "Install dbt Core",
              collapsed: true,
              items: [
                "docs/get-started/installation",
                "docs/get-started/homebrew-install",
                "docs/get-started/pip-install",
                "docs/get-started/docker-install",
                "docs/get-started/source-install",
              ],
            },
            "docs/get-started/about-the-cli",
            "docs/get-started/connection-profiles",
          ],
        },
        "docs/get-started/run-your-dbt-projects",
      ],
    },
    {
      type: "category",
      label: "Build dbt projects",
      collapsed: true,
      items: [
        "docs/build/projects",
        {
          type: "category",
          label: "Build your DAG",
          collapsed: true,
          items: [
            "docs/build/sources",
            {
              type: "category",
              label: "Models",
              items: [
                "docs/build/models",
                "docs/build/sql-models",
                "docs/build/python-models",
              ],
            },
            "docs/build/seeds",
            "docs/build/snapshots",
            "docs/build/exposures",
            "docs/build/metrics",
          ],
        },
        {
          type: "category",
          label: "Enhance your models",
          collapsed: true,
          items: [
            "docs/build/tests",
            "docs/build/materializations",
            "docs/build/incremental-models",
          ],
        },
        {
          type: "category",
          label: "Enhance your code",
          collapsed: true,
          items: [
            "docs/build/jinja-macros",
            "docs/build/project-variables",
            "docs/build/environment-variables",
            "docs/build/packages",
            "docs/build/analyses",
          ],
        },
        {
          type: "category",
          label: "Organize your outputs",
          collapsed: true,
          items: [
            "docs/build/custom-schemas",
            "docs/build/custom-databases",
            "docs/build/custom-aliases",
            "docs/build/custom-target-names",
          ],
        },
        {
          type: "category",
          label: "Advanced workflows",
          collapsed: true,
          items: [
            {
              type: "category",
              label: "dbt Cloud APIs",
              items: [
                "docs/dbt-cloud-apis/overview",
                {
                  type: "category",
                  label: "Authentication",
                  items: [
                    "docs/dbt-cloud-apis/user-tokens",
                    "docs/dbt-cloud-apis/service-tokens",
                  ],
                },
                "docs/dbt-cloud-apis/admin-cloud-api",
                {
                  type: "category",
                  label: "Metadata API",
                  items: [
                    "docs/dbt-cloud-apis/metadata-api",
                    "docs/dbt-cloud-apis/metadata-querying",
                    {
                      type: "category",
                      label: "Schema",
                      items: [
                        "docs/dbt-cloud-apis/metadata-schema-model",
                        "docs/dbt-cloud-apis/metadata-schema-models",
                        "docs/dbt-cloud-apis/metadata-schema-modelByEnv",
                        "docs/dbt-cloud-apis/metadata-schema-metric",
                        "docs/dbt-cloud-apis/metadata-schema-metrics",
                        "docs/dbt-cloud-apis/metadata-schema-source",
                        "docs/dbt-cloud-apis/metadata-schema-sources",
                        "docs/dbt-cloud-apis/metadata-schema-seed",
                        "docs/dbt-cloud-apis/metadata-schema-seeds",
                        "docs/dbt-cloud-apis/metadata-schema-snapshots",
                        "docs/dbt-cloud-apis/metadata-schema-test",
                        "docs/dbt-cloud-apis/metadata-schema-tests",
                        "docs/dbt-cloud-apis/metadata-schema-exposure",
                        "docs/dbt-cloud-apis/metadata-schema-exposures",
                      ],
                    },
                  ],
                },
              ],
            },
            "docs/build/hooks-operations",
          ],
        },
        //"docs/building-a-dbt-project/dont-nest-your-curlies",
        //"docs/building-a-dbt-project/archival",
      ],
    },
    {
      type: "category",
      label: "Deploy dbt projects",
      collapsed: true,
      items: [
        "docs/deploy/deployments",
        "docs/deploy/regions-ip-addresses",
        {
          type: "category",
          label: "dbt Cloud deploy options",
          items: [
            "docs/deploy/architecture",
            "docs/deploy/single-tenant",
            "docs/deploy/multi-tenant",
          ],
        },
        {
          type: "category",
          label: "dbt Cloud production jobs",
          items: [
            "docs/deploy/job-triggers",
            "docs/deploy/job-notifications",
            "docs/deploy/source-freshness",
            "docs/deploy/dashboard-status-tiles",
          ],
        },
        "docs/deploy/about-state",
        "docs/deploy/cloud-ci-job",
      ],
    },
    {
      type: "category",
      label: "Collaborate with others",
      items: [
        "docs/collaborate/environments",
        {
          type: "category",
          label: "Git version control",
          items: [
            "docs/collaborate/git-version-control",
            "docs/collaborate/git/version-control-basics",
            "docs/collaborate/git/managed-repository",
            "docs/collaborate/git/pr-template",
            "docs/collaborate/git/merge-conflicts",
            {
              type: "category",
              label: "Supported git providers",
              items: [
                "docs/collaborate/git/connect-github",
                "docs/collaborate/git/connect-gitlab",
                {
                  type: "category",
                  label: "Azure DevOps",
                  items: [
                    "docs/collaborate/git/connect-azure-devops",
                    "docs/collaborate/git/setup-azure",
                    "docs/collaborate/git/authenticate-azure",
                  ],
                },
                "docs/collaborate/git/import-a-project-by-git-url",
              ],
            },
          ],
        },
        {
          type: "category",
          label: "Document your dbt projects",
          items: [
            "docs/collaborate/documentation",
            "docs/collaborate/build-and-view-your-docs",
          ],
        },

        {
          type: "category",
          label: "Manage access",
          items: [
            "docs/collaborate/manage-access/about-access",
            "docs/collaborate/manage-access/seats-and-users",
            {
              type: "category",
              label: "Permissions",
              items: [
                "docs/collaborate/manage-access/self-service-permissions",
                "docs/collaborate/manage-access/enterprise-permissions",
              ],
            },

            {
              type: "category",
              label: "Single sign-on",
              items: [
                "docs/collaborate/manage-access/sso-overview",
                "docs/collaborate/manage-access/set-up-sso-saml-2.0",
                "docs/collaborate/manage-access/set-up-sso-google-workspace",
                "docs/collaborate/manage-access/set-up-sso-azure-active-directory",
              ],
            }, // SSO
            {
              type: "category",
              label: "OAuth with data platforms",
              items: [
                "docs/collaborate/manage-access/set-up-snowflake-oauth",
                "docs/collaborate/manage-access/set-up-bigquery-oauth",
              ],
            }, // oauth
            "docs/collaborate/manage-access/audit-log",
          ],
        }, // Manage access
      ],
    },
    {
      type: "category",
      label: "Use the dbt Semantic Layer",
      collapsed: true,
      items: [
        "docs/use-dbt-semantic-layer/quickstart-semantic-layer",
        "docs/use-dbt-semantic-layer/dbt-semantic-layer",
        "docs/use-dbt-semantic-layer/setup-dbt-semantic-layer",
        "docs/use-dbt-semantic-layer/avail-sl-integrations",
      ],
    },
    {
      type: "category",
      label: "Available dbt versions",
      items: [
        "docs/dbt-versions/core",
        "docs/dbt-versions/upgrade-core-in-cloud",
        "docs/dbt-versions/product-lifecycles",
        {
          type: "category",
          label: "dbt Cloud Release Notes",
          items: [
            "docs/dbt-versions/dbt-cloud-release-notes",
            {
              type: "autogenerated",
              dirName: "docs/dbt-versions/release-notes",
            },
          ],
        },
      ],
    },
    "docs/dbt-support",
    {
      type: "category",
      label: "Frequently asked questions",
      link: {
        type: "generated-index",
        title: "Frequently asked questions",
        description:
          "Our Frequently Asked Questions (FAQs) section is a space where you can find an answer to some questions we get asked a lot (but that we’re happy to answer!). If you have a question or are still stuck on something, just reach out to us by emailing support@getdbt.com or clicking on the chat widget, and we’ll do our best to help out.",
        slug: "/docs/faqs",
      },
      items: [
        {
          type: "autogenerated",
          dirName: "faqs",
        },
      ],
    },
  ],
  "dbt Cloud": [
    {
      type: "category",
      label: "Overview",
      link: { type: "doc", id: "docs/dbt-cloud/cloud-overview" },
      items: [],
    },
    {
      type: "category",
      label: "dbt Cloud IDE",
      items: ["docs/dbt-cloud/cloud-ide/viewing-docs-in-the-ide"],
    },
    {
      type: "category",
      label: "Configuring dbt Cloud",
      items: [
        "docs/dbt-cloud/cloud-configuring-dbt-cloud/cloud-choosing-a-dbt-version",
      ],
    },
    {
      type: "category",
      label: "Using dbt Cloud",
      link: {
        type: "generated-index",
        title: "Using dbt Cloud",
        description: "Learn how you can use dbt Cloud.",
        slug: "/docs/dbt-cloud",
      },
      items: [
        "docs/dbt-cloud/using-dbt-cloud/artifacts",
        "docs/dbt-cloud/using-dbt-cloud/cloud-model-timing-tab",
      ],
    },
  ],
  reference: [
    {
      type: "category",
      label: "Project configs",
      items: [
        "reference/dbt_project.yml",
        "reference/dbtignore",
        "reference/project-configs/analysis-paths",
        "reference/project-configs/asset-paths",
        "reference/project-configs/clean-targets",
        "reference/project-configs/config-version",
        "reference/project-configs/seed-paths",
        "reference/project-configs/dispatch-config",
        "reference/project-configs/docs-paths",
        "reference/project-configs/log-path",
        "reference/project-configs/macro-paths",
        "reference/project-configs/packages-install-path",
        "reference/project-configs/name",
        "reference/project-configs/on-run-start-on-run-end",
        "reference/project-configs/profile",
        "reference/project-configs/query-comment",
        "reference/project-configs/quoting",
        "reference/project-configs/require-dbt-version",
        "reference/project-configs/snapshot-paths",
        "reference/project-configs/model-paths",
        "reference/project-configs/target-path",
        "reference/project-configs/test-paths",
        "reference/project-configs/version",
      ],
    },
    {
      type: "category",
      label: "Adapter-specific configs",
      items: [
        "reference/resource-configs/postgres-configs",
        "reference/resource-configs/bigquery-configs",
        "reference/resource-configs/redshift-configs",
        "reference/resource-configs/snowflake-configs",
        "reference/resource-configs/singlestore-configs",
        "reference/resource-configs/spark-configs",
        "reference/resource-configs/materialize-configs",
        "reference/resource-configs/firebolt-configs",
        "reference/resource-configs/teradata-configs",
        "reference/resource-configs/clickhouse-configs",
        "reference/resource-configs/mindsdb-configs",
        "reference/resource-configs/mssql-configs",
        "reference/resource-configs/azuresynapse-configs",
        "reference/resource-configs/greenplum-configs",
        "reference/resource-configs/impala-configs",
<<<<<<< HEAD
        "reference/resource-configs/vertica-configs",
=======
        "reference/resource-configs/doris-configs",
>>>>>>> 3290b153
      ],
    },
    {
      type: "category",
      label: "Resource configs and properties",
      items: [
        "reference/configs-and-properties",
        {
          type: "category",
          label: "General properties",
          items: [
            "reference/resource-properties/columns",
            "reference/resource-properties/config",
            "reference/resource-properties/description",
            "reference/resource-properties/quote",
            "reference/resource-properties/tests",
          ],
        },
        {
          type: "category",
          label: "General configs",
          items: [
            "reference/resource-configs/alias",
            "reference/resource-configs/database",
            "reference/resource-configs/enabled",
            "reference/resource-configs/full_refresh",
            "reference/resource-configs/grants",
            "reference/resource-configs/docs",
            "reference/resource-configs/persist_docs",
            "reference/resource-configs/pre-hook-post-hook",
            "reference/resource-configs/schema",
            "reference/resource-configs/tags",
            "reference/resource-configs/meta",
            "reference/advanced-config-usage",
            "reference/resource-configs/plus-prefix",
          ],
        },
        {
          type: "category",
          label: "For models",
          items: [
            "reference/model-properties",
            "reference/model-configs",
            "reference/resource-configs/materialized",
            "reference/resource-configs/sql_header",
          ],
        },
        {
          type: "category",
          label: "For seeds",
          items: [
            "reference/seed-properties",
            "reference/seed-configs",
            "reference/resource-configs/column_types",
            "reference/resource-configs/quote_columns",
          ],
        },
        {
          type: "category",
          label: "For snapshots",
          items: [
            "reference/snapshot-properties",
            "reference/snapshot-configs",
            "reference/resource-configs/check_cols",
            "reference/resource-configs/strategy",
            "reference/resource-configs/target_database",
            "reference/resource-configs/target_schema",
            "reference/resource-configs/unique_key",
            "reference/resource-configs/updated_at",
            "reference/resource-configs/invalidate_hard_deletes",
          ],
        },
        {
          type: "category",
          label: "For tests",
          items: [
            "reference/test-configs",
            "reference/resource-configs/fail_calc",
            "reference/resource-configs/limit",
            "reference/resource-configs/severity",
            "reference/resource-configs/store_failures",
            "reference/resource-configs/where",
          ],
        },
        {
          type: "category",
          label: "For sources",
          items: [
            "reference/source-properties",
            "reference/source-configs",
            "reference/resource-properties/database",
            "reference/resource-properties/external",
            "reference/resource-properties/freshness",
            "reference/resource-properties/identifier",
            "reference/resource-properties/loader",
            "reference/resource-properties/quoting",
            "reference/resource-properties/schema",
            "reference/resource-properties/overrides",
          ],
        },
        {
          type: "category",
          label: "For analyses",
          items: ["reference/analysis-properties"],
        },
        {
          type: "category",
          label: "For exposures",
          items: ["reference/exposure-properties"],
        },
        {
          type: "category",
          label: "For macros",
          items: [
            "reference/macro-properties",
            "reference/resource-properties/argument-type",
          ],
        },
      ],
    },
    {
      type: "category",
      label: "Commands",
      items: [
        "reference/dbt-commands",
        {
          type: "category",
          label: "Node selection",
          items: [
            "reference/node-selection/syntax",
            "reference/node-selection/graph-operators",
            "reference/node-selection/set-operators",
            "reference/node-selection/exclude",
            "reference/node-selection/methods",
            "reference/node-selection/putting-it-together",
            "reference/node-selection/yaml-selectors",
            "reference/node-selection/test-selection-examples",
            "reference/node-selection/defer",
            "reference/node-selection/state-comparison-caveats",
          ],
        },
        {
          type: "category",
          label: "List of commands",
          items: [
            "reference/commands/build",
            "reference/commands/clean",
            "reference/commands/cmd-docs",
            "reference/commands/compile",
            "reference/commands/debug",
            "reference/commands/deps",
            "reference/commands/init",
            "reference/commands/list",
            "reference/commands/parse",
            "reference/commands/rpc",
            "reference/commands/run",
            "reference/commands/run-operation",
            "reference/commands/seed",
            "reference/commands/snapshot",
            "reference/commands/source",
            "reference/commands/test",
          ],
        },
        "reference/global-cli-flags",
        "reference/global-configs",
        "reference/events-logging",
        "reference/exit-codes",
        "reference/parsing",
      ],
    },
    {
      type: "category",
      label: "Jinja Reference",
      items: [
        {
          type: "category",
          label: "dbt Jinja functions",
          link: {
            type: "generated-index",
            title: "dbt Jinja functions",
            description:
              "In addition to the standard Jinja library, we've added additional functions and variables to the Jinja context that are useful when working with a dbt project.",
            slug: "/reference/dbt-jinja-functions",
          },
          items: [
            {
              type: "autogenerated",
              dirName: "reference/dbt-jinja-functions",
            },
          ],
        },
        "reference/dbt-classes",
      ],
    },
    {
      type: "category",
      label: "Setups (CLI only)",
      items: [
        "reference/profiles.yml",
        "reference/warehouse-setups/bigquery-setup",
        "reference/warehouse-setups/postgres-setup",
        "reference/warehouse-setups/redshift-setup",
        "reference/warehouse-setups/snowflake-setup",
        "reference/warehouse-setups/mssql-setup",
        "reference/warehouse-setups/trino-setup",
        "reference/warehouse-setups/singlestore-setup",
        "reference/warehouse-setups/spark-setup",
        "reference/warehouse-setups/databricks-setup",
        "reference/warehouse-setups/hive-setup",
        "reference/warehouse-setups/exasol-setup",
        "reference/warehouse-setups/oracle-setup",
        "reference/warehouse-setups/azuresynapse-setup",
        "reference/warehouse-setups/dremio-setup",
        "reference/warehouse-setups/clickhouse-setup",
        "reference/warehouse-setups/materialize-setup",
        "reference/warehouse-setups/rockset-setup",
        "reference/warehouse-setups/firebolt-setup",
        "reference/warehouse-setups/teradata-setup",
        "reference/warehouse-setups/athena-setup",
        "reference/warehouse-setups/vertica-setup",
        "reference/warehouse-setups/tidb-setup",
        "reference/warehouse-setups/glue-setup",
        "reference/warehouse-setups/mindsdb-setup",
        "reference/warehouse-setups/greenplum-setup",
        "reference/warehouse-setups/impala-setup",
        "reference/warehouse-setups/layer-setup",
        "reference/warehouse-setups/iomete-setup",
        "reference/warehouse-setups/duckdb-setup",
        "reference/warehouse-setups/sqlite-setup",
        "reference/warehouse-setups/mysql-setup",
        "reference/warehouse-setups/ibmdb2-setup",
        "reference/warehouse-setups/alloydb-setup",
        "reference/warehouse-setups/doris-setup",
        "reference/warehouse-setups/infer-setup"
      ],
    },
    {
      type: "category",
      label: "dbt Artifacts",
      items: [
        "reference/artifacts/dbt-artifacts",
        "reference/artifacts/manifest-json",
        "reference/artifacts/run-results-json",
        "reference/artifacts/catalog-json",
        "reference/artifacts/sources-json",
        "reference/artifacts/other-artifacts",
      ],
    },
    ,
    {
      type: "category",
      label: "Database Permissions",
      items: ["reference/snowflake-permissions"],
    },
  ],
guides: [
    {
      type: "category",
      label: "Best practices",
      link: {
        type: "generated-index",
        title: "Best practice guides",
        description:
          "Learn how dbt Labs approaches building projects through our current viewpoints on structure, style, and setup.",
        slug: "/guides/best-practices",
      },
      items: [
        {
          type: "category",
          label: "How we structure our dbt projects",
          link: {
            type: "doc",
            id: "guides/best-practices/how-we-structure/1-guide-overview",
          },
          items: [
            "guides/best-practices/how-we-structure/2-staging",
            "guides/best-practices/how-we-structure/3-intermediate",
            "guides/best-practices/how-we-structure/4-marts",
            "guides/best-practices/how-we-structure/5-the-rest-of-the-project",
          ],
        },
        "guides/best-practices/debugging-errors",
        "guides/best-practices/writing-custom-generic-tests",
      ],
    },
    {
      type: "category",
      label: "Orchestration",
      link: {
        type: "generated-index",
        title: "Orchestration guides",
        description:
          "Learn how to orchestrate your data transformations in dbt, using dbt Cloud, a variety of popular tools, or both working together.",
        slug: "/guides/orchestration",
      },
      items: [
        {
          type: "category",
          label: "Airflow and dbt Cloud",
          link: {
            type: "doc",
            id: "guides/orchestration/airflow-and-dbt-cloud/1-airflow-and-dbt-cloud",
          },
          items: [
            "guides/orchestration/airflow-and-dbt-cloud/2-setting-up-airflow-and-dbt-cloud",
            "guides/orchestration/airflow-and-dbt-cloud/3-running-airflow-and-dbt-cloud",
            "guides/orchestration/airflow-and-dbt-cloud/4-airflow-and-dbt-cloud-faqs",
          ],
        },
        {
          type: "category",
          label: "Customizing CI/CD",
          link: {
            type: "doc",
            id: "guides/orchestration/custom-cicd-pipelines/1-cicd-background",
          },
          items: [
            "guides/orchestration/custom-cicd-pipelines/2-lint-on-push",
            "guides/orchestration/custom-cicd-pipelines/3-dbt-cloud-job-on-merge",
            "guides/orchestration/custom-cicd-pipelines/4-dbt-cloud-job-on-pr",
            "guides/orchestration/custom-cicd-pipelines/5-something-to-consider",
          ],
        },
      ],
    },
    {
      type: "category",
      label: "Migration",
      items: [
        {
          type: "category",
          label: "Versions",
          link: {
            type: "generated-index",
            title: "Version migration guides",
            description:
              "Learn how to upgrade to the latest version of dbt Core.",
            slug: "/guides/migration/versions",
          },
          items: [
            {
              type: "autogenerated",
              dirName: "guides/migration/versions",
            },
          ],
        },
        {
          type: "category",
          label: "Tools",
          link: {
            type: "generated-index",
            title: "Tool migration guides",
            description:
              "Learn how to migrate to dbt from other tools and platforms.",
            slug: "/guides/migration/tools",
          },
          items: [
            {
              type: "category",
              label: "Migrating from stored procedures",
              link: {
                type: "doc",
                id: "guides/migration/tools/migrating-from-stored-procedures/1-migrating-from-stored-procedures",
              },
              items: [
                "guides/migration/tools/migrating-from-stored-procedures/2-inserts",
                "guides/migration/tools/migrating-from-stored-procedures/3-updates",
                "guides/migration/tools/migrating-from-stored-procedures/4-deletes",
                "guides/migration/tools/migrating-from-stored-procedures/5-merges",
                "guides/migration/tools/migrating-from-stored-procedures/6-migrating-from-stored-procedures-conclusion",
              ],
            },
            "guides/migration/tools/migrating-from-spark-to-databricks",
          ],
        },
      ],
    },
    {
      type: "category",
      label: "dbt Ecosystem",
      link: {
        type: "generated-index",
        title: "dbt Ecosystem guides",
        description:
          "Learn about the dbt ecosystem and how to build with dbt",
        slug: "/guides/dbt-ecosystem/",
      },
      items: [
        {
          type: "category",
          label: "Adapter development",
          link: {
            type: "doc",
            id: "guides/dbt-ecosystem/adapter-development/1-what-are-adapters",
          },
          items: [
            "guides/dbt-ecosystem/adapter-development/1-what-are-adapters",
            "guides/dbt-ecosystem/adapter-development/2-prerequisites-for-a-new-adapter",
            "guides/dbt-ecosystem/adapter-development/3-building-a-new-adapter",
            "guides/dbt-ecosystem/adapter-development/4-testing-a-new-adapter",
            "guides/dbt-ecosystem/adapter-development/5-documenting-a-new-adapter",
            "guides/dbt-ecosystem/adapter-development/6-promoting-a-new-adapter",
            "guides/dbt-ecosystem/adapter-development/7-verifying-a-new-adapter",
          ],
        }
      ],
    },
    {
      type: "category",
      label: "Advanced",
      items: [
         "guides/advanced/creating-new-materializations",
      ],
    },
    {
      type: "category",
      label: "Legacy",
      items: [
        "guides/legacy/debugging-schema-names",
        "guides/legacy/getting-help",
        "guides/legacy/best-practices",
        "guides/legacy/building-packages",
        "guides/legacy/videos",
      ],
    },
  ],
  community: [
    {
      type: "doc",
      id: "community/join",
    },
    {
      type: "category",
      label: "Contributing",
      link: {
        type: "doc",
        id: "community/contribute",
      },
      items: [
        {
          type: "doc",
          label: "Become a contributor",
          id: "community/contribute",
        },
        "community/contributing/contributing-writing",
        "community/contributing/contributing-coding",
        "community/contributing/contributing-online-community",
        "community/contributing/contributing-realtime-events",
      ],
    },
    {
      type: "link",
      label: "Community Forum",
      href: "/community/forum",
    },
    {
      type: "link",
      label: "Events",
      href: "/community/events",
    },
    {
      type: "category",
      label: "Additional resources",
      items: [
        "community/resources/viewpoint",
        "community/resources/code-of-conduct",
        "community/resources/slack-rules-of-the-road",
        "community/resources/maintaining-a-channel",
        "community/resources/vendor-guidelines",
        "community/resources/forum-guidelines",
        "community/resources/organizing-inclusive-events",
        "community/resources/oss-expectations",
        "community/resources/oss-projects",
        "community/resources/contributor-license-agreements",
        "community/resources/speaking-at-a-meetup",
      ],
    },
  ],
  Glossary: [
    {
      type: "category",
      label: "Analytics Engineering Glossary",
      link: {
        type: "generated-index",
        title: "Analytics Engineering Glossary",
        description:
          "The Analytics Engineering Glossary is a living collection of terms & concepts commonly used in the data industry. You can use and contribute to this resource to educate yourself, your team, and your stakeholders.",
        slug: "/glossary",
      },
      items: [
        {
          type: "autogenerated",
          dirName: "terms",
        },
      ],
    },
  ],
  SQLReference: [
    {
      type: "category",
      label: "SQL Reference",
      link: {
        type: "generated-index",
        title: "SQL Reference",
        description: "The SQL Reference is a collection of SQL syntaxes that you can use and reference during your daily data work.",
        slug: "/sql-reference",
      },
      items: [
        {
          type: "doc",
          label: "SELECT",
          id: "sql-reference/select"
        },
        {
          type: "category",
          label: "Aggregate Functions",
          items: [
            "sql-reference/aggregate-functions/avg",
            "sql-reference/aggregate-functions/count",
            "sql-reference/aggregate-functions/max",
            "sql-reference/aggregate-functions/min",
            "sql-reference/aggregate-functions/round",
            "sql-reference/aggregate-functions/sum",
          ],
        },
        {
          type: "category",
          label: "Clauses",
          items: [
            "sql-reference/clauses/limit",
            "sql-reference/clauses/order-by",
            "sql-reference/clauses/where",
          ],
        },
        {
          type: "doc",
          label: "DISTINCT",
          id: "sql-reference/distinct",
        },
      ],
    },
  ],
};

module.exports = sidebarSettings;<|MERGE_RESOLUTION|>--- conflicted
+++ resolved
@@ -433,11 +433,8 @@
         "reference/resource-configs/azuresynapse-configs",
         "reference/resource-configs/greenplum-configs",
         "reference/resource-configs/impala-configs",
-<<<<<<< HEAD
         "reference/resource-configs/vertica-configs",
-=======
         "reference/resource-configs/doris-configs",
->>>>>>> 3290b153
       ],
     },
     {
