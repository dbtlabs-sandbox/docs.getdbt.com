--- conflicted
+++ resolved
@@ -2,17 +2,7 @@
 
 | dbt Core                                                   | Initial Release | Support Level | Critical Support Until  | 
 |------------------------------------------------------------|-----------------|----------------|-------------------------|
-<<<<<<< HEAD
-| [**v1.7**](/guides/migration/versions/upgrading-to-v1.7)   | Oct 31, 2023    | Active         | Oct 30, 2024            |
-| [**v1.6**](/guides/migration/versions/upgrading-to-v1.6)   | Jul 31, 2023    | Active         | Jul 30, 2024            |
-| [**v1.5**](/guides/migration/versions/upgrading-to-v1.5)   | Apr 27, 2023    | Critical       | Apr 27, 2024            | 
-| [**v1.4**](/guides/migration/versions/upgrading-to-v1.4)   | Jan 25, 2023    | Critical       | Jan 25, 2024            | 
-| [**v1.3**](/guides/migration/versions/upgrading-to-v1.3)   | Oct 12, 2022    | End of Life* ⚠️ | Oct 12, 2023            | 
-| [**v1.2**](/guides/migration/versions/upgrading-to-v1.2)   | Jul 26, 2022    | End of Life* ⚠️ | Jul 26, 2023            |
-| [**v1.1**](/guides/migration/versions/upgrading-to-v1.1) ⚠️ | Apr 28, 2022    | Deprecated ⛔️  | Deprecated ⛔️            | 
-| [**v1.0**](/guides/migration/versions/upgrading-to-v1.0) ⚠️ | Dec 3, 2021     | Deprecated ⛔️  | Deprecated ⛔️           | 
-=======
-| [**v1.7**](/docs/dbt-versions/core-upgrade/upgrading-to-v1.7) (beta)| Oct 26, 2023 | -              | -                       |
+| [**v1.7**](/docs/dbt-versions/core-upgrade/upgrading-to-v1.7)   | Nov 2, 2023     | Active         | Nov 1, 2024            |
 | [**v1.6**](/docs/dbt-versions/core-upgrade/upgrading-to-v1.6)   | Jul 31, 2023    | Active         | Jul 30, 2024            |
 | [**v1.5**](/docs/dbt-versions/core-upgrade/upgrading-to-v1.5)   | Apr 27, 2023    | Critical       | Apr 27, 2024            | 
 | [**v1.4**](/docs/dbt-versions/core-upgrade/upgrading-to-v1.4)   | Jan 25, 2023    | Critical       | Jan 25, 2024            | 
@@ -20,7 +10,6 @@
 | [**v1.2**](/docs/dbt-versions/core-upgrade/upgrading-to-v1.2)   | Jul 26, 2022    | End of Life* ⚠️ | Jul 26, 2023            |
 | [**v1.1**](/docs/dbt-versions/core-upgrade/upgrading-to-v1.1) ⚠️ | Apr 28, 2022    | Deprecated ⛔️  | Deprecated ⛔️            | 
 | [**v1.0**](/docs/dbt-versions/core-upgrade/upgrading-to-v1.0) ⚠️ | Dec 3, 2021     | Deprecated ⛔️  | Deprecated ⛔️           | 
->>>>>>> 13b42d6d
 |  **v0.X** ⛔️                                               | (Various dates) | Deprecated ⛔️  | Deprecated ⛔️            | 
 _*All versions of dbt Core since v1.0 are available in dbt Cloud until further notice. Versions that are EOL do not receive any fixes. For the best support, we recommend upgrading to a version released within the past 12 months._
 ### Planned future releases
