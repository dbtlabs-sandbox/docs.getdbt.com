### Latest Releases

<<<<<<< HEAD
| dbt Core                        | Initial Release | Support Level | Critical Support Until  | dbt Cloud Until |
|---------------------------------|-----------------|---------------|-------------------------|-----------------|
| [**v1.4**](/guides/migration/versions/upgrading-to-v1.4)   | Jan 25, 2023    | Active        | Jan 25, 2024            | Jan 2024        |
| [**v1.3**](/guides/migration/versions/upgrading-to-v1.3)   | Oct 12, 2022    | Critical      | Oct 12, 2023            | Oct 2023        |
| [**v1.2**](/guides/migration/versions/upgrading-to-v1.2)   | Jul 26, 2022    | Critical      | Jul 26, 2023            | Jul 2023        |
| [**v1.1**](/guides/migration/versions/upgrading-to-v1.1)   | Apr 28, 2022    | Critical      | Apr 28, 2023            | Apr 2023        |
| [**v1.0**](/guides/migration/versions/upgrading-to-v1.0) ⚠️ | Dec 3, 2021     | End of Life ⚠️ | Dec 3, 2022 ⚠️             | Pending deprecation        |
|  **v0.X** ⚠️                     | (Various dates) | End of Life ⚠️ | Deprecated ⚠️             | Deprecated ⚠️     |
=======
| dbt Core                                                   | Initial Release | Support Level | Critical Support Until  | dbt Cloud Until |
|------------------------------------------------------------|-----------------|---------------|-------------------------|-----------------|
| [**v1.5**](/guides/migration/versions/upgrading-to-v1.5)   | Apr 27, 2023    | Active        | Apr 27, 2024            | Apr 2024        |
| [**v1.4**](/guides/migration/versions/upgrading-to-v1.4)   | Jan 25, 2023    | Critical      | Jan 25, 2024            | Jan 2024        |
| [**v1.3**](/guides/migration/versions/upgrading-to-v1.3)   | Oct 12, 2022    | Critical      | Oct 12, 2023            | Oct 2023        |
| [**v1.2**](/guides/migration/versions/upgrading-to-v1.2)   | Jul 26, 2022    | Critical      | Jul 26, 2023            | Jul 2023        |
| [**v1.1**](/guides/migration/versions/upgrading-to-v1.1) ⚠️ | Apr 28, 2022    | End of Life ⚠️ | Apr 28, 2023            | Apr 2023        |
| [**v1.0**](/guides/migration/versions/upgrading-to-v1.0) ⚠️ | Dec 3, 2021     | End of Life ⚠️ | Dec 3, 2022 ⚠️           | Pending deprecation|
|  **v0.X** ⚠️                                                | (Various dates) | End of Life ⚠️ | Deprecated ⚠️            | Deprecated ⚠️    |
>>>>>>> 533637af

### Planned future releases

_Future release dates are tentative and subject to change._

| dbt Core | Planned Release | Critical & dbt Cloud Support Until  |
|----------|-----------------|-------------------------------------|
| **v1.6** | _July 2023_     | _July 2024_                         |
| **v1.7** | _Oct 2023_      | _Oct 2024_                          |
| **v1.8** | _Jan 2024_      | _Jan 2025_                          |
| **v1.9** | _Apr 2024_      | _Apr 2025_                          |<|MERGE_RESOLUTION|>--- conflicted
+++ resolved
@@ -1,15 +1,5 @@
 ### Latest Releases
 
-<<<<<<< HEAD
-| dbt Core                        | Initial Release | Support Level | Critical Support Until  | dbt Cloud Until |
-|---------------------------------|-----------------|---------------|-------------------------|-----------------|
-| [**v1.4**](/guides/migration/versions/upgrading-to-v1.4)   | Jan 25, 2023    | Active        | Jan 25, 2024            | Jan 2024        |
-| [**v1.3**](/guides/migration/versions/upgrading-to-v1.3)   | Oct 12, 2022    | Critical      | Oct 12, 2023            | Oct 2023        |
-| [**v1.2**](/guides/migration/versions/upgrading-to-v1.2)   | Jul 26, 2022    | Critical      | Jul 26, 2023            | Jul 2023        |
-| [**v1.1**](/guides/migration/versions/upgrading-to-v1.1)   | Apr 28, 2022    | Critical      | Apr 28, 2023            | Apr 2023        |
-| [**v1.0**](/guides/migration/versions/upgrading-to-v1.0) ⚠️ | Dec 3, 2021     | End of Life ⚠️ | Dec 3, 2022 ⚠️             | Pending deprecation        |
-|  **v0.X** ⚠️                     | (Various dates) | End of Life ⚠️ | Deprecated ⚠️             | Deprecated ⚠️     |
-=======
 | dbt Core                                                   | Initial Release | Support Level | Critical Support Until  | dbt Cloud Until |
 |------------------------------------------------------------|-----------------|---------------|-------------------------|-----------------|
 | [**v1.5**](/guides/migration/versions/upgrading-to-v1.5)   | Apr 27, 2023    | Active        | Apr 27, 2024            | Apr 2024        |
@@ -19,7 +9,6 @@
 | [**v1.1**](/guides/migration/versions/upgrading-to-v1.1) ⚠️ | Apr 28, 2022    | End of Life ⚠️ | Apr 28, 2023            | Apr 2023        |
 | [**v1.0**](/guides/migration/versions/upgrading-to-v1.0) ⚠️ | Dec 3, 2021     | End of Life ⚠️ | Dec 3, 2022 ⚠️           | Pending deprecation|
 |  **v0.X** ⚠️                                                | (Various dates) | End of Life ⚠️ | Deprecated ⚠️            | Deprecated ⚠️    |
->>>>>>> 533637af
 
 ### Planned future releases
 
