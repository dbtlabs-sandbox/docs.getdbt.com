### Latest Releases

| dbt Core                                                   | Initial Release | Support Level | Critical Support Until  | 
|------------------------------------------------------------|-----------------|----------------|-------------------------|
| [**v1.7**](/docs/dbt-versions/core-upgrade/upgrading-to-v1.7)   | Nov 2, 2023     | Active         | Nov 1, 2024            |
| [**v1.6**](/docs/dbt-versions/core-upgrade/upgrading-to-v1.6)   | Jul 31, 2023    | Critical       | Jul 30, 2024            |
| [**v1.5**](/docs/dbt-versions/core-upgrade/upgrading-to-v1.5)   | Apr 27, 2023    | Critical       | Apr 27, 2024            | 
| [**v1.4**](/docs/dbt-versions/core-upgrade/upgrading-to-v1.4)   | Jan 25, 2023    | Critical       | Jan 25, 2024            | 
| [**v1.3**](/docs/dbt-versions/core-upgrade/upgrading-to-v1.3)   | Oct 12, 2022    | End of Life* ⚠️ | Oct 12, 2023            | 
| [**v1.2**](/docs/dbt-versions/core-upgrade/upgrading-to-v1.2)   | Jul 26, 2022    | End of Life* ⚠️ | Jul 26, 2023            |
| [**v1.1**](/docs/dbt-versions/core-upgrade/upgrading-to-v1.1) ⚠️ | Apr 28, 2022    | Deprecated ⛔️  | Deprecated ⛔️            | 
| [**v1.0**](/docs/dbt-versions/core-upgrade/upgrading-to-v1.0) ⚠️ | Dec 3, 2021     | Deprecated ⛔️  | Deprecated ⛔️           | 
|  **v0.X** ⛔️                                               | (Various dates) | Deprecated ⛔️  | Deprecated ⛔️            | 
<<<<<<< HEAD
_*All versions of dbt Core since v1.0 are available in dbt Cloud until further notice. Versions that are EOL do not receive any fixes. For the best support, we recommend upgrading to a version released within the past 12 months._
### Planned future releases

_Future release dates are tentative and subject to change._

| dbt Core | Planned Release | Critical & dbt Cloud Support Until  |
|----------|-----------------|-------------------------------------|
| **v1.7** | _Oct 2023_      | _Oct 2024_                          |
| **v1.8** | _Jan 2024_      | _Jan 2025_                          |
| **v1.9** | _Apr 2024_      | _Apr 2025_                          |
=======
_*All versions of dbt Core since v1.0 are available in dbt Cloud until further notice. Versions that are EOL do not receive any fixes. For the best support, we recommend upgrading to a version released within the past 12 months._
>>>>>>> 119499d9
<|MERGE_RESOLUTION|>--- conflicted
+++ resolved
@@ -11,17 +11,4 @@
 | [**v1.1**](/docs/dbt-versions/core-upgrade/upgrading-to-v1.1) ⚠️ | Apr 28, 2022    | Deprecated ⛔️  | Deprecated ⛔️            | 
 | [**v1.0**](/docs/dbt-versions/core-upgrade/upgrading-to-v1.0) ⚠️ | Dec 3, 2021     | Deprecated ⛔️  | Deprecated ⛔️           | 
 |  **v0.X** ⛔️                                               | (Various dates) | Deprecated ⛔️  | Deprecated ⛔️            | 
-<<<<<<< HEAD
-_*All versions of dbt Core since v1.0 are available in dbt Cloud until further notice. Versions that are EOL do not receive any fixes. For the best support, we recommend upgrading to a version released within the past 12 months._
-### Planned future releases
-
-_Future release dates are tentative and subject to change._
-
-| dbt Core | Planned Release | Critical & dbt Cloud Support Until  |
-|----------|-----------------|-------------------------------------|
-| **v1.7** | _Oct 2023_      | _Oct 2024_                          |
-| **v1.8** | _Jan 2024_      | _Jan 2025_                          |
-| **v1.9** | _Apr 2024_      | _Apr 2025_                          |
-=======
-_*All versions of dbt Core since v1.0 are available in dbt Cloud until further notice. Versions that are EOL do not receive any fixes. For the best support, we recommend upgrading to a version released within the past 12 months._
->>>>>>> 119499d9
+_*All versions of dbt Core since v1.0 are available in dbt Cloud until further notice. Versions that are EOL do not receive any fixes. For the best support, we recommend upgrading to a version released within the past 12 months._