:root {
  --ifm-color-success: #047377 !important;
  --ifm-color-info: #047377 !important;
  --ifm-color-warning: #ff694a !important;
  --ifm-color-danger: #ff694a !important;
  --ifm-font-weight-semibold: 600;
  --ifm-font-weight-bold: 700;
  --ifm-h1-font-size: 2.5rem;
  --ifm-h2-font-size: 2.063rem;
  --ifm-h3-font-size: 1.563rem;
  --ifm-h4-font-size: 1.063rem;
  --ifm-h5-font-size: 0.938rem;
  --ifm-navbar-height: 94px;
  --ifm-footer-background-color: #4f5d75;
  --ifm-footer-color: #bfc0c0;
  --ifm-link-color: #009999;
  --ifm-color-primary: #047377;
  --ifm-link-hover-color: #047377;
  --ifm-button-border-radius: 4px;
  --ifm-menu-color: #262a38;
  --ifm-menu-color-active: #009999;
  --ifm-pagination-nav-color-hover: #047377;
  --ifm-tabs-color-active: #047377;
  --ifm-font-family-monospace: "Source Code Pro", SFMono-Regular, Menlo, Monaco,
    Consolas, "Liberation Mono", "Courier New", monospace;
  --ifm-font-family-base: "Source Sans Pro", sans-serif;
  --ifm-heading-font-family: "Source Sans Pro", sans-serif;
  --ifm-code-padding-vertical: .2rem;
  --ifm-code-padding-horizontal: .4rem;
  --ifm-code-background: var(--ifm-color-emphasis-200);
  --ifm-navbar-item-padding-horizontal: 1rem;
  --ifm-alert-color: var(--ifm-font-color-base-inverse);
  --color-primary-blue: #262a38;
  --color-green-blue: #047377;
  --color-light-teal: #009999;
  --color-light-blue: #96d7d1;
  --color-orange: #ff694a;
  --color-off-white: #eff2f3;
  --color-nav-text: #bfc0c0;
}

.container.home:nth-child(odd) {
  background: var(--color-off-white);
}

/* For /dbt-cloud/api redoc page */
div.collapser {
  color: white;
}

.admonition h5 {
  text-transform: none;
  font-size: 1rem;
}

.navbar__link--active {
  border-bottom: 1px solid #fff;
  padding: 0px 2px;
  margin-left: 10px;
  margin-right: 10px;
}

h1,
h2,
h3 {
  font-weight: var(--ifm-font-weight-semibold);
}

.navbar__search-input {
  color: #505d73;
  font-weight: var(--ifm-font-weight-semibold);
  font-size: 1rem;
}

.main-wrapper .home .col > p {
  font-size: 1.25rem;
}

/* Wish we didn't need to do this... */
h1.docTitle_node_modules-\@docusaurus-theme-classic-src-theme-DocItem- {
  font-size: 2rem;
}

a.hash-link:link,
a.hash-link:visited,
a.hash-link:hover {
  color: black;
}

footer {
  font-weight: var(--ifm-font-weight-bold);
}

/* Fix for nav links that break (like dbt Cloud) */

.navbar__item.navbar__link {
  white-space: nowrap;
}

pre {
  font-size: 14px !important;
}

a.code-link {
  color: var(--color-orange);
  cursor: pointer;
}

a.code-link:hover {
  text-decoration: underline;
}

nav.navbar,
div.navbar-sidebar__brand {
  background-color: var(--color-primary-blue);
}

nav.navbar a.navbar__link {
  color: var(--color-nav-text);
  font-weight: var(--ifm-font-weight-bold);
  transition: 100ms all ease-in-out;
}

nav.navbar a.navbar__link:hover {
  color: var(--color-light-teal);
}

nav.navbar .navbar__toggle,
nav.navbar a.navbar__link--active {
  color: white !important;
  font-weight: bold !important;
}

li.menu__list-item a.navbar__link--active {
  color: black !important;
  font-weight: bold !important;
}

nav.navbar div.navbar__inner {
  margin-left: 10px !important;
}

.dropdown__link {
  font-size: 1rem;
}

.featherlight:before {
  height: 5%;
}

.featherlight-content {
  max-width: 75% !important;
  margin-left: auto !important;
  margin-right: auto !important;
  background: transparent !important;
}

.featherlight-close-icon {
  background: transparent !important;
  color: white !important;
  font-size: 20px !important;
}

/* Shamelessly copy/pasted from our style guide */

.alert {
  padding: 1.5rem 2rem;
  margin-bottom: 1.8rem;
  border: 1px solid transparent;
  border-radius: 4px;
}
.alert h4 {
  margin-top: 0;
  color: inherit;
}
.alert .alert-link {
  font-weight: inherit;
}
.alert > p,
.alert > ul {
  margin-bottom: 0;
}
.alert > p + p {
  margin-top: 5px;
}
.alert-default {
  background-color: var(--color-off-white);
  border-color: transparent;
  color: var(--color-primary-blue);
}
.alert-success {
  background-color: var(--color-off-white);
  border-color: transparent;
  color: var(--color-green-blue);
}
.alert-success hr {
  border-top-color: transparent;
}
.alert-success .alert-link {
  color: var(--color-green-blue);
}
.alert-info {
  background-color: var(--color-light-blue);
  border-color: transparent;
  color: var(--color-green-blue);
}
.alert-info hr {
  border-top-color: transparent;
}
.alert-info .alert-link {
  color: var(--color-green-blue);
}
.alert-warning {
  background-color: var(--color-off-white);
  border-color: transparent;
  color: var(--color-orange);
}
.alert-warning hr {
  border-top-color: transparent;
}
.alert-warning .alert-link {
  color: var(--color-orange);
}
.alert-danger {
  background-color: #ffe1db;
  border-color: transparent;
  color: var(--color-orange);
}
.alert-danger hr {
  border-top-color: transparent;
}
.alert-danger .alert-link {
  color: var(--color-orange);
}

.linkout {
  background-image: url("data:image/svg+xml,%3Csvg xmlns='http://www.w3.org/2000/svg' xmlns:xlink='http://www.w3.org/1999/xlink' viewBox='0 0 18 22.5' version='1.1' x='0px' y='0px'%3E%3Ctitle%3Elink%3C/title%3E%3Cdesc%3ECreated with Sketch.%3C/desc%3E%3Cg stroke='none' stroke-width='1' fill='none' fill-rule='evenodd'%3E%3Cpath d='M9.24264069,6.41438508 C8.8521164,6.80490937 8.21895142,6.80490937 7.82842712,6.41438508 C7.43790283,6.02386078 7.43790283,5.39069581 7.82842712,5.00017151 L10.6570258,2.17157288 C12.2191229,0.609475708 14.7517828,0.609475708 16.31388,2.17157288 C17.8759772,3.73367004 17.8759772,6.26632996 16.31388,7.82842712 L13.4854529,10.6568542 C13.0949286,11.0473785 12.4617636,11.0473785 12.0712393,10.6568542 C11.680715,10.26633 11.680715,9.63316498 12.0712393,9.24264069 L14.8996664,6.41421356 C15.680715,5.63316498 15.680715,4.36683502 14.8996664,3.58578644 C14.1186179,2.80473785 12.8522879,2.80473785 12.0712393,3.58578644 L9.24264069,6.41438508 Z M9.2428122,12.0710678 C9.63333649,11.6805435 10.2665015,11.6805435 10.6570258,12.0710678 C11.0475501,12.4615921 11.0475501,13.0947571 10.6570258,13.4852814 L7.82842712,16.31388 C6.26632996,17.8759772 3.73367004,17.8759772 2.17157288,16.31388 C0.609475708,14.7517828 0.609475708,12.2191229 2.17157288,10.6570258 L5,7.82859864 C5.39052429,7.43807435 6.02368927,7.43807435 6.41421356,7.82859864 C6.80473785,8.21912293 6.80473785,8.85228791 6.41421356,9.2428122 L3.58578644,12.0712393 C2.80473785,12.8522879 2.80473785,14.1186179 3.58578644,14.8996664 C4.36683502,15.680715 5.63316498,15.680715 6.41421356,14.8996664 L9.2428122,12.0710678 Z M12.0712393,6.41421356 C12.4617636,6.80473785 12.4617636,7.43790283 12.0712393,7.82842712 L7.82859864,12.0710678 C7.43807435,12.4615921 6.80490937,12.4615921 6.41438508,12.0710678 C6.02386078,11.6805435 6.02386078,11.0473785 6.41438508,10.6568542 L10.6570258,6.41421356 C11.0475501,6.02368927 11.680715,6.02368927 12.0712393,6.41421356 Z' fill='%23000000' fill-rule='nonzero'/%3E%3C/g%3E%3C/svg%3E");
  background-size: 2rem 2rem;
  background-position: center;
  content: " ";
  display: inline-block;
  height: 1.25rem;
  width: 1.25rem;
  vertical-align: middle;
}

.banner-animation {
  /*background-color: #013544;*/
  background-color: var(--color-off-white);
  position: absolute;
  display: block;
  height: 100%;
  width: 100%;
  left: 0;
  top: 0;
  z-index: -1;
}

.banner-animation svg {
  position: absolute;
  top: 0;
  right: 0;
  height: 100%;
  max-width: none;
  max-height: 100vw;
}

@keyframes march {
  100% {
    stroke-dashoffset: 0;
  }
}

.banner-animation svg #lines > * {
  stroke-dasharray: 4px 6px;
  stroke-dashoffset: 60;

  -o-animation: march 8s linear infinite forwards;
  -webkit-animation: march 8s linear infinite forwards;
  animation: march 8s linear infinite forwards;
}

.search {
  width: 100%;
  padding: 10px 0px;
  font-size: 20px;
  border: 0px;
  outline-width: 0px;
}

.menu__link {
  font-size: 1rem;
  padding: 5px 0px 5px 10px !important;
}

.home .row .col--4 {
  margin-bottom: 20px;
  min-height: 251px;
}
.card.large {
  position: relative;
  height: 100%;
  padding: 20px;
  border-radius: 5px !important;
}

.card.large .card__header,
.card.large .card__body,
.card.large .card__footer {
  z-index: 9;
}
.card.large:before {
  position: absolute;
  z-index: 0;
  top: 0;
  bottom: 0;
  left: -100%;
  right: 155px;
  background: var(--color-primary-blue);
  content: "";
}
.card.large:after {
  position: absolute;
  z-index: 0;
  top: 0;
  bottom: 0;
  margin: auto 0;
  right: 110px;
  transform: rotate(45deg);
  border-radius: 12.5%;
  height: 465px;
  width: 465px;
  background: var(--color-primary-blue);
  content: "";
}

.card {
  background: var(--ifm-footer-background-color);
  color: #fff;
}

.card.large .button {
  font-size: 1.25rem;
  font-weight: var(--ifm-font-weight-semibold);
  margin-top: 0.25rem;
}

.card.large .button,
.button.help {
  background: var(--color-green-blue);
  border-color: var(--color-green-blue);
}

.card.large .button:hover {
  background: #fff;
  border-color: #fff;
  color: var(--color-green-blue);
}

.card.large.dark .button:hover {
  background: var(--color-light-teal);
  border-color: var(--color-light-teal);
  color: #fff;
}

.card.large.light .button,
.button.help:hover {
  background: var(--color-orange);
  border-color: var(--color-orange);
}

.card.large.light .button:hover {
  background: #de5d43;
  border-color: #de5d43;
  color: #fff;
}

.card.large.light-blue .button {
  background: var(--color-light-blue);
  border-color: var(--color-light-blue);
  color: var(--color-primary-blue);
}

.card.large.light-blue .button:hover {
  background: #d9f6f4;
  border-color: #d9f6f4;
  color: var(--color-primary-blue);
}

.card .card__body {
  font-size: 1.125rem;
  line-height: 26px;
}

/* Table of Contents */
.table-of-contents__link:hover,
.table-of-contents__link:hover code,
.table-of-contents__link--active,
.table-of-contents__link--active code {
  color: var(--ifm-link-hover-color);
}
.table-of-contents {
  font-size: 0.9rem;
}

/* Pagination */
.pagination-nav__link {
  transition: 100ms all ease-in-out;
}

/* Font Sizing Adjustments */
.markdown > p {
  font-size: 1.05rem;
}
.pagination-nav__link {
  font-size: 1.05rem;
}
.title_src-components-file- {
  font-size: 0.813rem !important;
}

/* Docs */
.docImage_src-components-lightbox-, .docImage_2V3X {
  max-width: 100%;
}

@media (min-width: 997px) and (max-width: 1150px) {
  nav.navbar a.navbar__link {
    font-size: 0.9rem;
  }
  .navbar__search .navbar__search-input {
    max-width: 160px;
  }
}

@media screen and (max-width: 700px) {
  .card.large {
    height: auto;
    text-align: center;
  }
  .container.container--fluid.home .row {
    margin: calc(2vh) auto !important;
  }
}

/* V2.0.0-beta.6 style updates */
.padding-top--md {
  padding-top: 2rem !important;
}

code {
  border: none;
  background-color: var(--ifm-color-emphasis-200);
  color: var(--ifm-color-emphasis-900);
}

.DocSearch-Button-Container .DocSearch-Button-Placeholder {
  padding: 0 2.25rem 0 0;
}

.alert {
  color: var(--ifm-alert-color);
}

.alert a {
  color: var(--ifm-alert-color);
  text-decoration: underline;
  text-decoration-color: #fff !important;
}

.admonition-icon svg {
  fill: #fff;
  stroke: #fff;
}

.alert--info {
  --ifm-alert-background-color: var(--ifm-color-info);
  --ifm-alert-border-color: var(--ifm-color-info);
}
.alert--success {
  --ifm-alert-background-color: var(--ifm-color-success);
  --ifm-alert-border-color: var(--ifm-color-success);
}
.alert--danger {
  --ifm-alert-background-color: var(--ifm-color-danger);
  --ifm-alert-border-color: var(--ifm-color-danger);
}
.alert--warning {
  --ifm-alert-background-color: var(--ifm-color-warning);
  --ifm-alert-border-color: var(--ifm-color-warning);
}

@media (min-width: 1440px) {
  .container--fluid {
    max-width: inherit;
  }
<<<<<<< HEAD
  .container {
    max-width: var(--ifm-container-width);
  }
}

/* Custom Blog Styles */
.blog-hero {
  height: 250px;
  background-repeat: no-repeat;
  background-size: cover;
  background-position: center;
}
@media (min-width: 997px) {
  .blog-hero {
    height: 500px;
  }
}

/* Custom Author Styles */
.author-header {
  display: flex;
  align-items: center;
}
.author-header-left, .author-header-right {
  padding: 20px;
}
.author-header img {
  max-width: 100px;
  border-radius: 50%;
  display: block;
  margin: 0 auto;
}
.author-header h1 {
  display: block;
  margin-bottom: 5px;
}
.author-header .author-title {
  display: flex;
  align-items: center;
  margin-bottom: 10px;
}
.author-header .author-links {
  display: flex;
  align-items: center;
  justify-content: center;
}
.author-header .author-links span {
  padding-left: 10px;
}
.author-header .author-links a {
  display: block;
  padding: 5px;
}
.author-header .author-links a:first-of-type {
  padding-left: 10px;
}
.author-header .author-links i {
  font-size: 1.1rem;
=======
>>>>>>> 674fb175
}<|MERGE_RESOLUTION|>--- conflicted
+++ resolved
@@ -494,10 +494,6 @@
   .container--fluid {
     max-width: inherit;
   }
-<<<<<<< HEAD
-  .container {
-    max-width: var(--ifm-container-width);
-  }
 }
 
 /* Custom Blog Styles */
@@ -553,6 +549,4 @@
 }
 .author-header .author-links i {
   font-size: 1.1rem;
-=======
->>>>>>> 674fb175
 }