--- conflicted
+++ resolved
@@ -1,9 +1,9 @@
-import React from 'react';
-import clsx from 'clsx';
-import {ThemeClassNames} from '@docusaurus/theme-common';
-import {useDoc} from '@docusaurus/theme-common/internal';
-import Heading from '@theme/Heading';
-import MDXContent from '@theme/MDXContent';
+import React from "react";
+import clsx from "clsx";
+import { ThemeClassNames } from "@docusaurus/theme-common";
+import { useDoc } from "@docusaurus/theme-common/internal";
+import Heading from "@theme/Heading";
+import MDXContent from "@theme/MDXContent";
 /**
  Title can be declared inside md content or declared through
  front matter and added manually. To make both cases consistent,
@@ -20,33 +20,30 @@
  * Get metadata from useDoc within DocItemContent component
  * Check if spotlight member page
  * If so, use component rather than header
-*/
-import CommunitySpotlightCard from '@site/src/components/communitySpotlightCard';
-<<<<<<< HEAD
-import QuickstartTOC from '@site/src/components/quickstartTOC';
-=======
-import styles from './styles.module.css';
->>>>>>> 8d82a956
+ */
+import CommunitySpotlightCard from "@site/src/components/communitySpotlightCard";
+import QuickstartTOC from "@site/src/components/quickstartTOC";
+import styles from "./styles.module.css";
 
 function useSyntheticTitle() {
-  const {metadata, frontMatter, contentTitle} = useDoc();
+  const { metadata, frontMatter, contentTitle } = useDoc();
   const shouldRender =
-    !frontMatter.hide_title && typeof contentTitle === 'undefined';
+    !frontMatter.hide_title && typeof contentTitle === "undefined";
   if (!shouldRender) {
     return null;
   }
   return metadata.title;
 }
-export default function DocItemContent({children}) {
+export default function DocItemContent({ children }) {
   const syntheticTitle = useSyntheticTitle();
 
   // dbt Custom
   const { metadata, frontMatter } = useDoc();
-  const isSpotlightMember = metadata?.id?.includes('community/spotlight/')
-  const isQuickstartGuide = metadata?.id?.startsWith('quickstart/')
+  const isSpotlightMember = metadata?.id?.includes("community/spotlight/");
+  const isQuickstartGuide = metadata?.id?.startsWith("quickstart/");
 
   return (
-    <div className={clsx(ThemeClassNames.docs.docMarkdown, 'markdown')}>
+    <div className={clsx(ThemeClassNames.docs.docMarkdown, "markdown")}>
       {syntheticTitle && !isSpotlightMember && (
         <header>
           <Heading as="h1">{syntheticTitle}</Heading>
@@ -57,29 +54,21 @@
       {isSpotlightMember ? (
         <div className={styles.spotlightMemberContain}>
           <CommunitySpotlightCard
-            frontMatter={frontMatter} 
-            isSpotlightMember={true} 
-            />
+            frontMatter={frontMatter}
+            isSpotlightMember={true}
+          />
           <MDXContent>{children}</MDXContent>
+        </div>
+      ) : isQuickstartGuide ? (
+        <div className={clsx("quickstart-container")}>
+          <QuickstartTOC />
+          <div className={clsx("step-container")}>
+            <MDXContent>{children}</MDXContent>
+          </div>
         </div>
       ) : (
         <MDXContent>{children}</MDXContent>
       )}
-<<<<<<< HEAD
-      {isQuickstartGuide ? (
-        <>
-          <div className={clsx('quickstart-container')}>
-            <QuickstartTOC />
-              <div className={clsx('step-container')}>
-                <MDXContent>{children}</MDXContent>
-              </div>
-          </div>
-        </>
-      ) : (
-      <MDXContent>{children}</MDXContent>
-      )}
-=======
->>>>>>> 8d82a956
     </div>
   );
 }