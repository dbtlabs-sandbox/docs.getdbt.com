{
  "cleanUrls": true,
  "trailingSlash": false,
  "redirects": [
    {
<<<<<<< HEAD
      "source": "/faqs/Project/docs-for-multiple-projects",
      "destination": "/docs/collaborate/explore-projects#about-project-level-lineage",
=======
      "source": "/faqs/Accounts/slack",
      "destination": "/docs/deploy/job-notifications",
>>>>>>> b506c6c6
      "permanent": true
    },
    {
      "source": "/guides/migration/versions",
      "destination": "/docs/dbt-versions/core-upgrade",
      "permanent": true
    },
    {
      "source": "/guides/migration/versions/upgrading-to-v1.7",
      "destination": "/docs/dbt-versions/core-upgrade/upgrading-to-v1.7",
      "permanent": true
    },
    {
      "source": "/guides/migration/versions/upgrading-to-v1.6",
      "destination": "/docs/dbt-versions/core-upgrade/upgrading-to-v1.6",
      "permanent": true
    },
    {
      "source": "/guides/migration/versions/upgrading-to-v1.5",
      "destination": "/docs/dbt-versions/core-upgrade/upgrading-to-v1.5",
      "permanent": true
    },
    {
      "source": "/guides/migration/versions/upgrading-to-v1.4",
      "destination": "/docs/dbt-versions/core-upgrade/upgrading-to-v1.4",
      "permanent": true
    },
    {
      "source": "/guides/migration/versions/upgrading-to-v1.3",
      "destination": "/docs/dbt-versions/core-upgrade/upgrading-to-v1.3",
      "permanent": true
    },
    {
      "source": "/guides/migration/versions/upgrading-to-v1.2",
      "destination": "/docs/dbt-versions/core-upgrade/upgrading-to-v1.2",
      "permanent": true
    },
    {
      "source": "/guides/migration/versions/upgrading-to-v1.1",
      "destination": "/docs/dbt-versions/core-upgrade/upgrading-to-v1.1",
      "permanent": true
    },
    {
      "source": "/guides/migration/versions/upgrading-to-v1.0",
      "destination": "/docs/dbt-versions/core-upgrade/upgrading-to-v1.0",
      "permanent": true
    },
    {
      "source": "/guides/migration/versions/upgrading-to-v0.21",
      "destination": "/docs/dbt-versions/core-upgrade/upgrading-to-v0.21",
      "permanent": true
    },
    {
      "source": "/guides/migration/versions/upgrading-to-v0.20",
      "destination": "/docs/dbt-versions/core-upgrade/upgrading-to-v0.20",
      "permanent": true
    },
    {
      "source": "/guides/migration/versions/Older%20versions/upgrading-to-0-11-0",
      "destination": "/docs/dbt-versions/core-upgrade/Older%20versions/upgrading-to-0-11-0",
      "permanent": true
    },
    {
      "source": "/guides/migration/versions/Older%20versions/upgrading-to-0-12-0",
      "destination": "/docs/dbt-versions/core-upgrade/Older%20versions/upgrading-to-0-12-0",
      "permanent": true
    },
    {
      "source": "/guides/migration/versions/Older%20versions/upgrading-to-0-13-0",
      "destination": "/docs/dbt-versions/core-upgrade/Older%20versions/upgrading-to-0-13-0",
      "permanent": true
    },
    {
      "source": "/guides/migration/versions/Older%20versions/upgrading-to-0-14-0",
      "destination": "/docs/dbt-versions/core-upgrade/Older%20versions/upgrading-to-0-14-0",
      "permanent": true
    },
    {
      "source": "/guides/migration/versions/Older%20versions/upgrading-to-0-14-1",
      "destination": "/docs/dbt-versions/core-upgrade/Older%20versions/upgrading-to-0-14-1",
      "permanent": true
    },
    {
      "source": "/guides/migration/versions/Older%20versions/upgrading-to-0-15-0",
      "destination": "/docs/dbt-versions/core-upgrade/Older%20versions/upgrading-to-0-15-0",
      "permanent": true
    },
    {
      "source": "/guides/migration/versions/Older%20versions/upgrading-to-0-16-0",
      "destination": "/docs/dbt-versions/core-upgrade/Older%20versions/upgrading-to-0-16-0",
      "permanent": true
    },
    {
      "source": "/guides/migration/versions/Older%20versions/upgrading-to-0-17-0",
      "destination": "/docs/dbt-versions/core-upgrade/Older%20versions/upgrading-to-0-17-0",
      "permanent": true
    },
    {
      "source": "/guides/migration/versions/Older%20versions/upgrading-to-0-18-0",
      "destination":"/docs/dbt-versions/core-upgrade/Older%20versions/upgrading-to-0-18-0" ,
      "permanent": true
    },
    {
      "source": "/guides/migration/versions/Older%20versions/upgrading-to-0-19-0",
      "destination": "/docs/dbt-versions/core-upgrade/Older%20versions/upgrading-to-0-19-0",
      "permanent": true
    },
    {
      "source": "/reference/snowflake-permissions",
      "destination": "/reference/database-permissions/snowflake-permissions",
      "permanent": true
    },
    {
      "source": "/docs/build/metricflow-cli",
      "destination": "/docs/build/metricflow-commands",
      "permanent": true
    },
    {
      "source": "/docs/core/about-the-cli",
      "destination": "/docs/core/about-dbt-core",
      "permanent": true
    },
    {
      "source": "/docs/cloud/about-cloud/about-cloud-ide",
      "destination": "/docs/cloud/about-cloud-develop",
      "permanent": true
    },
    {
      "source": "/faqs/models/reference-models-in-another-project",
      "destination": "/docs/collaborate/govern/project-dependencies",
      "permanent": true
    },
    {
      "source": "/faqs/Models/reference-models-in-another-project",
      "destination": "/docs/collaborate/govern/project-dependencies",
      "permanent": true
    },
    {
      "source": "/docs/deploy/job-triggers",
      "destination": "/docs/deploy/deploy-jobs",
      "permanent": true
    },
    {
      "source": "/docs/deploy/job-settings",
      "destination": "/docs/deploy/deploy-jobs",
      "permanent": true
    },
    {
      "source": "/docs/deploy/dbt-cloud-job",
      "destination": "/docs/deploy/deploy-jobs",
      "permanent": true
    },
    {
      "source": "/faqs/environments/beta-release",
      "destination": "/docs/dbt-versions/product-lifecycles",
      "permanent": true
    },
    {
      "source": "/docs/deploy/slim-ci-jobs",
      "destination": "/docs/deploy/ci-jobs",
      "permanent": true
    },
    {
      "source": "/guides/dbt-ecosystem/sl-partner-integration-guide",
      "destination": "/docs/use-dbt-semantic-layer/avail-sl-integrations",
      "permanent": true
    },
    {
      "source": "/docs/use-dbt-semantic-layer/dbt-semantic-layer",
      "destination": "/docs/use-dbt-semantic-layer/dbt-sl",
      "permanent": true
    },
    {
      "source": "/docs/use-dbt-semantic-layer/set-up-semantic-layer",
      "destination": "/docs/use-dbt-semantic-layer/setup-sl",
      "permanent": true
    },
    {
      "source": "/docs/use-dbt-semantic-layer/setup-dbt-semantic-layer",
      "destination": "/docs/use-dbt-semantic-layer/setup-sl",
      "permanent": true
    },
    {
      "source": "/docs/use-dbt-semantic-layer/quickstart-semantic-layer",
      "destination": "/docs/use-dbt-semantic-layer/quickstart-sl",
      "permanent": true
    },
    {
      "source": "/docs/collaborate/environments/environments-in-dbt",
      "destination": "/docs/environments-in-dbt",
      "permanent": true
    },
    {
      "source": "/docs/collaborate/environments/dbt-cloud-environments",
      "destination": "/docs/deploy/dbt-cloud-environments",
      "permanent": true
    },
    {
      "source": "/docs/collaborate/environments/dbt-core-environments",
      "destination": "/docs/core/dbt-core-environments",
      "permanent": true
    },
    {
      "source": "/docs/cloud/manage-access/licenses-and-groups",
      "destination": "/docs/cloud/manage-access/about-user-access",
      "permanent": true
    },
    {
      "source": "/docs/deploy/cloud-ci-job",
      "destination": "/docs/deploy/continuous-integration",
      "permanent": true
    },
    {
      "source": "/docs/quickstarts/dbt-cloud/bigquery",
      "destination": "/quickstarts/bigquery",
      "permanent": true
    },
    {
      "source": "/docs/quickstarts/dbt-cloud/databricks",
      "destination": "/quickstarts/databricks",
      "permanent": true
    },
    {
      "source": "/docs/quickstarts/dbt-cloud/redshift",
      "destination": "/quickstarts/redshift",
      "permanent": true
    },
    {
      "source": "/docs/quickstarts/dbt-cloud/snowflake",
      "destination": "/quickstarts/snowflake",
      "permanent": true
    },
    {
      "source": "/docs/quickstarts/dbt-cloud/starburst-galaxy",
      "destination": "/quickstarts/starburst-galaxy",
      "permanent": true
    },
    {
      "source": "/docs/quickstarts/dbt-core/codespace",
      "destination": "/quickstarts/codespace",
      "permanent": true
    },
    {
      "source": "/docs/quickstarts/dbt-core/manual-install",
      "destination": "/quickstarts/manual-install",
      "permanent": true
    },
    {
      "source": "/docs/deploy/project-state",
      "destination": "/reference/node-selection/syntax",
      "permanent": true
    },
    {
      "source": "/reference/global-configs",
      "destination": "/reference/global-configs/about-global-configs",
      "permanent": true
    },
    {
      "source": "/docs/quickstarts/overview",
      "destination": "/quickstarts",
      "permanent": true
    },
    {
      "source": "/docs/supported-data-platforms#verified-adapters",
      "destination": "/docs/supported-data-platforms",
      "permanent": true
    },
    {
      "source": "/docs/supported-data-platforms#community-adapters",
      "destination": "/docs/community-adapters",
      "permanent": true
    },
    {
      "source": "/docs/supported-data-platforms#adapter-installation",
      "destination": "/docs/connect-adapters",
      "permanent": true
    },
    {
      "source": "/docs/supported-data-platforms#adapter-taxonomy",
      "destination": "/docs/supported-data-platforms",
      "permanent": true
    },
    {
      "source": "/docs/supported-data-platforms#verified-by-dbt-labs",
      "destination": "/docs/supported-data-platforms",
      "permanent": true
    },
    {
      "source": "/docs/supported-data-platforms#maintainers",
      "destination": "/docs/connect-adapters#maintainers",
      "permanent": true
    },
    {
      "source": "/docs/supported-data-platforms#contributing-to-dbt-core-adapters",
      "destination": "/docs/contribute-core-adapters",
      "permanent": true
    },
    {
      "source": "/docs/supported-data-platforms#contributing-to-a-pre-existing-adapter",
      "destination": "/docs/contribute-core-adapters#contribute-to-a-pre-existing-adapter",
      "permanent": true
    },
    {
      "source": "/docs/supported-data-platforms#creating-a-new-adapter",
      "destination": "/docs/contribute-core-adapters#create-a-new-adapter",
      "permanent": true
    },
    {
      "source": "/docs/core/connection-profiles",
      "destination": "/docs/core/connect-data-platform/connection-profiles",
      "permanent": true
    },
    {
      "source": "/reference/warehouse-setups/bigquery-setup",
      "destination": "/docs/core/connect-data-platform/bigquery-setup",
      "permanent": true
    },
    {
      "source": "/reference/warehouse-setups/postgres-setup",
      "destination": "/docs/core/connect-data-platform/postgres-setup",
      "permanent": true
    },
    {
      "source": "/reference/warehouse-setups/redshift-setup",
      "destination": "/docs/core/connect-data-platform/redshift-setup",
      "permanent": true
    },
    {
      "source": "/reference/warehouse-setups/snowflake-setup",
      "destination": "/docs/core/connect-data-platform/snowflake-setup",
      "permanent": true
    },
    {
      "source": "/reference/warehouse-setups/mssql-setup",
      "destination": "/docs/core/connect-data-platform/mssql-setup",
      "permanent": true
    },
    {
      "source": "/reference/warehouse-setups/trino-setup",
      "destination": "/docs/core/connect-data-platform/trino-setup",
      "permanent": true
    },
    {
      "source": "/reference/warehouse-setups/singlestore-setup",
      "destination": "/docs/core/connect-data-platform/singlestore-setup",
      "permanent": true
    },
    {
      "source": "/reference/warehouse-setups/spark-setup",
      "destination": "/docs/core/connect-data-platform/spark-setup",
      "permanent": true
    },
    {
      "source": "/reference/warehouse-setups/databricks-setup",
      "destination": "/docs/core/connect-data-platform/databricks-setup",
      "permanent": true
    },
    {
      "source": "/reference/warehouse-setups/hive-setup",
      "destination": "/docs/core/connect-data-platform/hive-setup",
      "permanent": true
    },
    {
      "source": "/reference/warehouse-setups/exasol-setup",
      "destination": "/docs/core/connect-data-platform/exasol-setup",
      "permanent": true
    },
    {
      "source": "/reference/warehouse-setups/oracle-setup",
      "destination": "/docs/core/connect-data-platform/oracle-setup",
      "permanent": true
    },
    {
      "source": "/reference/warehouse-setups/azuresynapse-setup",
      "destination": "/docs/core/connect-data-platform/azuresynapse-setup",
      "permanent": true
    },
    {
      "source": "/reference/warehouse-setups/dremio-setup",
      "destination": "/docs/core/connect-data-platform/dremio-setup",
      "permanent": true
    },
    {
      "source": "/reference/warehouse-setups/clickhouse-setup",
      "destination": "/docs/core/connect-data-platform/clickhouse-setup",
      "permanent": true
    },
    {
      "source": "/reference/warehouse-setups/materialize-setup",
      "destination": "/docs/core/connect-data-platform/materialize-setup",
      "permanent": true
    },
    {
      "source": "/reference/warehouse-setups/rockset-setup",
      "destination": "/docs/core/connect-data-platform/rockset-setup",
      "permanent": true
    },
    {
      "source": "/reference/warehouse-setups/firebolt-setup",
      "destination": "/docs/core/connect-data-platform/firebolt-setup",
      "permanent": true
    },
    {
      "source": "/reference/warehouse-setups/teradata-setup",
      "destination": "/docs/core/connect-data-platform/teradata-setup",
      "permanent": true
    },
    {
      "source": "/reference/warehouse-setups/athena-setup",
      "destination": "/docs/core/connect-data-platform/athena-setup",
      "permanent": true
    },
    {
      "source": "/reference/warehouse-setups/vertica-setup",
      "destination": "/docs/core/connect-data-platform/vertica-setup",
      "permanent": true
    },
    {
      "source": "/reference/warehouse-setups/tidb-setup",
      "destination": "/docs/core/connect-data-platform/tidb-setup",
      "permanent": true
    },
    {
      "source": "/reference/warehouse-setups/glue-setup",
      "destination": "/docs/core/connect-data-platform/glue-setup",
      "permanent": true
    },
    {
      "source": "/reference/warehouse-setups/mindsdb-setup",
      "destination": "/docs/core/connect-data-platform/mindsdb-setup",
      "permanent": true
    },
    {
      "source": "/reference/warehouse-setups/greenplum-setup",
      "destination": "/docs/core/connect-data-platform/greenplum-setup",
      "permanent": true
    },
    {
      "source": "/reference/warehouse-setups/impala-setup",
      "destination": "/docs/core/connect-data-platform/impala-setup",
      "permanent": true
    },
    {
      "source": "/reference/warehouse-setups/layer-setup",
      "destination": "/docs/core/connect-data-platform/layer-setup",
      "permanent": true
    },
    {
      "source": "/reference/warehouse-setups/iomete-setup",
      "destination": "/docs/core/connect-data-platform/iomete-setup",
      "permanent": true
    },
    {
      "source": "/reference/warehouse-setups/duckdb-setup",
      "destination": "/docs/core/connect-data-platform/duckdb-setup",
      "permanent": true
    },
    {
      "source": "/reference/warehouse-setups/sqlite-setup",
      "destination": "/docs/core/connect-data-platform/sqlite-setup",
      "permanent": true
    },
    {
      "source": "/reference/warehouse-setups/mysql-setup",
      "destination": "/docs/core/connect-data-platform/mysql-setup",
      "permanent": true
    },
    {
      "source": "/reference/warehouse-setups/ibmdb2-setup",
      "destination": "/docs/core/connect-data-platform/ibmdb2-setup",
      "permanent": true
    },
    {
      "source": "/reference/warehouse-setups/alloydb-setup",
      "destination": "/docs/core/connect-data-platform/alloydb-setup",
      "permanent": true
    },
    {
      "source": "/reference/warehouse-setups/doris-setup",
      "destination": "/docs/core/connect-data-platform/doris-setup",
      "permanent": true
    },
    {
      "source": "/reference/warehouse-setups/infer-setup",
      "destination": "/docs/core/connect-data-platform/infer-setup",
      "permanent": true
    },
    {
      "source": "/reference/warehouse-setups/databend-setup",
      "destination": "/docs/core/connect-data-platform/databend-setup",
      "permanent": true
    },
    {
      "source": "/reference/warehouse-setups/fal-setup",
      "destination": "/docs/core/connect-data-platform/fal-setup",
      "permanent": true
    },
    {
      "source": "/reference/warehouse-setups/decodable-setup",
      "destination": "/docs/core/connect-data-platform/decodable-setup",
      "permanent": true
    },
    {
      "source": "/docs/dbt-cloud-apis/metadata-schema-source",
      "destination": "/docs/dbt-cloud-apis/discovery-schema-source",
      "permanent": true
    },
    {
      "source": "/docs/dbt-cloud-apis/metadata-schema-sources",
      "destination": "/docs/dbt-cloud-apis/discovery-schema-sources",
      "permanent": true
    },
    {
      "source": "/docs/dbt-cloud-apis/metadata-schema-test",
      "destination": "/docs/dbt-cloud-apis/discovery-schema-test",
      "permanent": true
    },
    {
      "source": "/docs/dbt-cloud-apis/metadata-schema-tests",
      "destination": "/docs/dbt-cloud-apis/discovery-schema-tests",
      "permanent": true
    },
    {
      "source": "/docs/dbt-cloud-apis/metadata-schema-seed",
      "destination": "/docs/dbt-cloud-apis/discovery-schema-seed",
      "permanent": true
    },
    {
      "source": "/docs/dbt-cloud-apis/metadata-schema-seeds",
      "destination": "/docs/dbt-cloud-apis/discovery-schema-seeds",
      "permanent": true
    },
    {
      "source": "/docs/dbt-cloud-apis/metadata-schema-snapshots",
      "destination": "/docs/dbt-cloud-apis/discovery-schema-snapshots",
      "permanent": true
    },
    {
      "source": "/docs/dbt-cloud-apis/metadata-schema-model",
      "destination": "/docs/dbt-cloud-apis/discovery-schema-model",
      "permanent": true
    },
    {
      "source": "/docs/dbt-cloud-apis/metadata-schema-models",
      "destination": "/docs/dbt-cloud-apis/discovery-schema-models",
      "permanent": true
    },
    {
      "source": "/docs/dbt-cloud-apis/metadata-schema-modelByEnv",
      "destination": "/docs/dbt-cloud-apis/discovery-schema-modelByEnv",
      "permanent": true
    },
    {
      "source": "/docs/dbt-cloud-apis/metadata-schema-metrics",
      "destination": "/docs/dbt-cloud-apis/discovery-schema-metrics",
      "permanent": true
    },
    {
      "source": "/docs/dbt-cloud-apis/metadata-schema-metric",
      "destination": "/docs/dbt-cloud-apis/discovery-schema-metric",
      "permanent": true
    },
    {
      "source": "/docs/dbt-cloud-apis/metadata-schema-exposures",
      "destination": "/docs/dbt-cloud-apis/discovery-schema-exposures",
      "permanent": true
    },
    {
      "source": "/docs/dbt-cloud-apis/metadata-schema-exposure",
      "destination": "/docs/dbt-cloud-apis/discovery-schema-exposure",
      "permanent": true
    },
    {
      "source": "/docs/dbt-cloud-apis/metadata-use-case-guides",
      "destination": "/docs/dbt-cloud-apis/discovery-use-cases-and-examples",
      "permanent": true
    },
    {
      "source": "/docs/dbt-cloud-apis/metadata-api",
      "destination": "/docs/dbt-cloud-apis/discovery-api",
      "permanent": true
    },
    {
      "source": "/docs/dbt-cloud-apis/metadata-querying",
      "destination": "/docs/dbt-cloud-apis/discovery-querying",
      "permanent": true
    },
    {
      "source": "/docs/core/connection-profiles#understanding-threads",
      "destination": "/docs/running-a-dbt-project/using-threads",
      "permanent": true
    },
    {
      "source": "/docs/cloud/privatelink/about-privatelink",
      "destination": "/docs/cloud/secure/about-privatelink",
      "permanent": true
    },
    {
      "source": "/docs/cloud/privatelink/snowflake-privatelink",
      "destination": "/docs/cloud/secure/about-privatelink",
      "permanent": true
    },
    {
      "source": "/docs/cloud/privatelink/redshift-privatelink",
      "destination": "/docs/cloud/secure/about-privatelink",
      "permanent": true
    },
    {
      "source": "/docs/cloud/privatelink/databricks-privatelink",
      "destination": "/docs/cloud/secure/about-privatelink",
      "permanent": true
    },
    {
      "source": "/docs/cloud/privatelink/ip-restrictions",
      "destination": "/docs/cloud/secure/about-privatelink",
      "permanent": true
    },
    {
      "source": "/docs/deploy/dbt-cloud-job#create-and-schedule-jobs",
      "destination": "/docs/deploy/dbt-cloud-job#create-and-schedule-jobs",
      "permanent": true
    },
    {
      "source": "/docs/cloud/dbt-cloud-tips",
      "destination": "/docs/cloud/dbt-cloud-ide/dbt-cloud-tips",
      "permanent": true
    },
    {
      "source": "/docs/cloud/develop-in-the-cloud",
      "destination": "/docs/cloud/dbt-cloud-ide/develop-in-the-cloud",
      "permanent": true
    },
    {
      "source": "/docs/dbt-cloud/using-dbt-cloud/cloud-model-timing-tab",
      "destination": "/docs/deploy/dbt-cloud-job#model-timing",
      "permanent": true
    },
    {
      "source": "/docs/quickstarts/dbt-core/quickstart",
      "destination": "/quickstarts/manual-install",
      "permanent": true
    },
    {
      "source": "/docs/dbt-versions/release-notes/January-2022/model-timing-more",
      "destination": "/docs/deploy/dbt-cloud-job#model-timing",
      "permanent": true
    },
    {
      "source": "/docs/deploy/deployments#dbt-cloud",
      "destination": "/docs/deploy/dbt-cloud-job",
      "permanent": true
    },
    {
      "source": "/docs/deploy/deployments#airflow",
      "destination": "/docs/deploy/deployment-tools",
      "permanent": true
    },
    {
      "source": "/docs/deploy/deployments#prefect",
      "destination": "/docs/deploy/deployment-tools",
      "permanent": true
    },
    {
      "source": "/docs/deploy/deployments#run-dbt-in-production",
      "destination": "/docs/deploy/deployments",
      "permanent": true
    },
    {
      "source": "/docs/deploy/deployments#on-prefect-2",
      "destination": "/docs/deploy/deployment-tools",
      "permanent": true
    },
    {
      "source": "/docs/deploy/deployments#on-prefect-1",
      "destination": "/docs/deploy/deployment-tools",
      "permanent": true
    },
    {
      "source": "/docs/deploy/deployments#dagster",
      "destination": "/docs/deploy/deployment-tools",
      "permanent": true
    },
    {
      "source": "/docs/deploy/deployments#automation-servers",
      "destination": "/docs/deploy/deployment-tools",
      "permanent": true
    },
    {
      "source": "/docs/deploy/deployments#cron",
      "destination": "/docs/deploy/deployment-tools",
      "permanent": true
    },
    {
      "source": "/docs/collaborate/manage-access/enterprise-permissions#permission-sets",
      "destination": "/docs/cloud/manage-access/enterprise-permissions#permission-sets",
      "permanent": true
    },
    {
      "source": "/docs/get-started/privatelink/about-privatelink",
      "destination": "/docs/cloud/privatelink/about-privatelink",
      "permanent": true
    },
    {
      "source": "/docs/get-started/privatelink/snowflake-privatelink",
      "destination": "/docs/cloud/privatelink/snowflake-privatelink",
      "permanent": true
    },
    {
      "source": "/docs/get-started/privatelink/redshift-privatelink",
      "destination": "/docs/cloud/privatelink/redshift-privatelink",
      "permanent": true
    },
    {
      "source": "/docs/get-started/privatelink/databricks-privatelink",
      "destination": "/docs/cloud/privatelink/databricks-privatelink",
      "permanent": true
    },
    {
      "source": "/docs/get-started/dbt-cloud-features",
      "destination": "/docs/cloud/about-cloud/dbt-cloud-features",
      "permanent": true
    },
    {
      "source": "/docs/deploy/regions-ip-addresses",
      "destination": "/docs/cloud/about-cloud/regions-ip-addresses",
      "permanent": true
    },
    {
      "source": "/docs/deploy/architecture",
      "destination": "/docs/cloud/about-cloud/architecture",
      "permanent": true
    },
    {
      "source": "/docs/deploy/single-tenant",
      "destination": "/docs/cloud/about-cloud/tenancy",
      "permanent": true
    },
    {
      "source": "/docs/deploy/multi-tenant",
      "destination": "/docs/cloud/about-cloud/tenancy",
      "permanent": true
    },
    {
      "source": "/docs/cloud/manage-access/about-access",
      "destination": "/docs/cloud/manage-access/about-user-access",
      "permanent": true
    },
    {
      "source": "/docs/collaborate/git/connect-github",
      "destination": "/docs/cloud/git/connect-github",
      "permanent": true
    },
    {
      "source": "/docs/collaborate/git/connect-gitlab",
      "destination": "/docs/cloud/git/connect-gitlab",
      "permanent": true
    },
    {
      "source": "/docs/collaborate/git/connect-azure-devops",
      "destination": "/docs/cloud/git/connect-azure-devops",
      "permanent": true
    },
    {
      "source": "/docs/collaborate/git/setup-azure",
      "destination": "/docs/cloud/git/setup-azure",
      "permanent": true
    },
    {
      "source": "/docs/collaborate/git/authenticate-azure",
      "destination": "/docs/cloud/git/authenticate-azure",
      "permanent": true
    },
    {
      "source": "/docs/collaborate/git/import-a-project-by-git-url",
      "destination": "/docs/cloud/git/import-a-project-by-git-url",
      "permanent": true
    },
    {
      "source": "/docs/collaborate/publish/about-publishing-models",
      "destination": "/docs/collaborate/govern/about-model-governance",
      "permanent": true
    },
    {
      "source": "/docs/collaborate/publish/model-contracts",
      "destination": "/docs/collaborate/govern/model-contracts",
      "permanent": true
    },
    {
      "source": "/docs/collaborate/publish/model-access",
      "destination": "/docs/collaborate/govern/model-access",
      "permanent": true
    },
    {
      "source": "/docs/collaborate/publish/model-versions",
      "destination": "/docs/collaborate/govern/model-versions",
      "permanent": true
    },
    {
      "source": "/docs/collaborate/manage-access/about-access",
      "destination": "/docs/cloud/manage-access/about-user-access",
      "permanent": true
    },
    {
      "source": "/docs/collaborate/manage-access/seats-and-users",
      "destination": "/docs/cloud/manage-access/seats-and-users",
      "permanent": true
    },
    {
      "source": "/docs/collaborate/manage-access/self-service-permissions",
      "destination": "/docs/cloud/manage-access/self-service-permissions",
      "permanent": true
    },
    {
      "source": "/docs/collaborate/manage-access/enterprise-permissions",
      "destination": "/docs/cloud/manage-access/enterprise-permissions",
      "permanent": true
    },
    {
      "source": "/docs/collaborate/manage-access/sso-overview",
      "destination": "/docs/cloud/manage-access/sso-overview",
      "permanent": true
    },
    {
      "source": "/docs/collaborate/manage-access/set-up-sso-saml-2.0",
      "destination": "/docs/cloud/manage-access/set-up-sso-saml-2.0",
      "permanent": true
    },
    {
      "source": "/docs/collaborate/manage-access/set-up-sso-okta",
      "destination": "/docs/cloud/manage-access/set-up-sso-okta",
      "permanent": true
    },
    {
      "source": "/docs/collaborate/manage-access/set-up-sso-google-workspace",
      "destination": "/docs/cloud/manage-access/set-up-sso-google-workspace",
      "permanent": true
    },
    {
      "source": "/docs/collaborate/manage-access/set-up-sso-azure-active-directory",
      "destination": "/docs/cloud/manage-access/set-up-sso-azure-active-directory",
      "permanent": true
    },
    {
      "source": "/docs/collaborate/manage-access/set-up-snowflake-oauth",
      "destination": "/docs/cloud/manage-access/set-up-snowflake-oauth",
      "permanent": true
    },
    {
      "source": "/docs/collaborate/manage-access/set-up-bigquery-oauth",
      "destination": "/docs/cloud/manage-access/set-up-bigquery-oauth",
      "permanent": true
    },
    {
      "source": "/docs/collaborate/manage-access/audit-log",
      "destination": "/docs/cloud/manage-access/audit-log",
      "permanent": true
    },
    {
      "source": "/docs/get-started/develop-in-the-cloud",
      "destination": "/docs/cloud/develop-in-the-cloud",
      "permanent": true
    },
    {
      "source": "/docs/get-started/dbt-cloud-tips",
      "destination": "/docs/cloud/dbt-cloud-tips",
      "permanent": true
    },
    {
      "source": "/docs/get-started/installation",
      "destination": "/docs/core/installation",
      "permanent": true
    },
    {
      "source": "/docs/get-started/about-the-cli",
      "destination": "/docs/core/about-the-cli",
      "permanent": true
    },
    {
      "source": "/docs/get-started/homebrew-install",
      "destination": "/docs/core/homebrew-install",
      "permanent": true
    },
    {
      "source": "/docs/get-started/pip-install",
      "destination": "/docs/core/pip-install",
      "permanent": true
    },
    {
      "source": "/docs/get-started/docker-install",
      "destination": "/docs/core/docker-install",
      "permanent": true
    },
    {
      "source": "/docs/get-started/source-install",
      "destination": "/docs/core/source-install",
      "permanent": true
    },
    {
      "source": "/docs/get-started/connection-profiles",
      "destination": "/docs/core/connection-profiles",
      "permanent": true
    },
    {
      "source": "/docs/get-started/run-your-dbt-projects",
      "destination": "/docs/running-a-dbt-project/run-your-dbt-projects",
      "permanent": true
    },
    {
      "source": "/docs/get-started/learning-more/refactoring-legacy-sql",
      "destination": "/guides/migration/tools/refactoring-legacy-sql",
      "permanent": true
    },
    {
      "source": "/docs/get-started/learning-more/using-jinja",
      "destination": "/guides/advanced/using-jinja",
      "permanent": true
    },
    {
      "source": "/docs/get-started/getting-started/set-up-dbt-cloud",
      "destination": "/quickstarts",
      "permanent": true
    },
    {
      "source": "/docs/get-started/getting-started/getting-set-up/setting-up-snowflake",
      "destination": "/docs/quickstarts/dbt-cloud/snowflake",
      "permanent": true
    },
    {
      "source": "/docs/get-started/getting-started/getting-set-up/setting-up-redshift",
      "destination": "/docs/quickstarts/dbt-cloud/redshift",
      "permanent": true
    },
    {
      "source": "/docs/get-started/getting-started/getting-set-up/setting-up-databricks",
      "destination": "/quickstarts/databricks",
      "permanent": true
    },
    {
      "source": "/docs/get-started/getting-started/getting-set-up/setting-up-bigquery",
      "destination": "/docs/quickstarts/dbt-cloud/bigquery",
      "permanent": true
    },
    {
      "source": "/docs/get-started/getting-started/getting-set-up/setting-up-databricks",
      "destination": "/quickstarts/databricks",
      "permanent": true
    },
    {
      "source": "/docs/get-started/getting-started/getting-set-up/setting-up-redshift",
      "destination": "/docs/quickstarts/dbt-cloud/redshift",
      "permanent": true
    },
    {
      "source": "/docs/get-started/getting-started/getting-set-up/setting-up-snowflake",
      "destination": "/docs/quickstarts/dbt-cloud/snowflake",
      "permanent": true
    },
    {
      "source": "/docs/get-started/getting-started/building-your-first-project/schedule-a-job",
      "destination": "/quickstarts/bigquery",
      "permanent": true
    },
    {
      "source": "/docs/get-started/getting-started/building-your-first-project/test-and-document-your-project",
      "destination": "/docs/quickstarts/dbt-cloud/bigquery#add-tests-to-your-models",
      "permanent": true
    },
    {
      "source": "/docs/get-started/getting-started/building-your-first-project/build-your-first-models",
      "destination": "/quickstarts/bigquery?step=8",
      "permanent": true
    },
    {
      "source": "/docs/get-started/getting-started/overview",
      "destination": "/quickstarts",
      "permanent": true
    },
    {
      "source": "/docs/get-started/getting-started-dbt-core",
      "destination": "/docs/quickstarts/dbt-core/quickstart",
      "permanent": true
    },
    {
      "source": "/docs/get-started/develop-in-the-cloud#set-up-environments",
      "destination": "/docs/get-started/develop-in-the-cloud",
      "permanent": true
    },
    {
      "source": "/docs/get-started/develop-in-the-cloud#developer-credentials",
      "destination": "/docs/get-started/develop-in-the-cloud",
      "permanent": true
    },
    {
      "source": "/docs/getting-started/develop-in-the-cloud#setting-up-developer-credentials",
      "destination": "/docs/get-started/develop-in-the-cloud",
      "permanent": true
    },
    {
      "source": "/docs/dbt-cloud/cloud-configuring-dbt-cloud/connecting-your-database#connecting-to-redshift-and-postgres",
      "destination": "/docs/get-started/connect-your-database#connecting-to-postgres-redshift-and-alloydb",
      "permanent": true
    },
    {
      "source": "/docs/dbt-cloud/cloud-configuring-dbt-cloud/connecting-your-database#connecting-to-snowflake",
      "destination": "/docs/get-started/connect-your-database#connecting-to-snowflake",
      "permanent": true
    },
    {
      "source": "/docs/get-started/connect-your-database#connecting-to-snowflake",
      "destination": "/docs/cloud/connect-data-platform/connect-snowflake",
      "permanent": true
    },
    {
      "source": "/docs/get-started/connect-your-database#connecting-to-postgres-redshift-and-alloydb",
      "destination": "/cloud/connect-data-platform/connect-redshift-postgresql-alloydb",
      "permanent": true
    },
    {
      "source": "/docs/cloud/connect-data-platform/connect-your-database",
      "destination": "/docs/cloud/connect-data-platform/about-connections",
      "permanent": true
    },
    {
      "source": "/faqs/connecting-to-two-dbs-not-allowed",
      "destination": "/faqs/warehouse/connecting-to-two-dbs-not-allowed",
      "permanent": true
    },
    {
      "source": "/docs/dbt-cloud/cloud-ide/ide-beta",
      "destination": "/docs/get-started/develop-in-the-cloud",
      "permanent": true
    },
    {
      "source": "/docs/quickstarts/dbt-cloud/bigquery",
      "destination": "/quickstarts/bigquery",
      "permanent": true
    },
    {
      "source": "/docs/quickstarts/dbt-cloud/redshift",
      "destination": "/quickstarts/redshift",
      "permanent": true
    },
    {
      "source": "/docs/quickstarts/dbt-cloud/snowflake",
      "destination": "/quickstarts/snowflake",
      "permanent": true
    },
    {
      "source": "/quickstarts/starburst-galaxy",
      "destination": "/quickstarts/starburst-galaxy",
      "permanent": true
    },
    {
      "source": "/quickstarts/codespace",
      "destination": "/quickstarts/codespace",
      "permanent": true
    },
    {
      "source": "/quickstarts/manual-install",
      "destination": "/quickstarts/manual-install",
      "permanent": true
    },
    {
      "source": "/docs/dbt-cloud/using-dbt-cloud/cloud-model-timing-tab",
      "destination": "/docs/get-started/dbt-cloud-features#model-timing-dashboard",
      "permanent": true
    },
    {
      "source": "/docs/dbt-cloud",
      "destination": "/docs/get-started/getting-started/set-up-dbt-cloud",
      "permanent": true
    },
    {
      "source": "/docs/dbt-cloud/cloud-configuring-dbt-cloud/cloud-choosing-a-dbt-version",
      "destination": "/docs/dbt-versions/upgrade-core-in-cloud",
      "permanent": true
    },
    {
      "source": "/docs/dbt-cloud/cloud-ide/viewing-docs-in-the-ide",
      "destination": "/docs/get-started/develop-in-the-cloud",
      "permanent": true
    },
    {
      "source": "/docs/dbt-cloud/cloud-overview",
      "destination": "/docs/get-started/getting-started/set-up-dbt-cloud",
      "permanent": true
    },
    {
      "source": "/docs/dbt-cloud/using-dbt-cloud/artifacts",
      "destination": "/docs/deploy/artifacts",
      "permanent": true
    },
    {
      "source": "/docs/building-a-dbt-project/building-models/python-models",
      "destination": "/docs/build/python-models",
      "permanent": true
    },
    {
      "source": "/docs/deploy/regions",
      "destination": "/docs/deploy/regions-ip-addresses",
      "permanent": true
    },
    {
      "source": "/advanced/adapter-development/1-what-are-adapters",
      "destination": "/guides/dbt-ecosystem/adapter-development/1-what-are-adapters",
      "permanent": true
    },
    {
      "source": "/advanced/adapter-development/2-prerequisites-for-a-new-adapter",
      "destination": "/guides/dbt-ecosystem/adapter-development/2-prerequisites-for-a-new-adapter",
      "permanent": true
    },
    {
      "source": "/advanced/adapter-development/3-building-a-new-adapter",
      "destination": "/guides/dbt-ecosystem/adapter-development/3-building-a-new-adapter",
      "permanent": true
    },
    {
      "source": "/advanced/adapter-development/4-testing-a-new-adapter",
      "destination": "/guides/dbt-ecosystem/adapter-development/4-testing-a-new-adapter",
      "permanent": true
    },
    {
      "source": "/advanced/adapter-development/5-documenting-a-new-adapter",
      "destination": "/guides/dbt-ecosystem/adapter-development/5-documenting-a-new-adapter",
      "permanent": true
    },
    {
      "source": "/advanced/adapter-development/6-promoting-a-new-adapter",
      "destination": "/guides/dbt-ecosystem/adapter-development/6-promoting-a-new-adapter",
      "permanent": true
    },
    {
      "source": "/advanced/adapter-development/7-verifying-a-new-adapter",
      "destination": "/guides/dbt-ecosystem/adapter-development/7-verifying-a-new-adapter",
      "permanent": true
    },
    {
      "source": "/guides/advanced/adapter-development/1-what-are-adapters",
      "destination": "/guides/dbt-ecosystem/adapter-development/1-what-are-adapters",
      "permanent": true
    },
    {
      "source": "/guides/advanced/adapter-development/2-prerequisites-for-a-new-adapter",
      "destination": "/guides/dbt-ecosystem/adapter-development/2-prerequisites-for-a-new-adapter",
      "permanent": true
    },
    {
      "source": "/guides/advanced/adapter-development/3-building-a-new-adapter",
      "destination": "/guides/dbt-ecosystem/adapter-development/3-building-a-new-adapter",
      "permanent": true
    },
    {
      "source": "/guides/advanced/adapter-development/4-testing-a-new-adapter",
      "destination": "/guides/dbt-ecosystem/adapter-development/4-testing-a-new-adapter",
      "permanent": true
    },
    {
      "source": "/guides/advanced/adapter-development/5-documenting-a-new-adapter",
      "destination": "/guides/dbt-ecosystem/adapter-development/5-documenting-a-new-adapter",
      "permanent": true
    },
    {
      "source": "/guides/advanced/adapter-development/6-promoting-a-new-adapter",
      "destination": "/guides/dbt-ecosystem/adapter-development/6-promoting-a-new-adapter",
      "permanent": true
    },
    {
      "source": "/guides/advanced/adapter-development/7-verifying-a-new-adapter",
      "destination": "/guides/dbt-ecosystem/adapter-development/7-verifying-a-new-adapter",
      "permanent": true
    },
    {
      "source": "/guides/legacy/debugging-errors",
      "destination": "/guides/best-practices/debugging-errors",
      "permanent": true
    },
    {
      "source": "/guides/legacy/writing-custom-generic-tests",
      "destination": "/guides/best-practices/writing-custom-generic-tests",
      "permanent": true
    },
    {
      "source": "/guides/legacy/creating-new-materializations",
      "destination": "/guides/advanced/creating-new-materializations",
      "permanent": true
    },
    {
      "source": "/guides/getting-started",
      "destination": "/docs/get-started/getting-started/overview",
      "permanent": true
    },
    {
      "source": "/docs/get-started/getting-started/building-your-first-project",
      "destination": "/docs/get-started/getting-started/building-your-first-project/build-your-first-models",
      "permanent": true
    },
    {
      "source": "/docs/get-started/getting-started/create-a-project",
      "destination": "/docs/get-started/getting-started/set-up-dbt-cloud",
      "permanent": true
    },
    {
      "source": "/guides/getting-started/building-your-first-project",
      "destination": "/docs/get-started/getting-started/building-your-first-project/build-your-first-models",
      "permanent": true
    },
    {
      "source": "/guides/getting-started/building-your-first-project/build-your-first-models",
      "destination": "/docs/get-started/getting-started/building-your-first-project/build-your-first-models",
      "permanent": true
    },
    {
      "source": "/guides/getting-started/building-your-first-project/schedule-a-job",
      "destination": "/docs/get-started/getting-started/building-your-first-project/schedule-a-job",
      "permanent": true
    },
    {
      "source": "/guides/getting-started/building-your-first-project/test-and-document-your-project",
      "destination": "/docs/get-started/getting-started/building-your-first-project/test-and-document-your-project",
      "permanent": true
    },
    {
      "source": "/guides/getting-started/create-a-project",
      "destination": "/docs/get-started/getting-started/building-your-first-project/build-your-first-models301",
      "permanent": true
    },
    {
      "source": "/guides/getting-started/getting-set-up",
      "destination": "/docs/get-started/getting-started/set-up-dbt-cloud",
      "permanent": true
    },
    {
      "source": "/guides/getting-started/getting-set-up/setting-up-bigquery",
      "destination": "/docs/get-started/getting-started/getting-set-up/setting-up-bigquery",
      "permanent": true
    },
    {
      "source": "/guides/getting-started/getting-set-up/setting-up-databricks",
      "destination": "/docs/get-started/getting-started/getting-set-up/setting-up-databricks",
      "permanent": true
    },
    {
      "source": "/guides/getting-started/getting-set-up/setting-up-redshift",
      "destination": "/docs/get-started/getting-started/getting-set-up/setting-up-redshift",
      "permanent": true
    },
    {
      "source": "/guides/getting-started/getting-set-up/setting-up-snowflake",
      "destination": "/docs/get-started/getting-started/getting-set-up/setting-up-snowflake",
      "permanent": true
    },
    {
      "source": "/guides/getting-started/getting-started",
      "destination": "/docs/get-started/getting-started/set-up-dbt-cloud",
      "permanent": true
    },
    {
      "source": "/guides/getting-started/learning-more",
      "destination": "/docs/get-started/getting-started-dbt-core",
      "permanent": true
    },
    {
      "source": "/guides/getting-started/learning-more/getting-started-dbt-core",
      "destination": "/docs/get-started/getting-started-dbt-core",
      "permanent": true
    },
    {
      "source": "/guides/getting-started/learning-more/refactoring-legacy-sql",
      "destination": "/docs/get-started/learning-more/refactoring-legacy-sql",
      "permanent": true
    },
    {
      "source": "/guides/getting-started/learning-more/using-jinja",
      "destination": "/docs/get-started/learning-more/using-jinja",
      "permanent": true
    },
    {
      "source": "/docs/dbt-cloud/cloud-quickstart",
      "destination": "/docs/get-started/getting-started/set-up-dbt-cloud",
      "permanent": true
    },
    {
      "source": "/docs/cloud-quickstart",
      "destination": "/docs/dbt-cloud/cloud-quickstart",
      "permanent": true
    },
    {
      "source": "/docs/dbt-cloud/cloud-configuring-dbt-cloud",
      "destination": "/docs/get-started/getting-started/set-up-dbt-cloud",
      "permanent": true
    },
    {
      "source": "/docs/dbt-cloud/cloud-configuring-dbt-cloud/connecting-your-database",
      "destination": "/docs/cloud/connect-data-platform/about-connections",
      "permanent": true
    },
    {
      "source": "/docs/get-started/connect-your-database",
      "destination": "/docs/cloud/connect-data-platform/about-connections",
      "permanent": true
    },
    {
      "source": "/docs/running-a-dbt-project/profile",
      "destination": "/docs/get-started/connection-profiles",
      "permanent": true
    },
    {
      "source": "/guides/best-practices/materializations/guides/best-practices/materializations/1-overview",
      "destination": "/guides/best-practices/materializations/1-guide-overview",
      "permanent": true
    },
    {
      "source": "/docs/deploy/understanding-state",
      "destination": "/docs/deploy/about-state",
      "permanent": true
    },
    {
      "source": "/guides/legacy/understanding-state",
      "destination": "/docs/deploy/about-state",
      "permanent": true
    },
    {
      "source": "/guides/migration/versions/Older%20versions/understanding-state",
      "destination": "/docs/deploy/about-state",
      "permanent": true
    },
    {
      "source": "/docs/collaborate/git/resolve-merge-conflicts",
      "destination": "/docs/collaborate/git/merge-conflicts",
      "permanent": true
    },
    {
      "source": "/docs/collaborate/environments",
      "destination": "/docs/collaborate/environments/environments-in-dbt",
      "permanent": true
    },
    {
      "source": "/docs/running-a-dbt-project/running-dbt-in-production",
      "destination": "/docs/deploy/deployments",
      "permanent": true
    },
    {
      "source": "/docs/dbt-cloud/using-dbt-cloud/cloud-slack-notifications",
      "destination": "/docs/deploy/job-notifications",
      "permanent": true
    },
    {
      "source": "/docs/dbt-cloud/using-dbt-cloud",
      "destination": "/docs/develop/develop-in-the-cloud",
      "permanent": true
    },
    {
      "source": "/docs/dbt-cloud/january-2020-pricing-updates",
      "destination": "https://www.getdbt.com/pricing/",
      "permanent": true
    },
    {
      "source": "/docs/dbt-cloud/dbt-cloud-enterprise",
      "destination": "https://www.getdbt.com/pricing/",
      "permanent": true
    },
    {
      "source": "/docs/building-a-dbt-project/archival",
      "destination": "/docs/build/snapshots",
      "permanent": true
    },
    {
      "source": "/docs/about/license",
      "destination": "/community/resources/contributor-license-agreements",
      "permanent": true
    },
    {
      "source": "/docs/dbt-cloud/cloud-configuring-dbt-cloud/cloud-using-a-managed-repository",
      "destination": "/docs/collaborate/git/managed-repository",
      "permanent": true
    },
    {
      "source": "/docs/dbt-cloud/release-notes",
      "destination": "/docs/dbt-versions/dbt-cloud-release-notes",
      "permanent": true
    },
    {
      "source": "/docs/dbt-cloud/dbt-cloud-enterprise/audit-log",
      "destination": "/docs/collaborate/manage-access/audit-log",
      "permanent": true
    },
    {
      "source": "/docs/dbt-cloud/cloud-configuring-dbt-cloud/cloud-setting-up-bigquery-oauth",
      "destination": "/docs/collaborate/manage-access/set-up-bigquery-oauth",
      "permanent": true
    },
    {
      "source": "/docs/dbt-cloud/dbt-cloud-enterprise/setting-up-enterprise-snowflake-oauth",
      "destination": "/docs/collaborate/manage-access/set-up-snowflake-oauth",
      "permanent": true
    },
    {
      "source": "/docs/dbt-cloud/dbt-cloud-enterprise/setting-up-sso-with-okta",
      "destination": "/docs/collaborate/manage-access/set-up-sso-okta",
      "permanent": true
    },
    {
      "source": "/docs/dbt-cloud/dbt-cloud-enterprise/setting-up-enterprise-sso-with-azure-active-directory",
      "destination": "/docs/collaborate/manage-access/set-up-sso-azure-active-directory",
      "permanent": true
    },
    {
      "source": "/docs/dbt-cloud/dbt-cloud-enterprise/setting-up-sso-with-google-gsuite",
      "destination": "/docs/collaborate/manage-access/set-up-sso-google-workspace",
      "permanent": true
    },
    {
      "source": "/docs/dbt-cloud/dbt-cloud-enterprise/setting-up-sso-with-saml-2.0",
      "destination": "/docs/collaborate/manage-access/set-up-sso-saml-2.0",
      "permanent": true
    },
    {
      "source": "/docs/dbt-cloud/dbt-cloud-enterprise/sso-overview",
      "destination": "/docs/collaborate/manage-access/sso-overview",
      "permanent": true
    },
    {
      "source": "/docs/dbt-cloud/access-control/enterprise-permissions",
      "destination": "/docs/collaborate/manage-access/enterprise-permissions",
      "permanent": true
    },
    {
      "source": "/docs/dbt-cloud/access-control/self-service-permissions",
      "destination": "/docs/collaborate/manage-access/self-service-permissions",
      "permanent": true
    },
    {
      "source": "/docs/dbt-cloud/access-control/cloud-seats-and-users",
      "destination": "/docs/collaborate/manage-access/seats-and-users",
      "permanent": true
    },
    {
      "source": "/docs/dbt-cloud/access-control/access-control-overview",
      "destination": "/docs/collaborate/manage-access/about-access",
      "permanent": true
    },
    {
      "source": "/docs/dbt-cloud/using-dbt-cloud/cloud-generating-documentation",
      "destination": "/docs/collaborate/build-and-view-your-docs",
      "permanent": true
    },
    {
      "source": "/docs/building-a-dbt-project/documentation",
      "destination": "/docs/collaborate/documentation",
      "permanent": true
    },
    {
      "source": "/docs/building-a-dbt-project/managing-environments",
      "destination": "/docs/collaborate/environments/environments-in-dbt",
      "permanent": true
    },
    {
      "source": "/docs/dbt-cloud/cloud-configuring-dbt-cloud/cloud-import-a-project-by-git-url",
      "destination": "/docs/collaborate/git/import-a-project-by-git-url",
      "permanent": true
    },
    {
      "source": "/docs/dbt-cloud/cloud-configuring-dbt-cloud/authenticate-azure",
      "destination": "/docs/collaborate/git/authenticate-azure",
      "permanent": true
    },
    {
      "source": "/docs/dbt-cloud/cloud-configuring-dbt-cloud/setup-azure",
      "destination": "/docs/collaborate/git/setup-azure",
      "permanent": true
    },
    {
      "source": "/docs/dbt-cloud/cloud-configuring-dbt-cloud/connecting-azure-devops",
      "destination": "/docs/collaborate/git/connect-azure-devops",
      "permanent": true
    },
    {
      "source": "/docs/dbt-cloud/cloud-configuring-dbt-cloud/connecting-gitlab",
      "destination": "/docs/collaborate/git/connect-gitlab",
      "permanent": true
    },
    {
      "source": "/docs/dbt-cloud/cloud-configuring-dbt-cloud/cloud-installing-the-github-application",
      "destination": "/docs/collaborate/git/connect-github",
      "permanent": true
    },
    {
      "source": "/docs/dbt-cloud/cloud-configuring-dbt-cloud/setting-up",
      "destination": "/",
      "permanent": true
    },
    {
      "source": "/docs/dbt-cloud/cloud-ide/handling-merge-conflicts",
      "destination": "/docs/collaborate/git/resolve-merge-conflicts",
      "permanent": true
    },
    {
      "source": "/docs/dbt-cloud/cloud-ide/viewing-docs-in-the-ide",
      "destination": "/docs/collaborate/cloud-build-and-view-your-docs",
      "permanent": true
    },
    {
      "source": "/docs/dbt-cloud/cloud-configuring-dbt-cloud/cloud-configuring-repositories",
      "destination": "/docs/collaborate/git/pr-template",
      "permanent": true
    },
    {
      "source": "/docs/dbt-cloud/using-dbt-cloud/cloud-enabling-continuous-integration",
      "destination": "/docs/deploy/cloud-ci-job",
      "permanent": true
    },
    {
      "source": "/docs/dbt-cloud/using-dbt-cloud/cloud-dashboard-status-tiles",
      "destination": "/docs/deploy/dashboard-status-tiles",
      "permanent": true
    },
    {
      "source": "/docs/dbt-cloud/using-dbt-cloud/cloud-snapshotting-source-freshness",
      "destination": "/docs/deploy/source-freshness",
      "permanent": true
    },
    {
      "source": "/docs/dbt-cloud/using-dbt-cloud/cloud-notifications",
      "destination": "/docs/deploy/job-notifications",
      "permanent": true
    },
    {
      "source": "/docs/dbt-cloud/using-dbt-cloud/cloud-using-a-custom-cron-schedule",
      "destination": "/docs/deploy/job-triggers",
      "permanent": true
    },
    {
      "source": "/docs/dbt-cloud/deployments/airgapped-deployment",
      "destination": "/docs/deploy/airgapped-deployment",
      "permanent": true
    },
    {
      "source": "/docs/dbt-cloud/deployments/single-tenant-deployment",
      "destination": "/docs/deploy/single-tenant",
      "permanent": true
    },
    {
      "source": "/docs/dbt-cloud/deployments/multi-tenant-deployment",
      "destination": "/docs/deploy/multi-tenant",
      "permanent": true
    },
    {
      "source": "/docs/dbt-cloud/deployments/deployment-architecture",
      "destination": "/docs/deploy/architecture",
      "permanent": true
    },
    {
      "source": "/docs/dbt-cloud/deployments/deployment-overview",
      "destination": "/docs/deploy/deployments",
      "permanent": true
    },
    {
      "source": "/docs/dbt-cloud/using-dbt-cloud/cloud-setting-a-custom-target-name",
      "destination": "/docs/build/custom-target-names",
      "permanent": true
    },
    {
      "source": "/docs/building-a-dbt-project/building-models/using-custom-aliases",
      "destination": "/docs/build/custom-aliases",
      "permanent": true
    },
    {
      "source": "/docs/building-a-dbt-project/building-models/using-custom-databases",
      "destination": "/docs/build/custom-databases",
      "permanent": true
    },
    {
      "source": "/docs/building-a-dbt-project/building-models/using-custom-schemas",
      "destination": "/docs/build/custom-schemas",
      "permanent": true
    },
    {
      "source": "/docs/dbt-cloud/dbt-cloud-api/metadata/schema/metadata-schema-exposures",
      "destination": "/docs/dbt-cloud-apis/metadata-schema-exposures",
      "permanent": true
    },
    {
      "source": "/docs/dbt-cloud/dbt-cloud-api/metadata/schema/metadata-schema-exposure",
      "destination": "/docs/dbt-cloud-apis/metadata-schema-exposure",
      "permanent": true
    },
    {
      "source": "/docs/dbt-cloud/dbt-cloud-api/metadata/schema/metadata-schema-tests",
      "destination": "/docs/dbt-cloud-apis/metadata-schema-tests",
      "permanent": true
    },
    {
      "source": "/docs/dbt-cloud/dbt-cloud-api/metadata/schema/metadata-schema-test",
      "destination": "/docs/dbt-cloud-apis/metadata-schema-test",
      "permanent": true
    },
    {
      "source": "/docs/dbt-cloud/dbt-cloud-api/metadata/schema/metadata-schema-snapshots",
      "destination": "/docs/dbt-cloud-apis/metadata-schema-snapshots",
      "permanent": true
    },
    {
      "source": "/docs/dbt-cloud/dbt-cloud-api/metadata/schema/metadata-schema-seeds",
      "destination": "/docs/dbt-cloud-apis/metadata-schema-seeds",
      "permanent": true
    },
    {
      "source": "/docs/dbt-cloud/dbt-cloud-api/metadata/schema/metadata-schema-seed",
      "destination": "/docs/dbt-cloud-apis/metadata-schema-seed",
      "permanent": true
    },
    {
      "source": "/docs/dbt-cloud/dbt-cloud-api/metadata/schema/metadata-schema-sources",
      "destination": "/docs/dbt-cloud-apis/metadata-schema-sources",
      "permanent": true
    },
    {
      "source": "/docs/dbt-cloud/dbt-cloud-api/metadata/schema/metadata-schema-source",
      "destination": "/docs/dbt-cloud-apis/metadata-schema-source",
      "permanent": true
    },
    {
      "source": "/docs/dbt-cloud/dbt-cloud-api/metadata/schema/metadata-schema-metrics",
      "destination": "/docs/dbt-cloud-apis/metadata-schema-metrics",
      "permanent": true
    },
    {
      "source": "/docs/dbt-cloud/dbt-cloud-api/metadata/schema/metadata-schema-metric",
      "destination": "/docs/dbt-cloud-apis/metadata-schema-metric",
      "permanent": true
    },
    {
      "source": "/docs/dbt-cloud/dbt-cloud-api/metadata/schema/metadata-schema-modelByEnv",
      "destination": "/docs/dbt-cloud-apis/metadata-schema-modelByEnv",
      "permanent": true
    },
    {
      "source": "/docs/dbt-cloud/dbt-cloud-api/metadata/schema/metadata-schema-models",
      "destination": "/docs/dbt-cloud-apis/metadata-schema-models",
      "permanent": true
    },
    {
      "source": "/docs/dbt-cloud/dbt-cloud-api/metadata/schema/metadata-schema-model",
      "destination": "/docs/dbt-cloud-apis/metadata-schema-model",
      "permanent": true
    },
    {
      "source": "/docs/dbt-cloud/dbt-cloud-api/metadata/metadata-querying",
      "destination": "/docs/dbt-cloud-apis/metadata-querying",
      "permanent": true
    },
    {
      "source": "/docs/dbt-cloud/dbt-cloud-api/metadata/metadata-overview",
      "destination": "/docs/dbt-cloud-apis/metadata-api",
      "permanent": true
    },
    {
      "source": "/docs/dbt-cloud/dbt-cloud-api/admin-cloud-api",
      "destination": "/docs/dbt-cloud-apis/admin-cloud-api",
      "permanent": true
    },
    {
      "source": "/docs/dbt-cloud/dbt-cloud-api/service-tokens",
      "destination": "/docs/dbt-cloud-apis/service-tokens",
      "permanent": true
    },
    {
      "source": "/docs/dbt-cloud/dbt-cloud-api/user-tokens",
      "destination": "/docs/dbt-cloud-apis/user-tokens",
      "permanent": true
    },
    {
      "source": "/docs/dbt-cloud/dbt-cloud-api/cloud-apis",
      "destination": "/docs/dbt-cloud-apis/overview",
      "permanent": true
    },
    {
      "source": "/docs/building-a-dbt-project/hooks-operations",
      "destination": "/docs/build/hooks-operations",
      "permanent": true
    },
    {
      "source": "/docs/building-a-dbt-project/analyses",
      "destination": "/docs/build/analyses",
      "permanent": true
    },
    {
      "source": "/docs/building-a-dbt-project/package-management",
      "destination": "/docs/build/packages",
      "permanent": true
    },
    {
      "source": "/docs/dbt-cloud/using-dbt-cloud/cloud-environment-variables",
      "destination": "/docs/build/environment-variables",
      "permanent": true
    },
    {
      "source": "/docs/building-a-dbt-project/building-models/using-variables",
      "destination": "/docs/build/project-variables",
      "permanent": true
    },
    {
      "source": "/docs/building-a-dbt-project/jinja-macros",
      "destination": "/docs/build/jinja-macros",
      "permanent": true
    },
    {
      "source": "/docs/building-a-dbt-project/building-models/configuring-incremental-models",
      "destination": "/docs/build/incremental-models",
      "permanent": true
    },
    {
      "source": "/docs/building-a-dbt-project/building-models/materializations",
      "destination": "/docs/build/materializations",
      "permanent": true
    },
    {
      "source": "/docs/building-a-dbt-project/tests",
      "destination": "/docs/build/tests",
      "permanent": true
    },
    {
      "source": "/docs/building-a-dbt-project/metrics",
      "destination": "/docs/build/metrics",
      "permanent": true
    },
    {
      "source": "/docs/building-a-dbt-project/exposures",
      "destination": "/docs/build/exposures",
      "permanent": true
    },
    {
      "source": "/docs/building-a-dbt-project/snapshots",
      "destination": "/docs/build/snapshots",
      "permanent": true
    },
    {
      "source": "/docs/building-a-dbt-project/seeds",
      "destination": "/docs/build/seeds",
      "permanent": true
    },
    {
      "source": "/docs/building-a-dbt-project/building-models",
      "destination": "/docs/build/sql-models",
      "permanent": true
    },
    {
      "source": "/docs/building-a-dbt-project/using-sources",
      "destination": "/docs/build/sources",
      "permanent": true
    },
    {
      "source": "/docs/building-a-dbt-project/projects",
      "destination": "/docs/build/projects",
      "permanent": true
    },
    {
      "source": "/docs/building-a-dbt-project/building-models/python-models",
      "destination": "/docs/build/python-models",
      "permanent": true
    },
    {
      "source": "/docs/building-a-dbt-project/macros",
      "destination": "/docs/guides/building-packages",
      "permanent": true
    },
    {
      "source": "/docs/building-a-dbt-project/setting-up",
      "destination": "/docs/guides/building-packages",
      "permanent": true
    },
    {
      "source": "/docs/building-a-dbt-project/dbt-jinja-functions",
      "destination": "/docs/guides/building-packages",
      "permanent": true
    },
    {
      "source": "/docs/dbt-cloud/cloud-configuring-dbt-cloud/cloud-upgrading-dbt-versions",
      "destination": "/docs/dbt-versions/upgrade-core-in-cloud",
      "permanent": true
    },
    {
      "source": "/docs/core-versions",
      "destination": "/docs/dbt-versions/core",
      "permanent": true
    },
    {
      "source": "/docs/dbt-cloud/cloud-dbt-cloud-support",
      "destination": "/docs/dbt-support",
      "permanent": true
    },
    {
      "source": "/docs/about/viewpoint",
      "destination": "/community/resources/viewpoint",
      "permanent": true
    },
    {
      "source": "/docs/viewpoint",
      "destination": "/community/resources/viewpoint",
      "permanent": true
    },
    {
      "source": "/dbt-cli/configure-your-profile",
      "destination": "/docs/get-started/connection-profiles",
      "permanent": true
    },
    {
      "source": "/docs/running-a-dbt-project/using-the-cli",
      "destination": "/docs/get-started/about-the-cli",
      "permanent": true
    },
    {
      "source": "/dbt-cli/install/from-source",
      "destination": "/docs/get-started/source-install",
      "permanent": true
    },
    {
      "source": "/dbt-cli/install/docker",
      "destination": "/docs/get-started/docker-install",
      "permanent": true
    },
    {
      "source": "/dbt-cli/install/pip",
      "destination": "/docs/get-started/pip-install",
      "permanent": true
    },
    {
      "source": "/dbt-cli/install/homebrew",
      "destination": "/docs/get-started/homebrew-install",
      "permanent": true
    },
    {
      "source": "/dbt-cli/install/overview",
      "destination": "/docs/get-started/installation",
      "permanent": true
    },
    {
      "source": "/docs/dbt-cloud/cloud-ide/the-dbt-ide",
      "destination": "/docs/get-started/dbt-cloud-features",
      "permanent": true
    },
    {
      "source": "/((?!useful).*components)",
      "destination": "https://github.com/dbt-labs/docs.getdbt.com/blob/current/contributing/adding-page-components.md",
      "permanent": true
    },
    {
      "source": "/guides/legacy/managing-environments",
      "destination": "/docs/building-a-dbt-project/managing-environments",
      "permanent": true
    },
    {
      "source": "/docs/running-a-dbt-project/dbt-api",
      "destination": "/docs/introduction",
      "permanent": true
    },
    {
      "source": "/img/docs/dbt-cloud/dbt-cloud-enterprise/icon.png",
      "destination": "https://www.getdbt.com/ui/img/dbt-icon.png",
      "permanent": true
    },
    {
      "source": "/dbt-cli/installation-guides/centos",
      "destination": "/docs/get-started/installation",
      "permanent": true
    },
    {
      "source": "/dbt-cli/installation-guides/centos",
      "destination": "/docs/get-started/installation",
      "permanent": true
    },
    {
      "source": "/dbt-cli/installation-guides/install-from-source",
      "destination": "/dbt-cli/install/from-source",
      "permanent": true
    },
    {
      "source": "/dbt-cli/installation-guides/macos",
      "destination": "/docs/get-started/installation",
      "permanent": true
    },
    {
      "source": "/dbt-cli/installation-guides/ubuntu-debian",
      "destination": "/docs/get-started/installation",
      "permanent": true
    },
    {
      "source": "/dbt-cli/installation-guides/windows",
      "destination": "/docs/get-started/installation",
      "permanent": true
    },
    {
      "source": "/dbt-cli/installation",
      "destination": "/docs/get-started/installation",
      "permanent": true
    },
    {
      "source": "/dbt-jinja-functions",
      "destination": "/reference/dbt-jinja-functions",
      "permanent": true
    },
    {
      "source": "/docs",
      "destination": "/docs/introduction",
      "permanent": true
    },
    {
      "source": "/docs/adapter",
      "destination": "/docs/writing-code-in-dbt/jinja-context/adapter",
      "permanent": true
    },
    {
      "source": "/docs/analyses",
      "destination": "/docs/building-a-dbt-project/analyses",
      "permanent": true
    },
    {
      "source": "/docs/api-variable",
      "destination": "/docs/writing-code-in-dbt/api-variable",
      "permanent": true
    },
    {
      "source": "/docs/archival",
      "destination": "/docs/building-a-dbt-project/archival",
      "permanent": true
    },
    {
      "source": "/docs/artifacts",
      "destination": "/docs/dbt-cloud/using-dbt-cloud/artifacts",
      "permanent": true
    },
    {
      "source": "/docs/bigquery-configs",
      "destination": "/reference/resource-configs/bigquery-configs",
      "permanent": true
    },
    {
      "source": "/reference/resource-properties/docs",
      "destination": "/reference/resource-configs/docs",
      "permanent": true
    },
    {
      "source": "/reference/resource-properties/latest-version",
      "destination": "/reference/resource-properties/latest_version",
      "permanent": true
    },
    {
      "source": "/docs/building-a-dbt-project/building-models/bigquery-configs",
      "destination": "/reference/resource-configs/bigquery-configs",
      "permanent": true
    },
    {
      "source": "/docs/building-a-dbt-project/building-models/configuring-models",
      "destination": "/reference/model-configs",
      "permanent": true
    },
    {
      "source": "/docs/building-a-dbt-project/building-models/enable-and-disable-models",
      "destination": "/reference/resource-configs/enabled",
      "permanent": true
    },
    {
      "source": "/docs/building-a-dbt-project/building-models/redshift-configs",
      "destination": "/reference/resource-configs/redshift-configs",
      "permanent": true
    },
    {
      "source": "/docs/building-a-dbt-project/building-models/snowflake-configs",
      "destination": "/reference/resource-configs/snowflake-configs",
      "permanent": true
    },
    {
      "source": "/docs/building-a-dbt-project/building-models/spark-configs",
      "destination": "/reference/resource-configs/spark-configs",
      "permanent": true
    },
    {
      "source": "/docs/building-a-dbt-project/building-models/tags",
      "destination": "/reference/resource-configs/tags",
      "permanent": true
    },
    {
      "source": "/docs/building-a-dbt-project/building-models/using-sql-headers",
      "destination": "/reference/resource-configs/sql_header",
      "permanent": true
    },
    {
      "source": "/docs/building-a-dbt-project/dbt-projects",
      "destination": "/docs/building-a-dbt-project/projects",
      "permanent": true
    },
    {
      "source": "/docs/building-a-dbt-project/dbt-projects/configuring-query-comments",
      "destination": "/reference/project-configs/query-comment",
      "permanent": true
    },
    {
      "source": "/docs/building-a-dbt-project/dbt-projects/configuring-quoting",
      "destination": "/reference/project-configs/quoting",
      "permanent": true
    },
    {
      "source": "/docs/building-a-dbt-project/dbt-projects/creating-a-project",
      "destination": "/docs/building-a-dbt-project/projects#creating-a-dbt-project",
      "permanent": true
    },
    {
      "source": "/docs/building-a-dbt-project/dbt-projects/requiring-specific-dbt-versions",
      "destination": "/reference/project-configs/require-dbt-version",
      "permanent": true
    },
    {
      "source": "/docs/building-a-dbt-project/dbt-projects/use-an-existing-project",
      "destination": "/docs/building-a-dbt-project/projects#using-an-existing-project",
      "permanent": true
    },
    {
      "source": "/docs/building-a-dbt-project/hooks",
      "destination": "/docs/building-a-dbt-project/hooks-operations",
      "permanent": true
    },
    {
      "source": "/docs/building-a-dbt-project/testing-and-documentation",
      "destination": "/docs/building-a-dbt-project/tests",
      "permanent": true
    },
    {
      "source": "/docs/building-a-dbt-project/testing-and-documentation/documentation",
      "destination": "/docs/building-a-dbt-project/testing-and-documentation/documentation",
      "permanent": true
    },
    {
      "source": "/docs/building-a-dbt-project/testing-and-documentation/documentation-website",
      "destination": "/docs/building-a-dbt-project/testing-and-documentation/documentation",
      "permanent": true
    },
    {
      "source": "/docs/building-a-dbt-project/testing-and-documentation/schemayml-files",
      "destination": "/reference/declaring-properties",
      "permanent": true
    },
    {
      "source": "/docs/building-a-dbt-project/testing-and-documentation/testing",
      "destination": "/docs/building-a-dbt-project/tests",
      "permanent": true
    },
    {
      "source": "/docs/building-a-dbt-project/using-operations",
      "destination": "/docs/building-a-dbt-project/hooks-operations",
      "permanent": true
    },
    {
      "source": "/docs/building-models",
      "destination": "/docs/building-a-dbt-project/building-models",
      "permanent": true
    },
    {
      "source": "/docs/building-packages",
      "destination": "/guides/legacy/building-packages",
      "permanent": true
    },
    {
      "source": "/docs/centos",
      "destination": "/dbt-cli/installation",
      "permanent": true
    },
    {
      "source": "/docs/clean",
      "destination": "/reference/commands/clean",
      "permanent": true
    },
    {
      "source": "/docs/cloud-choosing-a-dbt-version",
      "destination": "/docs/dbt-cloud/cloud-configuring-dbt-cloud/cloud-choosing-a-dbt-version",
      "permanent": true
    },
    {
      "source": "/docs/cloud-configuring-dbt-cloud",
      "destination": "/docs/dbt-cloud/cloud-configuring-dbt-cloud",
      "permanent": true
    },
    {
      "source": "/docs/cloud-enabling-continuous-integration-with-github",
      "destination": "/docs/deploy/cloud-ci-job",
      "permanent": true
    },
    {
      "source": "/docs/dbt-cloud/using-dbt-cloud/cloud-enabling-continuous-integration-with-github",
      "destination": "/docs/dbt-cloud/using-dbt-cloud/cloud-enabling-continuous-integration",
      "permanent": true
    },
    {
      "source": "/docs/dbt-cloud/using-dbt-cloud/cloud-enabling-continuous-integration-with-github",
      "destination": "/docs/dbt-cloud/using-dbt-cloud/cloud-enabling-continuous-integration",
      "permanent": true
    },
    {
      "source": "/docs/cloud-generating-documentation",
      "destination": "/docs/dbt-cloud/using-dbt-cloud/cloud-generating-documentation",
      "permanent": true
    },
    {
      "source": "/docs/cloud-import-a-project-by-git-url",
      "destination": "/docs/dbt-cloud/cloud-configuring-dbt-cloud/cloud-import-a-project-by-git-url",
      "permanent": true
    },
    {
      "source": "/docs/cloud-installing-the-github-application",
      "destination": "/docs/cloud/git/connect-github",
      "permanent": true
    },
    {
      "source": "/docs/cloud-managing-permissions",
      "destination": "/docs/dbt-cloud/cloud-configuring-dbt-cloud/cloud-managing-permissions",
      "permanent": true
    },
    {
      "source": "/docs/cloud-overview",
      "destination": "/docs/dbt-cloud/cloud-overview",
      "permanent": true
    },
    {
      "source": "/docs/cloud-seats-and-users",
      "destination": "/docs/dbt-cloud/cloud-configuring-dbt-cloud/cloud-seats-and-users",
      "permanent": true
    },
    {
      "source": "/docs/cloud-setting-a-custom-target-name",
      "destination": "/docs/dbt-cloud/using-dbt-cloud/cloud-setting-a-custom-target-name",
      "permanent": true
    },
    {
      "source": "/docs/cloud-snapshotting-source-freshness",
      "destination": "/docs/dbt-cloud/using-dbt-cloud/cloud-snapshotting-source-freshness",
      "permanent": true
    },
    {
      "source": "/docs/cloud-supported-dbt-versions",
      "destination": "/docs/dbt-cloud/cloud-configuring-dbt-cloud/cloud-choosing-a-dbt-version",
      "permanent": true
    },
    {
      "source": "/docs/cloud-using-a-custom-cron-schedule",
      "destination": "/docs/dbt-cloud/using-dbt-cloud/cloud-using-a-custom-cron-schedule",
      "permanent": true
    },
    {
      "source": "/docs/cloud-using-a-managed-repository",
      "destination": "/docs/dbt-cloud/cloud-configuring-dbt-cloud/cloud-using-a-managed-repository",
      "permanent": true
    },
    {
      "source": "/docs/cmd-docs",
      "destination": "/reference/commands/cmd-docs",
      "permanent": true
    },
    {
      "source": "/docs/command-line-interface",
      "destination": "/reference/dbt-commands",
      "permanent": true
    },
    {
      "source": "/docs/compile",
      "destination": "/reference/commands/compile",
      "permanent": true
    },
    {
      "source": "/docs/config",
      "destination": "/docs/writing-code-in-dbt/jinja-context/config",
      "permanent": true
    },
    {
      "source": "/docs/configure-your-profile",
      "destination": "/dbt-cli/configure-your-profile",
      "permanent": true
    },
    {
      "source": "/docs/configuring-incremental-models",
      "destination": "/docs/building-a-dbt-project/building-models/configuring-incremental-models",
      "permanent": true
    },
    {
      "source": "/docs/configuring-models",
      "destination": "/reference/model-configs",
      "permanent": true
    },
    {
      "source": "/docs/configuring-query-comments",
      "destination": "/docs/building-a-dbt-project/dbt-projects/configuring-query-comments",
      "permanent": true
    },
    {
      "source": "/docs/configuring-quoting",
      "destination": "/docs/building-a-dbt-project/dbt-projects/configuring-quoting",
      "permanent": true
    },
    {
      "source": "/docs/configuring-resources-from-the-project-file",
      "destination": "/docs/building-a-dbt-project/dbt-projects/configuring-resources-from-the-project-file",
      "permanent": true
    },
    {
      "source": "/docs/connecting-your-database",
      "destination": "/docs/dbt-cloud/cloud-configuring-dbt-cloud/connecting-your-database",
      "permanent": true
    },
    {
      "source": "/docs/contributor-license-agreements",
      "destination": "/docs/contributing/contributor-license-agreements",
      "permanent": true
    },
    {
      "source": "/docs/creating-a-project",
      "destination": "/docs/building-a-dbt-project/dbt-projects/creating-a-project",
      "permanent": true
    },
    {
      "source": "/docs/creating-new-materializations",
      "destination": "/guides/legacy/creating-new-materializations",
      "permanent": true
    },
    {
      "source": "/docs/creating-date-partitioned-tables",
      "destination": "/docs/guides/database-specific-guides/creating-date-partitioned-tables",
      "permanent": true
    },
    {
      "source": "/docs/custom-schema-tests",
      "destination": "/guides/legacy/writing-custom-generic-tests",
      "permanent": true
    },
    {
      "source": "/docs/database-specific-guides",
      "destination": "/",
      "permanent": true
    },
    {
      "source": "/docs/dbt-api",
      "destination": "/docs/running-a-dbt-project/dbt-api",
      "permanent": true
    },
    {
      "source": "/docs/dbt-cloud-enterprise",
      "destination": "/docs/dbt-cloud/dbt-cloud-enterprise",
      "permanent": true
    },
    {
      "source": "/docs/dbt-cloud/cloud-configuring-repositories",
      "destination": "/docs/dbt-cloud/cloud-configuring-dbt-cloud/cloud-configuring-repositories",
      "permanent": true
    },
    {
      "source": "/docs/dbt-cloud/cloud-configuring-dbt-cloud/cloud-choosing-a-dbt-version",
      "destination": "/docs/dbt-versions/upgrade-core-in-cloud",
      "permanent": true
    },
    {
      "source": "/docs/dbt-cloud/dbt-cloud-enterprise/enterprise-permissions",
      "destination": "/docs/dbt-cloud/access-control/enterprise-permissions",
      "permanent": true
    },
    {
      "source": "/docs/dbt-cloud/on-premises/architecture",
      "destination": "/dbt-cloud/on-premises/dependencies",
      "permanent": true
    },
    {
      "source": "/docs/dbt-projects",
      "destination": "/docs/building-a-dbt-project/dbt-projects",
      "permanent": true
    },
    {
      "source": "/docs/dbt_projectyml-file",
      "destination": "/docs/building-a-dbt-project/dbt-projects/dbt_projectyml-file",
      "permanent": true
    },
    {
      "source": "/docs/debug",
      "destination": "/reference/commands/debug",
      "permanent": true
    },
    {
      "source": "/docs/debug-method",
      "destination": "/docs/writing-code-in-dbt/jinja-context/debug-method",
      "permanent": true
    },
    {
      "source": "/docs/deps",
      "destination": "/reference/commands/deps",
      "permanent": true
    },
    {
      "source": "/docs/doc",
      "destination": "/docs/writing-code-in-dbt/jinja-context/doc",
      "permanent": true
    },
    {
      "source": "/docs/documentation",
      "destination": "/docs/building-a-dbt-project/documentation",
      "permanent": true
    },
    {
      "source": "/docs/documentation-website",
      "destination": "/docs/building-a-dbt-project/documentation",
      "permanent": true
    },
    {
      "source": "/docs/dont-nest-your-curlies",
      "destination": "/docs/building-a-dbt-project/dont-nest-your-curlies",
      "permanent": true
    },
    {
      "source": "/docs/enable-and-disable-models",
      "destination": "/reference/resource-configs/enabled",
      "permanent": true
    },
    {
      "source": "/docs/enterprise-permissions",
      "destination": "/docs/dbt-cloud/dbt-cloud-enterprise/enterprise-permissions",
      "permanent": true
    },
    {
      "source": "/docs/env_var",
      "destination": "/docs/writing-code-in-dbt/jinja-context/env_var",
      "permanent": true
    },
    {
      "source": "/docs/exceptions",
      "destination": "/docs/writing-code-in-dbt/jinja-context/exceptions",
      "permanent": true
    },
    {
      "source": "/docs/execute",
      "destination": "/docs/writing-code-in-dbt/jinja-context/execute",
      "permanent": true
    },
    {
      "source": "/docs/exit-codes",
      "destination": "/reference/exit-codes",
      "permanent": true
    },
    {
      "source": "/docs/flags",
      "destination": "/docs/writing-code-in-dbt/jinja-context/flags",
      "permanent": true
    },
    {
      "source": "/docs/fromjson",
      "destination": "/docs/writing-code-in-dbt/jinja-context/fromjson",
      "permanent": true
    },
    {
      "source": "/docs/getting-started-with-jinja",
      "destination": "/docs/building-a-dbt-project/jinja-macros",
      "permanent": true
    },
    {
      "source": "/docs/global-cli-flags",
      "destination": "/reference/global-cli-flags",
      "permanent": true
    },
    {
      "source": "/docs/graph",
      "destination": "/docs/writing-code-in-dbt/jinja-context/graph",
      "permanent": true
    },
    {
      "source": "/docs/guides/building-packages",
      "destination": "/guides/legacy/building-packages",
      "permanent": true
    },
    {
      "source": "/docs/guides/creating-new-materializations",
      "destination": "/guides/legacy/creating-new-materializations",
      "permanent": true
    },
    {
      "source": "/docs/guides/debugging-errors",
      "destination": "/guides/legacy/debugging-errors",
      "permanent": true
    },
    {
      "source": "/docs/guides/debugging-schema-names",
      "destination": "/guides/legacy/debugging-schema-names",
      "permanent": true
    },
    {
      "source": "/docs/guides/getting-help",
      "destination": "/guides/legacy/getting-help",
      "permanent": true
    },
    {
      "source": "/docs/guides/managing-environments",
      "destination": "/guides/legacy/managing-environments",
      "permanent": true
    },
    {
      "source": "/docs/guides/navigating-the-docs",
      "destination": "/guides/legacy/navigating-the-docs",
      "permanent": true
    },
    {
      "source": "/docs/guides/understanding-state",
      "destination": "/guides/legacy/understanding-state",
      "permanent": true
    },
    {
      "source": "/docs/guides/videos",
      "destination": "/guides/legacy/videos",
      "permanent": true
    },
    {
      "source": "/docs/guides/writing-custom-generic-tests",
      "destination": "/guides/legacy/writing-custom-generic-tests",
      "permanent": true
    },
    {
      "source": "/docs/guides/writing-custom-schema-tests",
      "destination": "/guides/legacy/writing-custom-generic-tests",
      "permanent": true
    },
    {
      "source": "/docs/guides/best-practices#choose-your-materializations-wisely",
      "destination": "/guides/legacy/best-practices#choose-your-materializations-wisely",
      "permanent": true
    },
    {
      "source": "/docs/guides/best-practices#version-control-your-dbt-project",
      "destination": "/guides/legacy/best-practices#version-control-your-dbt-project",
      "permanent": true
    },
    {
      "source": "/docs/best-practices",
      "destination": "/guides/legacy/best-practices",
      "permanent": true
    },
    {
      "source": "/docs/guides/best-practices",
      "destination": "/guides/best-practices",
      "permanent": true
    },
    {
      "source": "/docs/hooks",
      "destination": "/docs/building-a-dbt-project/hooks-operations",
      "permanent": true
    },
    {
      "source": "/docs/init",
      "destination": "/reference/commands/init",
      "permanent": true
    },
    {
      "source": "/docs/install-from-source",
      "destination": "/dbt-cli/installation",
      "permanent": true
    },
    {
      "source": "/docs/installation",
      "destination": "/docs/core/installation",
      "permanent": true
    },
    {
      "source": "/docs/invocation_id",
      "destination": "/docs/writing-code-in-dbt/jinja-context/invocation_id",
      "permanent": true
    },
    {
      "source": "/docs/jinja-context",
      "destination": "/docs/writing-code-in-dbt/jinja-context",
      "permanent": true
    },
    {
      "source": "/docs/license",
      "destination": "/docs/about/license",
      "permanent": true
    },
    {
      "source": "/docs/list",
      "destination": "/reference/commands/list",
      "permanent": true
    },
    {
      "source": "/docs/log",
      "destination": "/docs/writing-code-in-dbt/jinja-context/log",
      "permanent": true
    },
    {
      "source": "/docs/macos",
      "destination": "/dbt-cli/installation",
      "permanent": true
    },
    {
      "source": "/docs/macros",
      "destination": "/guides/legacy/building-packages",
      "permanent": true
    },
    {
      "source": "/docs/maintaining-multiple-environments-with-dbt",
      "destination": "/",
      "permanent": true
    },
    {
      "source": "/docs/managing-environments",
      "destination": "/guides/legacy/managing-environments",
      "permanent": true
    },
    {
      "source": "/docs/materializations",
      "destination": "/docs/building-a-dbt-project/building-models/materializations",
      "permanent": true
    },
    {
      "source": "/docs/model-selection-syntax",
      "destination": "/reference/node-selection/syntax",
      "permanent": true
    },
    {
      "source": "/docs/modules",
      "destination": "/docs/writing-code-in-dbt/jinja-context/modules",
      "permanent": true
    },
    {
      "source": "/docs/on-run-end-context",
      "destination": "/docs/writing-code-in-dbt/jinja-context/on-run-end-context",
      "permanent": true
    },
    {
      "source": "/docs/overview",
      "destination": "/docs/introduction",
      "permanent": true
    },
    {
      "source": "/docs/performance-optimization",
      "destination": "/",
      "permanent": true
    },
    {
      "source": "/docs/package-management",
      "destination": "/docs/building-a-dbt-project/package-management",
      "permanent": true
    },
    {
      "source": "/docs/profile-bigquery",
      "destination": "/reference/warehouse-profiles/bigquery-profile",
      "permanent": true
    },
    {
      "source": "/docs/profile-mssql",
      "destination": "/reference/warehouse-profiles/mssql-profile",
      "permanent": true
    },
    {
      "source": "/docs/profile-postgres",
      "destination": "/reference/warehouse-profiles/postgres-profile",
      "permanent": true
    },
    {
      "source": "/docs/profile-presto",
      "destination": "/reference/warehouse-profiles/presto-profile",
      "permanent": true
    },
    {
      "source": "/docs/profile-redshift",
      "destination": "/reference/warehouse-profiles/redshift-profile",
      "permanent": true
    },
    {
      "source": "/docs/profile-snowflake",
      "destination": "/reference/warehouse-profiles/snowflake-profile",
      "permanent": true
    },
    {
      "source": "/docs/profile-spark",
      "destination": "/reference/warehouse-profiles/spark-profile",
      "permanent": true
    },
    {
      "source": "/docs/redshift-configs",
      "destination": "/reference/resource-configs/redshift-configs",
      "permanent": true
    },
    {
      "source": "/docs/spark-configs",
      "destination": "/reference/resource-configs/spark-configs",
      "permanent": true
    },
    {
      "source": "/docs/redshift-v2",
      "destination": "/reference/warehouse-profiles/redshift-profile",
      "permanent": true
    },
    {
      "source": "/docs/ref",
      "destination": "/docs/writing-code-in-dbt/jinja-context/ref",
      "permanent": true
    },
    {
      "source": "/docs/requiring-specific-dbt-versions",
      "destination": "/docs/building-a-dbt-project/dbt-projects/requiring-specific-dbt-versions",
      "permanent": true
    },
    {
      "source": "/docs/requiring-dbt-versions",
      "destination": "/",
      "permanent": true
    },
    {
      "source": "/docs/return",
      "destination": "/docs/writing-code-in-dbt/jinja-context/return",
      "permanent": true
    },
    {
      "source": "/docs/rpc",
      "destination": "/reference/commands/rpc",
      "permanent": true
    },
    {
      "source": "/docs/run",
      "destination": "/reference/commands/run",
      "permanent": true
    },
    {
      "source": "/docs/run-operation",
      "destination": "/reference/commands/run-operation",
      "permanent": true
    },
    {
      "source": "/docs/run_query",
      "destination": "/docs/writing-code-in-dbt/jinja-context/run_query",
      "permanent": true
    },
    {
      "source": "/docs/run_started_at",
      "destination": "/docs/writing-code-in-dbt/jinja-context/run_started_at",
      "permanent": true
    },
    {
      "source": "/docs/running-a-dbt-project/command-line-interface",
      "destination": "/reference/dbt-commands",
      "permanent": true
    },
    {
      "source": "/docs/running-a-dbt-project/command-line-interface/clean",
      "destination": "/reference/commands/clean",
      "permanent": true
    },
    {
      "source": "/docs/running-a-dbt-project/command-line-interface/cmd-docs",
      "destination": "/reference/commands/cmd-docs",
      "permanent": true
    },
    {
      "source": "/docs/running-a-dbt-project/command-line-interface/compile",
      "destination": "/reference/commands/compile",
      "permanent": true
    },
    {
      "source": "/docs/running-a-dbt-project/command-line-interface/debug",
      "destination": "/reference/commands/debug",
      "permanent": true
    },
    {
      "source": "/docs/running-a-dbt-project/command-line-interface/deps",
      "destination": "/reference/commands/deps",
      "permanent": true
    },
    {
      "source": "/docs/running-a-dbt-project/command-line-interface/exit-codes",
      "destination": "/reference/exit-codes",
      "permanent": true
    },
    {
      "source": "/docs/running-a-dbt-project/command-line-interface/global-cli-flags",
      "destination": "/reference/global-cli-flags",
      "permanent": true
    },
    {
      "source": "/docs/running-a-dbt-project/command-line-interface/init",
      "destination": "/reference/commands/init",
      "permanent": true
    },
    {
      "source": "/docs/running-a-dbt-project/command-line-interface/list",
      "destination": "/reference/commands/list",
      "permanent": true
    },
    {
      "source": "/docs/running-a-dbt-project/command-line-interface/model-selection-syntax",
      "destination": "/reference/model-selection-syntax",
      "permanent": true
    },
    {
      "source": "/docs/running-a-dbt-project/command-line-interface/rpc",
      "destination": "/reference/commands/rpc",
      "permanent": true
    },
    {
      "source": "/docs/running-a-dbt-project/command-line-interface/run",
      "destination": "/reference/commands/run",
      "permanent": true
    },
    {
      "source": "/docs/running-a-dbt-project/command-line-interface/run-operation",
      "destination": "/reference/commands/run-operation",
      "permanent": true
    },
    {
      "source": "/docs/running-a-dbt-project/command-line-interface/seed",
      "destination": "/reference/commands/seed",
      "permanent": true
    },
    {
      "source": "/docs/running-a-dbt-project/command-line-interface/snapshot",
      "destination": "/reference/commands/snapshot",
      "permanent": true
    },
    {
      "source": "/docs/running-a-dbt-project/command-line-interface/source",
      "destination": "/reference/commands/source",
      "permanent": true
    },
    {
      "source": "/docs/running-a-dbt-project/command-line-interface/test",
      "destination": "/reference/commands/test",
      "permanent": true
    },
    {
      "source": "/docs/running-a-dbt-project/command-line-interface/version",
      "destination": "/reference/global-cli-flags#version",
      "permanent": true
    },
    {
      "source": "/docs/running-a-dbt-project/using-the-command-line-interface",
      "destination": "/docs/running-a-dbt-project/using-the-cli",
      "permanent": true
    },
    {
      "source": "/docs/running-a-dbt-project/using-the-command-line-interface/centos",
      "destination": "/dbt-cli/installation-guides/centos",
      "permanent": true
    },
    {
      "source": "/docs/running-a-dbt-project/using-the-command-line-interface/configure-your-profile",
      "destination": "/dbt-cli/configure-your-profile",
      "permanent": true
    },
    {
      "source": "/docs/running-a-dbt-project/using-the-command-line-interface/install-from-source",
      "destination": "/dbt-cli/installation-guides/install-from-source",
      "permanent": true
    },
    {
      "source": "/docs/running-a-dbt-project/using-the-command-line-interface/installation",
      "destination": "/dbt-cli/installation",
      "permanent": true
    },
    {
      "source": "/docs/running-a-dbt-project/using-the-command-line-interface/macos",
      "destination": "/dbt-cli/installation-guides/macos",
      "permanent": true
    },
    {
      "source": "/docs/running-a-dbt-project/using-the-command-line-interface/ubuntu-debian",
      "destination": "/dbt-cli/installation-guides/ubuntu-debian",
      "permanent": true
    },
    {
      "source": "/docs/running-a-dbt-project/using-the-command-line-interface/windows",
      "destination": "/dbt-cli/installation-guides/windows",
      "permanent": true
    },
    {
      "source": "/docs/running-dbt-in-production",
      "destination": "/docs/running-a-dbt-project/running-dbt-in-production",
      "permanent": true
    },
    {
      "source": "/docs/schema",
      "destination": "/docs/writing-code-in-dbt/jinja-context/schema",
      "permanent": true
    },
    {
      "source": "/docs/schemas",
      "destination": "/docs/writing-code-in-dbt/jinja-context/schemas",
      "permanent": true
    },
    {
      "source": "/docs/schemayml-files",
      "destination": "/reference/declaring-properties",
      "permanent": true
    },
    {
      "source": "/docs/seed",
      "destination": "/reference/commands/seed",
      "permanent": true
    },
    {
      "source": "/docs/seeds",
      "destination": "/docs/building-a-dbt-project/seeds",
      "permanent": true
    },
    {
      "source": "/docs/setting-up-enterprise-sso-with-azure-active-directory",
      "destination": "/docs/dbt-cloud/dbt-cloud-enterprise/setting-up-enterprise-sso-with-azure-active-directory",
      "permanent": true
    },
    {
      "source": "/docs/setting-up-snowflake-sso",
      "destination": "/docs/dbt-cloud/dbt-cloud-enterprise/setting-up-enterprise-snowflake-oauth",
      "permanent": true
    },
    {
      "source": "/docs/setting-up-sso-with-google-gsuite",
      "destination": "/docs/dbt-cloud/dbt-cloud-enterprise/setting-up-sso-with-google-gsuite",
      "permanent": true
    },
    {
      "source": "/docs/setting-up-sso-with-okta",
      "destination": "/docs/dbt-cloud/dbt-cloud-enterprise/setting-up-sso-with-okta",
      "permanent": true
    },
    {
      "source": "/docs/snapshot",
      "destination": "/reference/commands/snapshot",
      "permanent": true
    },
    {
      "source": "/docs/snapshots",
      "destination": "/docs/building-a-dbt-project/snapshots",
      "permanent": true
    },
    {
      "source": "/docs/snowflake-configs",
      "destination": "/reference/resource-configs/snowflake-configs",
      "permanent": true
    },
    {
      "source": "/docs/source",
      "destination": "/reference/commands/source",
      "permanent": true
    },
    {
      "source": "/docs/statement-blocks",
      "destination": "/docs/writing-code-in-dbt/jinja-context/statement-blocks",
      "permanent": true
    },
    {
      "source": "/docs/supported-databases/profile-bigquery",
      "destination": "/reference/bigquery-profile",
      "permanent": true
    },
    {
      "source": "/docs/supported-databases/profile-mssql",
      "destination": "/reference/mssql-profile",
      "permanent": true
    },
    {
      "source": "/docs/supported-databases/profile-postgres",
      "destination": "/reference/postgres-profile",
      "permanent": true
    },
    {
      "source": "/docs/supported-databases/profile-presto",
      "destination": "/reference/presto-profile",
      "permanent": true
    },
    {
      "source": "/docs/supported-databases/profile-redshift",
      "destination": "/reference/redshift-profile",
      "permanent": true
    },
    {
      "source": "/docs/supported-databases/profile-snowflake",
      "destination": "/reference/snowflake-profile",
      "permanent": true
    },
    {
      "source": "/docs/supported-databases/profile-spark",
      "destination": "/reference/spark-profile",
      "permanent": true
    },
    {
      "source": "/docs/tags",
      "destination": "/reference/resource-configs/tags",
      "permanent": true
    },
    {
      "source": "/docs/target",
      "destination": "/docs/writing-code-in-dbt/jinja-context/target",
      "permanent": true
    },
    {
      "source": "/docs/test",
      "destination": "/reference/commands/test",
      "permanent": true
    },
    {
      "source": "/docs/testing",
      "destination": "/docs/building-a-dbt-project/tests",
      "permanent": true
    },
    {
      "source": "/docs/testing-and-documentation",
      "destination": "/docs/building-a-dbt-project/tests",
      "permanent": true
    },
    {
      "source": "/docs/the-dbt-ide",
      "destination": "/docs/cloud/about-cloud/dbt-cloud-features",
      "permanent": true
    },
    {
      "source": "/docs/this",
      "destination": "/docs/writing-code-in-dbt/jinja-context/this",
      "permanent": true
    },
    {
      "source": "/docs/tojson",
      "destination": "/docs/writing-code-in-dbt/jinja-context/tojson",
      "permanent": true
    },
    {
      "source": "/docs/ubuntu-debian",
      "destination": "/dbt-cli/installation",
      "permanent": true
    },
    {
      "source": "/docs/use-an-existing-project",
      "destination": "/docs/building-a-dbt-project/dbt-projects/use-an-existing-project",
      "permanent": true
    },
    {
      "source": "/docs/using-custom-aliases",
      "destination": "/docs/building-a-dbt-project/building-models/using-custom-aliases",
      "permanent": true
    },
    {
      "source": "/docs/using-custom-database",
      "destination": "/docs/building-a-dbt-project/building-models/using-custom-databases",
      "permanent": true
    },
    {
      "source": "/docs/using-custom-schemas",
      "destination": "/docs/building-a-dbt-project/building-models/using-custom-schemas",
      "permanent": true
    },
    {
      "source": "/docs/using-dbt-cloud",
      "destination": "/docs/dbt-cloud/using-dbt-cloud",
      "permanent": true
    },
    {
      "source": "/docs/using-jinja",
      "destination": "/guides/getting-started/learning-more/using-jinja",
      "permanent": true
    },
    {
      "source": "/docs/using-operations",
      "destination": "/docs/building-a-dbt-project/hooks-operations",
      "permanent": true
    },
    {
      "source": "/docs/using-sources",
      "destination": "/docs/building-a-dbt-project/using-sources",
      "permanent": true
    },
    {
      "source": "/docs/using-sql-headers",
      "destination": "/reference/resource-configs/sql_header",
      "permanent": true
    },
    {
      "source": "/docs/using-the-command-line-interface",
      "destination": "/docs/running-a-dbt-project/using-the-cli",
      "permanent": true
    },
    {
      "source": "/docs/using-the-dbt-ide",
      "destination": "/docs/running-a-dbt-project/using-the-dbt-ide",
      "permanent": true
    },
    {
      "source": "/docs/using-variables",
      "destination": "/docs/building-a-dbt-project/building-models/using-variables",
      "permanent": true
    },
    {
      "source": "/docs/var",
      "destination": "/docs/writing-code-in-dbt/jinja-context/var",
      "permanent": true
    },
    {
      "source": "/docs/version",
      "destination": "/reference/global-cli-flags#version",
      "permanent": true
    },
    {
      "source": "/docs/videos",
      "destination": "/guides/legacy/videos",
      "permanent": true
    },
    {
      "source": "/docs/warehouse-specific-configurations",
      "destination": "/",
      "permanent": true
    },
    {
      "source": "/docs/windows",
      "destination": "/dbt-cli/installation",
      "permanent": true
    },
    {
      "source": "/docs/writing-code-in-dbt/api-variable",
      "destination": "/",
      "permanent": true
    },
    {
      "source": "/docs/writing-code-in-dbt/class-reference",
      "destination": "/reference/dbt-classes",
      "permanent": true
    },
    {
      "source": "/docs/writing-code-in-dbt/extending-dbts-programming-environment/creating-new-materializations",
      "destination": "/guides/legacy/creating-new-materializations",
      "permanent": true
    },
    {
      "source": "/docs/writing-code-in-dbt/extending-dbts-programming-environment/custom-schema-tests",
      "destination": "/guides/legacy/writing-custom-schema-tests",
      "permanent": true
    },
    {
      "source": "/docs/writing-code-in-dbt/getting-started-with-jinja",
      "destination": "/docs/building-a-dbt-project/jinja-macros",
      "permanent": true
    },
    {
      "source": "/docs/writing-code-in-dbt/jinja-context/adapter",
      "destination": "/reference/dbt-jinja-functions/adapter",
      "permanent": true
    },
    {
      "source": "/docs/writing-code-in-dbt/jinja-context/as_text",
      "destination": "/reference/dbt-jinja-functions/as_text",
      "permanent": true
    },
    {
      "source": "/docs/writing-code-in-dbt/jinja-context/builtins",
      "destination": "/reference/dbt-jinja-functions/builtins",
      "permanent": true
    },
    {
      "source": "/docs/writing-code-in-dbt/jinja-context/config",
      "destination": "/reference/dbt-jinja-functions/config",
      "permanent": true
    },
    {
      "source": "/docs/writing-code-in-dbt/jinja-context/dbt-project-yml-context",
      "destination": "/reference/dbt-jinja-functions/dbt-project-yml-context",
      "permanent": true
    },
    {
      "source": "/docs/writing-code-in-dbt/jinja-context/dbt_version",
      "destination": "/reference/dbt-jinja-functions/dbt_version",
      "permanent": true
    },
    {
      "source": "/docs/writing-code-in-dbt/jinja-context/debug-method",
      "destination": "/reference/dbt-jinja-functions/debug-method",
      "permanent": true
    },
    {
      "source": "/docs/writing-code-in-dbt/jinja-context/doc",
      "destination": "/reference/dbt-jinja-functions/doc",
      "permanent": true
    },
    {
      "source": "/docs/writing-code-in-dbt/jinja-context/env_var",
      "destination": "/reference/dbt-jinja-functions/env_var",
      "permanent": true
    },
    {
      "source": "/docs/writing-code-in-dbt/jinja-context/exceptions",
      "destination": "/reference/dbt-jinja-functions/exceptions",
      "permanent": true
    },
    {
      "source": "/docs/writing-code-in-dbt/jinja-context/execute",
      "destination": "/reference/dbt-jinja-functions/execute",
      "permanent": true
    },
    {
      "source": "/docs/writing-code-in-dbt/jinja-context/flags",
      "destination": "/reference/dbt-jinja-functions/flags",
      "permanent": true
    },
    {
      "source": "/docs/writing-code-in-dbt/jinja-context/fromjson",
      "destination": "/reference/dbt-jinja-functions/fromjson",
      "permanent": true
    },
    {
      "source": "/docs/writing-code-in-dbt/jinja-context/fromyaml",
      "destination": "/reference/dbt-jinja-functions/fromyaml",
      "permanent": true
    },
    {
      "source": "/docs/writing-code-in-dbt/jinja-context/graph",
      "destination": "/reference/dbt-jinja-functions/graph",
      "permanent": true
    },
    {
      "source": "/docs/writing-code-in-dbt/jinja-context/invocation_id",
      "destination": "/reference/dbt-jinja-functions/invocation_id",
      "permanent": true
    },
    {
      "source": "/docs/writing-code-in-dbt/jinja-context/log",
      "destination": "/reference/dbt-jinja-functions/log",
      "permanent": true
    },
    {
      "source": "/docs/writing-code-in-dbt/jinja-context/modules",
      "destination": "/reference/dbt-jinja-functions/modules",
      "permanent": true
    },
    {
      "source": "/docs/writing-code-in-dbt/jinja-context/on-run-end-context",
      "destination": "/reference/dbt-jinja-functions/on-run-end-context",
      "permanent": true
    },
    {
      "source": "/docs/writing-code-in-dbt/jinja-context/profiles-yml-context",
      "destination": "/reference/dbt-jinja-functions/profiles-yml-context",
      "permanent": true
    },
    {
      "source": "/docs/writing-code-in-dbt/jinja-context/project_name",
      "destination": "/reference/dbt-jinja-functions/project_name",
      "permanent": true
    },
    {
      "source": "/docs/writing-code-in-dbt/jinja-context/ref",
      "destination": "/reference/dbt-jinja-functions/ref",
      "permanent": true
    },
    {
      "source": "/docs/writing-code-in-dbt/jinja-context/return",
      "destination": "/reference/dbt-jinja-functions/return",
      "permanent": true
    },
    {
      "source": "/docs/writing-code-in-dbt/jinja-context/run_query",
      "destination": "/reference/dbt-jinja-functions/run_query",
      "permanent": true
    },
    {
      "source": "/docs/writing-code-in-dbt/jinja-context/run_started_at",
      "destination": "/reference/dbt-jinja-functions/run_started_at",
      "permanent": true
    },
    {
      "source": "/docs/writing-code-in-dbt/jinja-context/schema",
      "destination": "/reference/dbt-jinja-functions/schema",
      "permanent": true
    },
    {
      "source": "/docs/writing-code-in-dbt/jinja-context/schemas",
      "destination": "/reference/dbt-jinja-functions/schemas",
      "permanent": true
    },
    {
      "source": "/docs/writing-code-in-dbt/jinja-context/source",
      "destination": "/reference/dbt-jinja-functions/source",
      "permanent": true
    },
    {
      "source": "/docs/writing-code-in-dbt/jinja-context/statement-blocks",
      "destination": "/reference/dbt-jinja-functions/statement-blocks",
      "permanent": true
    },
    {
      "source": "/docs/writing-code-in-dbt/jinja-context/target",
      "destination": "/reference/dbt-jinja-functions/target",
      "permanent": true
    },
    {
      "source": "/docs/writing-code-in-dbt/jinja-context/this",
      "destination": "/reference/dbt-jinja-functions/this",
      "permanent": true
    },
    {
      "source": "/docs/writing-code-in-dbt/jinja-context/tojson",
      "destination": "/reference/dbt-jinja-functions/tojson",
      "permanent": true
    },
    {
      "source": "/docs/writing-code-in-dbt/jinja-context/toyaml",
      "destination": "/reference/dbt-jinja-functions/toyaml",
      "permanent": true
    },
    {
      "source": "/docs/writing-code-in-dbt/jinja-context/var",
      "destination": "/reference/dbt-jinja-functions/var",
      "permanent": true
    },
    {
      "source": "/docs/writing-code-in-dbt/macros",
      "destination": "/docs/building-a-dbt-project/jinja-macros",
      "permanent": true
    },
    {
      "source": "/docs/writing-code-in-dbt/using-jinja",
      "destination": "/guides/getting-started/learning-more/using-jinja",
      "permanent": true
    },
    {
      "source": "/faqs/getting-help",
      "destination": "/guides/legacy/getting-help",
      "permanent": true
    },
    {
      "source": "/migration-guide/upgrading-to-0-17-0",
      "destination": "/guides/migration/versions",
      "permanent": true
    },
    {
      "source": "/migration-guide/upgrading-to-0-18-0",
      "destination": "/guides/migration/versions",
      "permanent": true
    },
    {
      "source": "/reference",
      "destination": "/",
      "permanent": true
    },
    {
      "source": "/reference/accounts",
      "destination": "/dbt-cloud/api",
      "permanent": true
    },
    {
      "source": "/reference/api",
      "destination": "/dbt-cloud/api",
      "permanent": true
    },
    {
      "source": "/reference/bigquery-profile",
      "destination": "/reference/warehouse-profile/bigquery-profile",
      "permanent": true
    },
    {
      "source": "/reference/connections",
      "destination": "/dbt-cloud/api",
      "permanent": true
    },
    {
      "source": "/reference/data-test-configs",
      "destination": "/reference/test-configs",
      "permanent": true
    },
    {
      "source": "/reference/declaring-properties",
      "destination": "/reference/configs-and-properties",
      "permanent": true
    },
    {
      "source": "/reference/dbt-artifacts",
      "destination": "/reference/artifacts/dbt-artifacts",
      "permanent": true
    },
    {
      "source": "/reference/environments",
      "destination": "/dbt-cloud/api",
      "permanent": true
    },
    {
      "source": "/reference/events",
      "destination": "/reference/events-logging",
      "permanent": true
    },
    {
      "source": "/reference/jobs",
      "destination": "/dbt-cloud/api",
      "permanent": true
    },
    {
      "source": "/reference/model-selection-syntax",
      "destination": "/reference/node-selection/syntax",
      "permanent": true
    },
    {
      "source": "/reference/project-configs/on-run-end",
      "destination": "/reference/project-configs/on-run-start-on-run-end",
      "permanent": true
    },
    {
      "source": "/reference/project-configs/on-run-start",
      "destination": "/reference/project-configs/on-run-start-on-run-end",
      "permanent": true
    },
    {
      "source": "/reference/repositories",
      "destination": "/dbt-cloud/api",
      "permanent": true
    },
    {
      "source": "/reference/resource-configs/post-hook",
      "destination": "/reference/resource-configs/pre-hook-post-hook",
      "permanent": true
    },
    {
      "source": "/reference/resource-configs/pre-hook",
      "destination": "/reference/resource-configs/pre-hook-post-hook",
      "permanent": true
    },
    {
      "source": "/reference/resource-properties/tags",
      "destination": "/reference/resource-configs/tags",
      "permanent": true
    },
    {
      "source": "/reference/resource-properties/meta",
      "destination": "/reference/resource-configs/meta",
      "permanent": true
    },
    {
      "source": "/reference/runs",
      "destination": "/dbt-cloud/api",
      "permanent": true
    },
    {
      "source": "/reference/using-the-dbt-cloud-api",
      "destination": "/dbt-cloud/api",
      "permanent": true
    },
    {
      "source": "/reference/model-selection-syntax/#test-selection-examples",
      "destination": "/reference/node-selection/test-selection-examples",
      "permanent": true
    },
    {
      "source": "/docs/building-a-dbt-project/building-models/using-custom-database",
      "destination": "/docs/building-a-dbt-project/building-models/using-custom-databases",
      "permanent": true
    },
    {
      "source": "/dbt-cloud/api",
      "destination": "/dbt-cloud/api-v2",
      "permanent": true
    },
    {
      "source": "/dbt-cloud/api-v2-old",
      "destination": "/dbt-cloud/api-v2-legacy",
      "permanent": true
    },
    {
      "source": "/dbt-cloud/api-v4",
      "destination": "/docs/dbt-cloud-apis/admin-cloud-api",
      "permanent": true
    },
    {
      "source": "/reference/project-configs/source-paths",
      "destination": "/reference/project-configs/model-paths",
      "permanent": true
    },
    {
      "source": "/reference/project-configs/data-paths",
      "destination": "/reference/project-configs/seed-paths",
      "permanent": true
    },
    {
      "source": "/reference/project-configs/modules-paths",
      "destination": "/reference/project-configs/packages-install-path",
      "permanent": true
    },
    {
      "source": "/docs/dbt-cloud/using-dbt-cloud/cloud-slack-notifications",
      "destination": "/docs/dbt-cloud/using-dbt-cloud/cloud-notifications",
      "permanent": true
    },
    {
      "source": "/reference/warehouse-profiles/presto-profile",
      "destination": "/reference/profiles.yml",
      "permanent": true
    },
    {
      "source": "/setting-up",
      "destination": "/guides/getting-started/getting-set-up/setting-up-bigquery",
      "permanent": true
    },
    {
      "source": "/tutorial/setting-up",
      "destination": "/quickstarts",
      "permanent": true
    },
    {
      "source": "/tutorial/test-and-document-your-project",
      "destination": "/guides/getting-started/building-your-first-project/test-and-document-your-project",
      "permanent": true
    },
    {
      "source": "/tutorial/build-your-first-models",
      "destination": "/guides/getting-started/building-your-first-project/build-your-first-models",
      "permanent": true
    },
    {
      "source": "/tutorial/deploy-your-project",
      "destination": "/guides/getting-started/building-your-first-project/schedule-a-job",
      "permanent": true
    },
    {
      "source": "/tutorial/using-jinja",
      "destination": "/guides/getting-started/learning-more/using-jinja",
      "permanent": true
    },
    {
      "source": "/tutorial/2b-create-a-project-dbt-cli",
      "destination": "/guides/getting-started/learning-more/getting-started-dbt-core",
      "permanent": true
    },
    {
      "source": "/tutorial/create-a-project-dbt-cli",
      "destination": "/guides/getting-started/learning-more/getting-started-dbt-core",
      "permanent": true
    },
    {
      "source": "/tutorial/2a-create-a-project-dbt-cloud",
      "destination": "/guides/getting-started",
      "permanent": true
    },
    {
      "source": "/tutorial/create-a-project-dbt-cloud",
      "destination": "/guides/getting-started",
      "permanent": true
    },
    {
      "source": "/tutorial/getting-started",
      "destination": "/guides/getting-started",
      "permanent": true
    },
    {
      "source": "/docs/dbt-cloud/cloud-changelog",
      "destination": "/docs/dbt-cloud/release-notes",
      "permanent": true
    },
    {
      "source": "/faqs/all",
      "destination": "/docs/faqs",
      "permanent": true
    },
    {
      "source": "/faqs/:slug",
      "destination": "/docs/faqs/:slug*",
      "permanent": true
    },
    {
      "source": "/faqs/dbt-jinja-functions",
      "destination": "/reference/dbt-jinja-functions",
      "permanent": true
    },
    {
      "source": "/tutorial/learning-more/:slug",
      "destination": "/guides/getting-started/learning-more/:slug*",
      "permanent": true
    },
    {
      "source": "/tutorial/getting-set-up/:slug",
      "destination": "/guides/getting-started/getting-set-up/:slug*",
      "permanent": true
    },
    {
      "source": "/tutorial/building-your-first-project/:slug",
      "destination": "/guides/getting-started/building-your-first-project/:slug*",
      "permanent": true
    },
    {
      "source": "/tutorial/refactoring-legacy-sql",
      "destination": "/guides/migration/tools/refactoring-legacy-sql",
      "permanent": true
    },
    {
      "source": "/blog/change-data-capture-metrics",
      "destination": "/blog/change-data-capture",
      "permanent": true
    },
    {
      "source": "/blog/intelligent-slim-ci",
      "destination": "/docs/deploy/continuous-integration",
      "permanent": true
    },
    {
      "source": "/blog/model-timing-tab",
      "destination": "/blog/how-we-shaved-90-minutes-off-model",
      "permanent": true
    },
    {
      "source": "/reference/warehouse-setups/resource-configs/materialize-configs/indexes",
      "destination": "/reference/resource-configs/materialize-configs#indexes",
      "permanent": true
    },
    {
      "source": "/docs/build/building-models",
      "destination": "/docs/build/models",
      "permanent": true
    },
    {
      "source": "/docs/build/bigquery-profile",
      "destination": "/reference/resource-configs/bigquery-configs",
      "permanent": true
    },
    {
      "source": "/reference/warehouse-profiles/bigquery-setup",
      "destination": "/reference/warehouse-setups/bigquery-setup",
      "permanent": true
    },
    {
      "source": "/date-trunc-sql",
      "destination": "/blog/date-trunc-sql",
      "permanent": true
    },
    {
      "source": "/docs/using-hooks",
      "destination": "/",
      "permanent": true
    },
    {
      "source": "/blog/how-we-structure-our-dbt-projects",
      "destination": "/guides/best-practices/how-we-structure/1-guide-overview",
      "permanent": true
    },
    {
      "source": "/data-testing-why-you-need-it-and-how-to-get-started",
      "destination": "https://www.getdbt.com/blog/data-quality-testing/",
      "permanent": true
    },
    {
      "source": "/docs/profile",
      "destination": "/docs/supported-data-platforms",
      "permanent": true
    },
    {
      "source": "/docs/available-adapters",
      "destination": "/docs/supported-data-platforms",
      "permanent": true
    },
    {
      "source": "/docs/supported-databases",
      "destination": "/docs/supported-data-platforms",
      "permanent": true
    },
    {
      "source": "/docs/guides/migration-guide/upgrading-to-0-14-0",
      "destination": "/guides/migration/versions",
      "permanent": true
    },
    {
      "source": "/docs/guides/migration-guide/upgrading-to-0-15-0",
      "destination": "/guides/migration/versions",
      "permanent": true
    },
    {
      "source": "/docs/guides/migration-guide/upgrading-to-0-16-0",
      "destination": "/guides/migration/versions",
      "permanent": true
    },
    {
      "source": "/docs/guides/migration-guide/upgrading-to-0-17-0",
      "destination": "/guides/migration/versions",
      "permanent": true
    },
    {
      "source": "/docs/guides/migration-guide/upgrading-to-0-18-0",
      "destination": "/guides/migration/versions",
      "permanent": true
    },
    {
      "source": "/docs/guides/migration-guide/upgrading-to-0-19-0",
      "destination": "/guides/migration/versions",
      "permanent": true
    },
    {
      "source": "/docs/guides/migration-guide/upgrading-from-0-10-to-0-11",
      "destination": "/guides/migration/versions",
      "permanent": true
    },
    {
      "source": "/docs/guides/migration-guide/upgrading-to-014",
      "destination": "/guides/migration/versions",
      "permanent": true
    },
    {
      "source": "/docs/upgrading-to-014",
      "destination": "/guides/migration/versions",
      "permanent": true
    },
    {
      "source": "/docs/upgrading-to-0-14-1",
      "destination": "/guides/migration/versions",
      "permanent": true
    },
    {
      "source": "/docs/upgrading-to-0-16-0",
      "destination": "/guides/migration/versions",
      "permanent": true
    },
    {
      "source": "/docs/guides/migration-guide/upgrading-to-0-20-0",
      "destination": "/guides/migration/versions/upgrading-to-v0.20",
      "permanent": true
    },
    {
      "source": "/docs/guides/migration-guide/upgrading-to-0-21-0",
      "destination": "/guides/migration/versions/upgrading-to-v0.21",
      "permanent": true
    },
    {
      "source": "/docs/guides/migration-guide/upgrading-to-1-0-0",
      "destination": "/guides/migration/versions/upgrading-to-v1.0",
      "permanent": true
    },
    {
      "source": "/docs/guides/migration-guide/upgrading-to-v1.0",
      "destination": "/guides/migration/versions/upgrading-to-v1.0",
      "permanent": true
    },
    {
      "source": "/docs/guides/getting-help",
      "destination": "/guides/legacy/getting-help",
      "permanent": true
    },
    {
      "source": "/docs/guides/migration-guide/:slug",
      "destination": "/guides/migration/versions/:slug*",
      "permanent": true
    },
    {
      "source": "/docs/guides/:slug",
      "destination": "/guides/legacy/:slug*",
      "permanent": true
    },
    {
      "source": "/guides/best-practices/environment-setup/1-env-guide-overview",
      "destination": "/guides/orchestration/set-up-ci/overview",
      "permanent": true
    },
    {
      "source": "/guides/best-practices/environment-setup/2-one-deployment-environment",
      "destination": "/guides/orchestration/set-up-ci/in-15-minutes",
      "permanent": true
    },
    {
      "source": "/guides/best-practices/environment-setup/3-many-deployment-environments",
      "destination": "/guides/orchestration/set-up-ci/multiple-environments",
      "permanent": true
    },
    {
      "source": "/docs/contributing/what-are-adapters",
      "destination": "/guides/advanced/adapter-development/1-what-are-adapters",
      "permanent": true
    },
    {
      "source": "/docs/contributing/adapter-development/1-what-are-adapters",
      "destination": "/guides/advanced/adapter-development/1-what-are-adapters",
      "permanent": true
    },
    {
      "source": "/docs/contributing/prerequisites-for-a-new-adapter",
      "destination": "/guides/advanced/adapter-development/2-prerequisites-for-a-new-adapter",
      "permanent": true
    },
    {
      "source": "/docs/contributing/adapter-development/2-prerequisites-for-a-new-adapter",
      "destination": "/guides/advanced/adapter-development/2-prerequisites-for-a-new-adapter",
      "permanent": true
    },
    {
      "source": "/docs/contributing/building-a-new-adapter",
      "destination": "/guides/advanced/adapter-development/3-building-a-new-adapter",
      "permanent": true
    },
    {
      "source": "/docs/contributing/adapter-development/3-building-a-new-adapter",
      "destination": "/guides/advanced/adapter-development/3-building-a-new-adapter",
      "permanent": true
    },
    {
      "source": "/v0.13/docs/building-a-new-adapter",
      "destination": "/guides/dbt-ecosystem/adapter-development/3-building-a-new-adapter",
      "permanent": true
    },
    {
      "source": "/docs/building-a-new-adapter",
      "destination": "/guides/advanced/adapter-development/3-building-a-new-adapter",
      "permanent": true
    },
    {
      "source": "/docs/contributing/testing-a-new-adapter",
      "destination": "/guides/advanced/adapter-development/4-testing-a-new-adapter",
      "permanent": true
    },
    {
      "source": "/docs/contributing/adapter-development/4-testing-a-new-adapter",
      "destination": "/guides/advanced/adapter-development/4-testing-a-new-adapter",
      "permanent": true
    },
    {
      "source": "/docs/contributing/documenting-a-new-adapter",
      "destination": "/guides/advanced/adapter-development/5-documenting-a-new-adapter",
      "permanent": true
    },
    {
      "source": "/docs/contributing/adapter-development/5-documenting-a-new-adapter",
      "destination": "/guides/advanced/adapter-development/5-documenting-a-new-adapter",
      "permanent": true
    },
    {
      "source": "/docs/contributing/promoting-a-new-adapter",
      "destination": "/guides/advanced/adapter-development/6-promoting-a-new-adapter",
      "permanent": true
    },
    {
      "source": "/docs/contributing/adapter-development/6-promoting-a-new-adapter",
      "destination": "/guides/advanced/adapter-development/6-promoting-a-new-adapter",
      "permanent": true
    },
    {
      "source": "/docs/contributing/verifying-a-new-adapter",
      "destination": "/guides/advanced/adapter-development/7-verifying-a-new-adapter",
      "permanent": true
    },
    {
      "source": "/docs/contributing/adapter-development/7-verifying-a-new-adapter",
      "destination": "/guides/advanced/adapter-development/7-verifying-a-new-adapter",
      "permanent": true
    },
    {
      "source": "/docs/dbt-cloud/using-dbt-cloud/cloud-metrics-layer",
      "destination": "/docs/use-dbt-semantic-layer/dbt-semantic-layer",
      "permanent": true
    },
    {
      "source": "/reference/warehouse-profiles/impala-profile",
      "destination": "/reference/warehouse-setups/impala-setup",
      "permanent": true
    },
    {
      "source": "/reference/warehouse-profiles/exasol-profile",
      "destination": "/reference/warehouse-setups/exasol-setup",
      "permanent": true
    },
    {
      "source": "/reference/warehouse-profiles/layer-profile",
      "destination": "/reference/warehouse-setups/layer-setup",
      "permanent": true
    },
    {
      "source": "/reference/warehouse-profiles/postgres-profile",
      "destination": "/reference/warehouse-setups/postgres-setup",
      "permanent": true
    },
    {
      "source": "/reference/warehouse-profiles/greenplum-profile",
      "destination": "/reference/warehouse-setups/greenplum-setup",
      "permanent": true
    },
    {
      "source": "/reference/warehouse-profiles/alloydb-profile",
      "destination": "/reference/warehouse-setups/alloydb-setup",
      "permanent": true
    },
    {
      "source": "/reference/warehouse-profiles/azuresynapse-profile",
      "destination": "/reference/warehouse-setups/azuresynapse-setup",
      "permanent": true
    },
    {
      "source": "/reference/warehouse-profiles/snowflake-profile",
      "destination": "/reference/warehouse-setups/snowflake-setup",
      "permanent": true
    },
    {
      "source": "/reference/warehouse-profiles/rockset-profile",
      "destination": "/reference/warehouse-setups/rockset-setup",
      "permanent": true
    },
    {
      "source": "/reference/warehouse-profiles/trino-profile",
      "destination": "/reference/warehouse-setups/trino-setup",
      "permanent": true
    },
    {
      "source": "/reference/warehouse-profiles/glue-profile",
      "destination": "/reference/warehouse-setups/glue-setup",
      "permanent": true
    },
    {
      "source": "/reference/warehouse-profiles/duckdb-profile",
      "destination": "/reference/warehouse-setups/duckdb-setup",
      "permanent": true
    },
    {
      "source": "/reference/warehouse-profiles/vertica-profile",
      "destination": "/reference/warehouse-setups/vertica-setup",
      "permanent": true
    },
    {
      "source": "/reference/warehouse-profiles/clickhouse-profile",
      "destination": "/reference/warehouse-setups/clickhouse-setup",
      "permanent": true
    },
    {
      "source": "/reference/warehouse-profiles/athena-profile",
      "destination": "/reference/warehouse-setups/athena-setup",
      "permanent": true
    },
    {
      "source": "/reference/warehouse-profiles/iomete-profile",
      "destination": "/reference/warehouse-setups/iomete-setup",
      "permanent": true
    },
    {
      "source": "/reference/warehouse-profiles/mssql-profile",
      "destination": "/reference/warehouse-setups/mssql-setup",
      "permanent": true
    },
    {
      "source": "/reference/warehouse-profiles/tidb-profile",
      "destination": "/reference/warehouse-setups/tidb-setup",
      "permanent": true
    },
    {
      "source": "/reference/warehouse-profiles/materialize-profile",
      "destination": "/reference/warehouse-setups/materialize-setup",
      "permanent": true
    },
    {
      "source": "/reference/warehouse-profiles/redshift-profile",
      "destination": "/reference/warehouse-setups/redshift-setup",
      "permanent": true
    },
    {
      "source": "/reference/warehouse-profiles/databricks-profile",
      "destination": "/reference/warehouse-setups/databricks-setup",
      "permanent": true
    },
    {
      "source": "/reference/warehouse-profiles/bigquery-profile",
      "destination": "/reference/warehouse-setups/bigquery-setup",
      "permanent": true
    },
    {
      "source": "/reference/warehouse-profiles/dremio-profile",
      "destination": "/reference/warehouse-setups/dremio-setup",
      "permanent": true
    },
    {
      "source": "/reference/warehouse-profiles/oracle-profile",
      "destination": "/reference/warehouse-setups/oracle-setup",
      "permanent": true
    },
    {
      "source": "/reference/warehouse-profiles/teradata-profile",
      "destination": "/reference/warehouse-setups/teradata-setup",
      "permanent": true
    },
    {
      "source": "/reference/warehouse-profiles/singlestore-profile",
      "destination": "/reference/warehouse-setups/singlestore-setup",
      "permanent": true
    },
    {
      "source": "/reference/warehouse-profiles/sqlite-profile",
      "destination": "/reference/warehouse-setups/sqlite-setup",
      "permanent": true
    },
    {
      "source": "/reference/warehouse-profiles/spark-profile",
      "destination": "/reference/warehouse-setups/spark-setup",
      "permanent": true
    },
    {
      "source": "/reference/warehouse-profiles/mindsdb-profile",
      "destination": "/reference/warehouse-setups/mindsdb-setup",
      "permanent": true
    },
    {
      "source": "/reference/warehouse-profiles/ibmdb2-profile",
      "destination": "/reference/warehouse-setups/ibmdb2-setup",
      "permanent": true
    },
    {
      "source": "/reference/warehouse-profiles/firebolt-profile",
      "destination": "/reference/warehouse-setups/firebolt-setup",
      "permanent": true
    },
    {
      "source": "/reference/warehouse-profiles/mysql-profile",
      "destination": "/reference/warehouse-setups/mysql-setup",
      "permanent": true
    },
    {
      "source": "/reference/warehouse-profiles/hive-profile",
      "destination": "/reference/warehouse-setups/hive-setup",
      "permanent": true
    },
    {
      "source": "/reference/using-sources",
      "destination": "/docs/build/sources",
      "permanent": true
    },
    {
      "source": "/docs/dbt-cloud/cloud-ide/the-dbt-ide",
      "destination": "/docs/getting-started/dbt-cloud-features",
      "permanent": true
    },
    {
      "source": "/docs/dbt-cloud/cloud-ide/handling-merge-conflicts",
      "destination": "/docs/collaborate/git/resolve-merge-conflicts",
      "permanent": true
    },
    {
      "source": "/dbt-cloud/cloud-ide/viewing-docs-in-the-ide",
      "destination": "/docs/getting-started/develop-in-the-cloud",
      "permanent": true
    },
    {
      "source": "/docs/dbt-cloud/cloud-ide/ide-beta",
      "destination": "/docs/getting-started/develop-in-the-cloud",
      "permanent": true
    },
    {
      "source": "/docs/running-a-dbt-project/using-the-dbt-ide",
      "destination": "/docs/getting-started/develop-in-the-cloud",
      "permanent": true
    },
    {
      "source": "/dbt-cloud/cloud-ide/the-ide-git-button",
      "destination": "/docs/collaborate/git/version-control-basics",
      "permanent": true
    },
    {
      "source": "/docs/building-a-dbt-project/setting-up",
      "destination": "/guides/legacy/building-packages",
      "permanent": true
    },
    {
      "source": "/docs/building-a-dbt-project/dbt-jinja-functions",
      "destination": "/reference/dbt-jinja-functions",
      "permanent": true
    },
    {
      "source": "/docs/contributing/long-lived-discussions-guidelines",
      "destination": "/community/resources/forum-guidelines",
      "permanent": true
    },
    {
      "source": "/docs/guides/legacy/navigating-the-docs.md",
      "destination": "/community/contribute",
      "permanent": true
    },
    {
      "source": "/community/writing-on-discourse",
      "destination": "/community/contributing/contributing-online-community",
      "permanent": true
    },
    {
      "source": "/community/contributing",
      "destination": "/community/contribute",
      "permanent": true
    },
    {
      "source": "/docs/contributing/contributor-license-agreements",
      "destination": "/community/resources/contributor-license-agreements",
      "permanent": true
    },
    {
      "source": "/community/maintaining-a-channel",
      "destination": "/community/resources/maintaining-a-channel",
      "permanent": true
    },
    {
      "source": "/docs/contributing/oss-expectations",
      "destination": "/community/resources/oss-expectations",
      "permanent": true
    },
    {
      "source": "/docs/slack-rules-of-the-road",
      "destination": "/community/resources/community-rules-of-the-road",
      "permanent": true
    },
    {
      "source": "/docs/contributing/slack-rules-of-the-road",
      "destination": "/community/resources/community-rules-of-the-road",
      "permanent": true
    },
    {
      "source": "/community/resources/slack-rules-of-the-road",
      "destination": "/community/resources/community-rules-of-the-road",
      "permanent": true
    },
    {
      "source": "/blog/getting-started-with-the-dbt-semantic-layer",
      "destination": "/blog/understanding-the-components-of-the-dbt-semantic-layer",
      "permanent": true
    },
    {
      "source": "/docs/getting-started/develop-in-the-cloud#creating-a-development-environment",
      "destination": "/docs/get-started/develop-in-the-cloud#set-up-and-access-the-cloud-ide",
      "permanent": true
    },
    {
      "source": "/docs/cloud-developer-ide",
      "destination": "/docs/build/custom-target-names#dbt-cloud-ide",
      "permanent": true
    },
    {
      "source": "/website/docs/docs/contributing/building-a-new-adapter.md",
      "destination": "/guides/dbt-ecosystem/adapter-development/3-building-a-new-adapter",
      "permanent": true
    },
    {
      "source": "/guides/legacy/getting-help",
      "destination": "/community/resources/getting-help",
      "permanent": true
    },
    {
      "source": "/blog/tags/release-notes",
      "destination": "/docs/dbt-versions/dbt-cloud-release-notes",
      "permanent": true
    },
    {
      "source": "/faqs/dbt-jinja-functions",
      "destination": "/reference/dbt-jinja-functions",
      "permanent": true
    },
    {
      "source": "/website/docs/docs/contributing/documenting-a-new-adapter.md",
      "destination": "/guides/dbt-ecosystem/adapter-development/5-documenting-a-new-adapter",
      "permanent": true
    },
    {
      "source": "/docs/docs/contributing/documenting-a-new-adapter",
      "destination": "/docs/contributing/documenting-a-new-adapter",
      "permanent": true
    },
    {
      "source": "/v0.8/reference",
      "destination": "/",
      "permanent": true
    },
    {
      "source": "/v0.10/reference",
      "destination": "/",
      "permanent": true
    },
    {
      "source": "/v0.12/reference",
      "destination": "/",
      "permanent": true
    },
    {
      "source": "/v0.13/reference",
      "destination": "/",
      "permanent": true
    },
    {
      "source": "/v0.13/docs/requiring-dbt-versions",
      "destination": "/",
      "permanent": true
    },
    {
      "source": "/v0.14/docs/cloud-developer-ide",
      "destination": "/",
      "permanent": true
    },
    {
      "source": "/v0.15/docs/cloud-import-a-project-by-git-url",
      "destination": "/docs/cloud/git/import-a-project-by-git-url",
      "permanent": true
    },
    {
      "source": "/v0.15/docs/configure-your-profile",
      "destination": "/docs/core/connection-profiles",
      "permanent": true
    },
    {
      "source": "/docs/dbt-cloud/on-premises/dependencies",
      "destination": "/docs/deploy/single-tenant",
      "permanent": true
    },
    {
      "source": "/docs/dbt-cloud/on-premises/faqs",
      "destination": "/docs/deploy/single-tenant",
      "permanent": true
    },
    {
      "source": "/docs/dbt-cloud/on-premises/index",
      "destination": "/docs/deploy/single-tenant",
      "permanent": true
    },
    {
      "source": "/docs/dbt-cloud/on-premises/installation",
      "destination": "/docs/deploy/single-tenant",
      "permanent": true
    },
    {
      "source": "/docs/dbt-cloud/on-premises/prerequisites",
      "destination": "/docs/deploy/single-tenant",
      "permanent": true
    },
    {
      "source": "/docs/dbt-cloud/on-premises/setup",
      "destination": "/docs/deploy/single-tenant",
      "permanent": true
    },
    {
      "source": "/docs/dbt-cloud/on-premises/system-requirements",
      "destination": "/docs/deploy/single-tenant",
      "permanent": true
    },
    {
      "source": "/docs/dbt-cloud/on-premises/upgrading-kots",
      "destination": "/docs/deploy/single-tenant",
      "permanent": true
    },
    {
      "source": "/reference/resource-properties/access",
      "destination": "/reference/resource-configs/access",
      "permanent": true
    }
  ]
}<|MERGE_RESOLUTION|>--- conflicted
+++ resolved
@@ -3,13 +3,12 @@
   "trailingSlash": false,
   "redirects": [
     {
-<<<<<<< HEAD
       "source": "/faqs/Project/docs-for-multiple-projects",
       "destination": "/docs/collaborate/explore-projects#about-project-level-lineage",
-=======
+    },
+    {
       "source": "/faqs/Accounts/slack",
       "destination": "/docs/deploy/job-notifications",
->>>>>>> b506c6c6
       "permanent": true
     },
     {
