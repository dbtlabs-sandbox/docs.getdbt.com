{
  "cleanUrls": true,
  "trailingSlash": false,
  "redirects": [
    {
<<<<<<< HEAD
      "source": "/docs/cloud/about-cloud/about-cloud-ide",
      "destination": "/docs/cloud/about-cloud-develop",
=======
      "source": "/faqs/models/reference-models-in-another-project",
      "destination": "/docs/collaborate/govern/project-dependencies",
      "permanent": true
    },
    {
      "source": "/faqs/Models/reference-models-in-another-project",
      "destination": "/docs/collaborate/govern/project-dependencies",
>>>>>>> c1619a7b
      "permanent": true
    },
    {
      "source": "/docs/deploy/job-triggers",
      "destination": "/docs/deploy/deploy-jobs",
      "permanent": true
    },
    {
      "source": "/docs/deploy/job-settings",
      "destination": "/docs/deploy/deploy-jobs",
      "permanent": true
    },
    {
      "source": "/docs/deploy/dbt-cloud-job",
      "destination": "/docs/deploy/deploy-jobs",
      "permanent": true
    },
    {
      "source": "/faqs/environments/beta-release",
      "destination": "/docs/dbt-versions/product-lifecycles",
      "permanent": true
    },
    {
      "source": "/docs/deploy/slim-ci-jobs",
      "destination": "/docs/deploy/ci-jobs",
      "permanent": true
    },
    {
      "source": "/guides/dbt-ecosystem/sl-partner-integration-guide",
      "destination": "/docs/use-dbt-semantic-layer/avail-sl-integrations",
      "permanent": true
    },
    {
      "source": "/docs/use-dbt-semantic-layer/dbt-semantic-layer",
      "destination": "/docs/use-dbt-semantic-layer/dbt-sl",
      "permanent": true
    },
    {
      "source": "/docs/use-dbt-semantic-layer/set-up-semantic-layer",
      "destination": "/docs/use-dbt-semantic-layer/setup-sl",
      "permanent": true
    },
    {
      "source": "/docs/use-dbt-semantic-layer/setup-dbt-semantic-layer",
      "destination": "/docs/use-dbt-semantic-layer/setup-sl",
      "permanent": true
    },
    {
      "source": "/docs/use-dbt-semantic-layer/quickstart-semantic-layer",
      "destination": "/docs/use-dbt-semantic-layer/quickstart-sl",
      "permanent": true
    },
    {
      "source": "/docs/collaborate/environments/environments-in-dbt",
      "destination": "/docs/environments-in-dbt",
      "permanent": true
    },
    {
      "source": "/docs/collaborate/environments/dbt-cloud-environments",
      "destination": "/docs/deploy/dbt-cloud-environments",
      "permanent": true
    },
    {
      "source": "/docs/collaborate/environments/dbt-core-environments",
      "destination": "/docs/core/dbt-core-environments",
      "permanent": true
    },
    {
      "source": "/docs/cloud/manage-access/licenses-and-groups",
      "destination": "/docs/cloud/manage-access/about-user-access",
      "permanent": true
    },
    {
      "source": "/docs/deploy/cloud-ci-job",
      "destination": "/docs/deploy/continuous-integration",
      "permanent": true
    },
    {
      "source": "/docs/quickstarts/dbt-cloud/bigquery",
      "destination": "/quickstarts/bigquery",
      "permanent": true
    },
    {
      "source": "/docs/quickstarts/dbt-cloud/databricks",
      "destination": "/quickstarts/databricks",
      "permanent": true
    },
    {
      "source": "/docs/quickstarts/dbt-cloud/redshift",
      "destination": "/quickstarts/redshift",
      "permanent": true
    },
    {
      "source": "/docs/quickstarts/dbt-cloud/snowflake",
      "destination": "/quickstarts/snowflake",
      "permanent": true
    },
    {
      "source": "/docs/quickstarts/dbt-cloud/starburst-galaxy",
      "destination": "/quickstarts/starburst-galaxy",
      "permanent": true
    },
    {
      "source": "/docs/quickstarts/dbt-core/codespace",
      "destination": "/quickstarts/codespace",
      "permanent": true
    },
    {
      "source": "/docs/quickstarts/dbt-core/manual-install",
      "destination": "/quickstarts/manual-install",
      "permanent": true
    },
    {
      "source": "/docs/deploy/project-state",
      "destination": "/reference/node-selection/syntax",
      "permanent": true
    },
    {
      "source": "/reference/global-configs",
      "destination": "/reference/global-configs/about-global-configs",
      "permanent": true
    },
    {
      "source": "/docs/quickstarts/overview",
      "destination": "/quickstarts",
      "permanent": true
    },
    {
      "source": "/docs/supported-data-platforms#verified-adapters",
      "destination": "/docs/supported-data-platforms",
      "permanent": true
    },
    {
      "source": "/docs/supported-data-platforms#community-adapters",
      "destination": "/docs/community-adapters",
      "permanent": true
    },
    {
      "source": "/docs/supported-data-platforms#adapter-installation",
      "destination": "/docs/connect-adapters",
      "permanent": true
    },
    {
      "source": "/docs/supported-data-platforms#adapter-taxonomy",
      "destination": "/docs/supported-data-platforms",
      "permanent": true
    },
    {
      "source": "/docs/supported-data-platforms#verified-by-dbt-labs",
      "destination": "/docs/supported-data-platforms",
      "permanent": true
    },
    {
      "source": "/docs/supported-data-platforms#maintainers",
      "destination": "/docs/connect-adapters#maintainers",
      "permanent": true
    },
    {
      "source": "/docs/supported-data-platforms#contributing-to-dbt-core-adapters",
      "destination": "/docs/contribute-core-adapters",
      "permanent": true
    },
    {
      "source": "/docs/supported-data-platforms#contributing-to-a-pre-existing-adapter",
      "destination": "/docs/contribute-core-adapters#contribute-to-a-pre-existing-adapter",
      "permanent": true
    },
    {
      "source": "/docs/supported-data-platforms#creating-a-new-adapter",
      "destination": "/docs/contribute-core-adapters#create-a-new-adapter",
      "permanent": true
    },
    {
      "source": "/docs/core/connection-profiles",
      "destination": "/docs/core/connect-data-platform/connection-profiles",
      "permanent": true
    },
    {
      "source": "/reference/warehouse-setups/bigquery-setup",
      "destination": "/docs/core/connect-data-platform/bigquery-setup",
      "permanent": true
    },
    {
      "source": "/reference/warehouse-setups/postgres-setup",
      "destination": "/docs/core/connect-data-platform/postgres-setup",
      "permanent": true
    },
    {
      "source": "/reference/warehouse-setups/redshift-setup",
      "destination": "/docs/core/connect-data-platform/redshift-setup",
      "permanent": true
    },
    {
      "source": "/reference/warehouse-setups/snowflake-setup",
      "destination": "/docs/core/connect-data-platform/snowflake-setup",
      "permanent": true
    },
    {
      "source": "/reference/warehouse-setups/mssql-setup",
      "destination": "/docs/core/connect-data-platform/mssql-setup",
      "permanent": true
    },
    {
      "source": "/reference/warehouse-setups/trino-setup",
      "destination": "/docs/core/connect-data-platform/trino-setup",
      "permanent": true
    },
    {
      "source": "/reference/warehouse-setups/singlestore-setup",
      "destination": "/docs/core/connect-data-platform/singlestore-setup",
      "permanent": true
    },
    {
      "source": "/reference/warehouse-setups/spark-setup",
      "destination": "/docs/core/connect-data-platform/spark-setup",
      "permanent": true
    },
    {
      "source": "/reference/warehouse-setups/databricks-setup",
      "destination": "/docs/core/connect-data-platform/databricks-setup",
      "permanent": true
    },
    {
      "source": "/reference/warehouse-setups/hive-setup",
      "destination": "/docs/core/connect-data-platform/hive-setup",
      "permanent": true
    },
    {
      "source": "/reference/warehouse-setups/exasol-setup",
      "destination": "/docs/core/connect-data-platform/exasol-setup",
      "permanent": true
    },
    {
      "source": "/reference/warehouse-setups/oracle-setup",
      "destination": "/docs/core/connect-data-platform/oracle-setup",
      "permanent": true
    },
    {
      "source": "/reference/warehouse-setups/azuresynapse-setup",
      "destination": "/docs/core/connect-data-platform/azuresynapse-setup",
      "permanent": true
    },
    {
      "source": "/reference/warehouse-setups/dremio-setup",
      "destination": "/docs/core/connect-data-platform/dremio-setup",
      "permanent": true
    },
    {
      "source": "/reference/warehouse-setups/clickhouse-setup",
      "destination": "/docs/core/connect-data-platform/clickhouse-setup",
      "permanent": true
    },
    {
      "source": "/reference/warehouse-setups/materialize-setup",
      "destination": "/docs/core/connect-data-platform/materialize-setup",
      "permanent": true
    },
    {
      "source": "/reference/warehouse-setups/rockset-setup",
      "destination": "/docs/core/connect-data-platform/rockset-setup",
      "permanent": true
    },
    {
      "source": "/reference/warehouse-setups/firebolt-setup",
      "destination": "/docs/core/connect-data-platform/firebolt-setup",
      "permanent": true
    },
    {
      "source": "/reference/warehouse-setups/teradata-setup",
      "destination": "/docs/core/connect-data-platform/teradata-setup",
      "permanent": true
    },
    {
      "source": "/reference/warehouse-setups/athena-setup",
      "destination": "/docs/core/connect-data-platform/athena-setup",
      "permanent": true
    },
    {
      "source": "/reference/warehouse-setups/vertica-setup",
      "destination": "/docs/core/connect-data-platform/vertica-setup",
      "permanent": true
    },
    {
      "source": "/reference/warehouse-setups/tidb-setup",
      "destination": "/docs/core/connect-data-platform/tidb-setup",
      "permanent": true
    },
    {
      "source": "/reference/warehouse-setups/glue-setup",
      "destination": "/docs/core/connect-data-platform/glue-setup",
      "permanent": true
    },
    {
      "source": "/reference/warehouse-setups/mindsdb-setup",
      "destination": "/docs/core/connect-data-platform/mindsdb-setup",
      "permanent": true
    },
    {
      "source": "/reference/warehouse-setups/greenplum-setup",
      "destination": "/docs/core/connect-data-platform/greenplum-setup",
      "permanent": true
    },
    {
      "source": "/reference/warehouse-setups/impala-setup",
      "destination": "/docs/core/connect-data-platform/impala-setup",
      "permanent": true
    },
    {
      "source": "/reference/warehouse-setups/layer-setup",
      "destination": "/docs/core/connect-data-platform/layer-setup",
      "permanent": true
    },
    {
      "source": "/reference/warehouse-setups/iomete-setup",
      "destination": "/docs/core/connect-data-platform/iomete-setup",
      "permanent": true
    },
    {
      "source": "/reference/warehouse-setups/duckdb-setup",
      "destination": "/docs/core/connect-data-platform/duckdb-setup",
      "permanent": true
    },
    {
      "source": "/reference/warehouse-setups/sqlite-setup",
      "destination": "/docs/core/connect-data-platform/sqlite-setup",
      "permanent": true
    },
    {
      "source": "/reference/warehouse-setups/mysql-setup",
      "destination": "/docs/core/connect-data-platform/mysql-setup",
      "permanent": true
    },
    {
      "source": "/reference/warehouse-setups/ibmdb2-setup",
      "destination": "/docs/core/connect-data-platform/ibmdb2-setup",
      "permanent": true
    },
    {
      "source": "/reference/warehouse-setups/alloydb-setup",
      "destination": "/docs/core/connect-data-platform/alloydb-setup",
      "permanent": true
    },
    {
      "source": "/reference/warehouse-setups/doris-setup",
      "destination": "/docs/core/connect-data-platform/doris-setup",
      "permanent": true
    },
    {
      "source": "/reference/warehouse-setups/infer-setup",
      "destination": "/docs/core/connect-data-platform/infer-setup",
      "permanent": true
    },
    {
      "source": "/reference/warehouse-setups/databend-setup",
      "destination": "/docs/core/connect-data-platform/databend-setup",
      "permanent": true
    },
    {
      "source": "/reference/warehouse-setups/fal-setup",
      "destination": "/docs/core/connect-data-platform/fal-setup",
      "permanent": true
    },
    {
      "source": "/reference/warehouse-setups/decodable-setup",
      "destination": "/docs/core/connect-data-platform/decodable-setup",
      "permanent": true
    },
    {
      "source": "/docs/dbt-cloud-apis/metadata-schema-source",
      "destination": "/docs/dbt-cloud-apis/discovery-schema-source",
      "permanent": true
    },
    {
      "source": "/docs/dbt-cloud-apis/metadata-schema-sources",
      "destination": "/docs/dbt-cloud-apis/discovery-schema-sources",
      "permanent": true
    },
    {
      "source": "/docs/dbt-cloud-apis/metadata-schema-test",
      "destination": "/docs/dbt-cloud-apis/discovery-schema-test",
      "permanent": true
    },
    {
      "source": "/docs/dbt-cloud-apis/metadata-schema-tests",
      "destination": "/docs/dbt-cloud-apis/discovery-schema-tests",
      "permanent": true
    },
    {
      "source": "/docs/dbt-cloud-apis/metadata-schema-seed",
      "destination": "/docs/dbt-cloud-apis/discovery-schema-seed",
      "permanent": true
    },
    {
      "source": "/docs/dbt-cloud-apis/metadata-schema-seeds",
      "destination": "/docs/dbt-cloud-apis/discovery-schema-seeds",
      "permanent": true
    },
    {
      "source": "/docs/dbt-cloud-apis/metadata-schema-snapshots",
      "destination": "/docs/dbt-cloud-apis/discovery-schema-snapshots",
      "permanent": true
    },
    {
      "source": "/docs/dbt-cloud-apis/metadata-schema-model",
      "destination": "/docs/dbt-cloud-apis/discovery-schema-model",
      "permanent": true
    },
    {
      "source": "/docs/dbt-cloud-apis/metadata-schema-models",
      "destination": "/docs/dbt-cloud-apis/discovery-schema-models",
      "permanent": true
    },
    {
      "source": "/docs/dbt-cloud-apis/metadata-schema-modelByEnv",
      "destination": "/docs/dbt-cloud-apis/discovery-schema-modelByEnv",
      "permanent": true
    },
    {
      "source": "/docs/dbt-cloud-apis/metadata-schema-metrics",
      "destination": "/docs/dbt-cloud-apis/discovery-schema-metrics",
      "permanent": true
    },
    {
      "source": "/docs/dbt-cloud-apis/metadata-schema-metric",
      "destination": "/docs/dbt-cloud-apis/discovery-schema-metric",
      "permanent": true
    },
    {
      "source": "/docs/dbt-cloud-apis/metadata-schema-exposures",
      "destination": "/docs/dbt-cloud-apis/discovery-schema-exposures",
      "permanent": true
    },
    {
      "source": "/docs/dbt-cloud-apis/metadata-schema-exposure",
      "destination": "/docs/dbt-cloud-apis/discovery-schema-exposure",
      "permanent": true
    },
    {
      "source": "/docs/dbt-cloud-apis/metadata-use-case-guides",
      "destination": "/docs/dbt-cloud-apis/discovery-use-cases-and-examples",
      "permanent": true
    },
    {
      "source": "/docs/dbt-cloud-apis/metadata-api",
      "destination": "/docs/dbt-cloud-apis/discovery-api",
      "permanent": true
    },
    {
      "source": "/docs/dbt-cloud-apis/metadata-querying",
      "destination": "/docs/dbt-cloud-apis/discovery-querying",
      "permanent": true
    },
    {
      "source": "/docs/core/connection-profiles#understanding-threads",
      "destination": "/docs/running-a-dbt-project/using-threads",
      "permanent": true
    },
    {
      "source": "/docs/cloud/privatelink/about-privatelink",
      "destination": "/docs/cloud/secure/about-privatelink",
      "permanent": true
    },
    {
      "source": "/docs/cloud/privatelink/snowflake-privatelink",
      "destination": "/docs/cloud/secure/about-privatelink",
      "permanent": true
    },
    {
      "source": "/docs/cloud/privatelink/redshift-privatelink",
      "destination": "/docs/cloud/secure/about-privatelink",
      "permanent": true
    },
    {
      "source": "/docs/cloud/privatelink/databricks-privatelink",
      "destination": "/docs/cloud/secure/about-privatelink",
      "permanent": true
    },
    {
      "source": "/docs/cloud/privatelink/ip-restrictions",
      "destination": "/docs/cloud/secure/about-privatelink",
      "permanent": true
    },
    {
      "source": "/docs/deploy/dbt-cloud-job#create-and-schedule-jobs",
      "destination": "/docs/deploy/dbt-cloud-job#create-and-schedule-jobs",
      "permanent": true
    },
    {
      "source": "/docs/cloud/dbt-cloud-tips",
      "destination": "/docs/cloud/dbt-cloud-ide/dbt-cloud-tips",
      "permanent": true
    },
    {
      "source": "/docs/cloud/develop-in-the-cloud",
      "destination": "/docs/cloud/dbt-cloud-ide/develop-in-the-cloud",
      "permanent": true
    },
    {
      "source": "/docs/dbt-cloud/using-dbt-cloud/cloud-model-timing-tab",
      "destination": "/docs/deploy/dbt-cloud-job#model-timing",
      "permanent": true
    },
    {
      "source": "/docs/quickstarts/dbt-core/quickstart",
      "destination": "/quickstarts/manual-install",
      "permanent": true
    },
    {
      "source": "/docs/dbt-versions/release-notes/January-2022/model-timing-more",
      "destination": "/docs/deploy/dbt-cloud-job#model-timing",
      "permanent": true
    },
    {
      "source": "/docs/deploy/deployments#dbt-cloud",
      "destination": "/docs/deploy/dbt-cloud-job",
      "permanent": true
    },
    {
      "source": "/docs/deploy/deployments#airflow",
      "destination": "/docs/deploy/deployment-tools",
      "permanent": true
    },
    {
      "source": "/docs/deploy/deployments#prefect",
      "destination": "/docs/deploy/deployment-tools",
      "permanent": true
    },
    {
      "source": "/docs/deploy/deployments#run-dbt-in-production",
      "destination": "/docs/deploy/deployments",
      "permanent": true
    },
    {
      "source": "/docs/deploy/deployments#on-prefect-2",
      "destination": "/docs/deploy/deployment-tools",
      "permanent": true
    },
    {
      "source": "/docs/deploy/deployments#on-prefect-1",
      "destination": "/docs/deploy/deployment-tools",
      "permanent": true
    },
    {
      "source": "/docs/deploy/deployments#dagster",
      "destination": "/docs/deploy/deployment-tools",
      "permanent": true
    },
    {
      "source": "/docs/deploy/deployments#automation-servers",
      "destination": "/docs/deploy/deployment-tools",
      "permanent": true
    },
    {
      "source": "/docs/deploy/deployments#cron",
      "destination": "/docs/deploy/deployment-tools",
      "permanent": true
    },
    {
      "source": "/docs/collaborate/manage-access/enterprise-permissions#permission-sets",
      "destination": "/docs/cloud/manage-access/enterprise-permissions#permission-sets",
      "permanent": true
    },
    {
      "source": "/docs/get-started/privatelink/about-privatelink",
      "destination": "/docs/cloud/privatelink/about-privatelink",
      "permanent": true
    },
    {
      "source": "/docs/get-started/privatelink/snowflake-privatelink",
      "destination": "/docs/cloud/privatelink/snowflake-privatelink",
      "permanent": true
    },
    {
      "source": "/docs/get-started/privatelink/redshift-privatelink",
      "destination": "/docs/cloud/privatelink/redshift-privatelink",
      "permanent": true
    },
    {
      "source": "/docs/get-started/privatelink/databricks-privatelink",
      "destination": "/docs/cloud/privatelink/databricks-privatelink",
      "permanent": true
    },
    {
      "source": "/docs/get-started/dbt-cloud-features",
      "destination": "/docs/cloud/about-cloud/dbt-cloud-features",
      "permanent": true
    },
    {
      "source": "/docs/deploy/regions-ip-addresses",
      "destination": "/docs/cloud/about-cloud/regions-ip-addresses",
      "permanent": true
    },
    {
      "source": "/docs/deploy/architecture",
      "destination": "/docs/cloud/about-cloud/architecture",
      "permanent": true
    },
    {
      "source": "/docs/deploy/single-tenant",
      "destination": "/docs/cloud/about-cloud/tenancy",
      "permanent": true
    },
    {
      "source": "/docs/deploy/multi-tenant",
      "destination": "/docs/cloud/about-cloud/tenancy",
      "permanent": true
    },
    {
      "source": "/docs/cloud/manage-access/about-access",
      "destination": "/docs/cloud/manage-access/about-user-access",
      "permanent": true
    },
    {
      "source": "/docs/collaborate/git/connect-github",
      "destination": "/docs/cloud/git/connect-github",
      "permanent": true
    },
    {
      "source": "/docs/collaborate/git/connect-gitlab",
      "destination": "/docs/cloud/git/connect-gitlab",
      "permanent": true
    },
    {
      "source": "/docs/collaborate/git/connect-azure-devops",
      "destination": "/docs/cloud/git/connect-azure-devops",
      "permanent": true
    },
    {
      "source": "/docs/collaborate/git/setup-azure",
      "destination": "/docs/cloud/git/setup-azure",
      "permanent": true
    },
    {
      "source": "/docs/collaborate/git/authenticate-azure",
      "destination": "/docs/cloud/git/authenticate-azure",
      "permanent": true
    },
    {
      "source": "/docs/collaborate/git/import-a-project-by-git-url",
      "destination": "/docs/cloud/git/import-a-project-by-git-url",
      "permanent": true
    },
    {
      "source": "/docs/collaborate/publish/about-publishing-models",
      "destination": "/docs/collaborate/govern/about-model-governance",
      "permanent": true
    },
    {
      "source": "/docs/collaborate/publish/model-contracts",
      "destination": "/docs/collaborate/govern/model-contracts",
      "permanent": true
    },
    {
      "source": "/docs/collaborate/publish/model-access",
      "destination": "/docs/collaborate/govern/model-access",
      "permanent": true
    },
    {
      "source": "/docs/collaborate/publish/model-versions",
      "destination": "/docs/collaborate/govern/model-versions",
      "permanent": true
    },
    {
      "source": "/docs/collaborate/manage-access/about-access",
      "destination": "/docs/cloud/manage-access/about-user-access",
      "permanent": true
    },
    {
      "source": "/docs/collaborate/manage-access/seats-and-users",
      "destination": "/docs/cloud/manage-access/seats-and-users",
      "permanent": true
    },
    {
      "source": "/docs/collaborate/manage-access/self-service-permissions",
      "destination": "/docs/cloud/manage-access/self-service-permissions",
      "permanent": true
    },
    {
      "source": "/docs/collaborate/manage-access/enterprise-permissions",
      "destination": "/docs/cloud/manage-access/enterprise-permissions",
      "permanent": true
    },
    {
      "source": "/docs/collaborate/manage-access/sso-overview",
      "destination": "/docs/cloud/manage-access/sso-overview",
      "permanent": true
    },
    {
      "source": "/docs/collaborate/manage-access/set-up-sso-saml-2.0",
      "destination": "/docs/cloud/manage-access/set-up-sso-saml-2.0",
      "permanent": true
    },
    {
      "source": "/docs/collaborate/manage-access/set-up-sso-okta",
      "destination": "/docs/cloud/manage-access/set-up-sso-okta",
      "permanent": true
    },
    {
      "source": "/docs/collaborate/manage-access/set-up-sso-google-workspace",
      "destination": "/docs/cloud/manage-access/set-up-sso-google-workspace",
      "permanent": true
    },
    {
      "source": "/docs/collaborate/manage-access/set-up-sso-azure-active-directory",
      "destination": "/docs/cloud/manage-access/set-up-sso-azure-active-directory",
      "permanent": true
    },
    {
      "source": "/docs/collaborate/manage-access/set-up-snowflake-oauth",
      "destination": "/docs/cloud/manage-access/set-up-snowflake-oauth",
      "permanent": true
    },
    {
      "source": "/docs/collaborate/manage-access/set-up-bigquery-oauth",
      "destination": "/docs/cloud/manage-access/set-up-bigquery-oauth",
      "permanent": true
    },
    {
      "source": "/docs/collaborate/manage-access/audit-log",
      "destination": "/docs/cloud/manage-access/audit-log",
      "permanent": true
    },
    {
      "source": "/docs/get-started/develop-in-the-cloud",
      "destination": "/docs/cloud/develop-in-the-cloud",
      "permanent": true
    },
    {
      "source": "/docs/get-started/dbt-cloud-tips",
      "destination": "/docs/cloud/dbt-cloud-tips",
      "permanent": true
    },
    {
      "source": "/docs/get-started/installation",
      "destination": "/docs/core/installation",
      "permanent": true
    },
    {
      "source": "/docs/get-started/about-the-cli",
      "destination": "/docs/core/about-the-cli",
      "permanent": true
    },
    {
      "source": "/docs/get-started/homebrew-install",
      "destination": "/docs/core/homebrew-install",
      "permanent": true
    },
    {
      "source": "/docs/get-started/pip-install",
      "destination": "/docs/core/pip-install",
      "permanent": true
    },
    {
      "source": "/docs/get-started/docker-install",
      "destination": "/docs/core/docker-install",
      "permanent": true
    },
    {
      "source": "/docs/get-started/source-install",
      "destination": "/docs/core/source-install",
      "permanent": true
    },
    {
      "source": "/docs/get-started/connection-profiles",
      "destination": "/docs/core/connection-profiles",
      "permanent": true
    },
    {
      "source": "/docs/get-started/run-your-dbt-projects",
      "destination": "/docs/running-a-dbt-project/run-your-dbt-projects",
      "permanent": true
    },
    {
      "source": "/docs/get-started/learning-more/refactoring-legacy-sql",
      "destination": "/guides/migration/tools/refactoring-legacy-sql",
      "permanent": true
    },
    {
      "source": "/docs/get-started/learning-more/using-jinja",
      "destination": "/guides/advanced/using-jinja",
      "permanent": true
    },
    {
      "source": "/docs/get-started/getting-started/set-up-dbt-cloud",
      "destination": "/quickstarts",
      "permanent": true
    },
    {
      "source": "/docs/get-started/getting-started/getting-set-up/setting-up-snowflake",
      "destination": "/docs/quickstarts/dbt-cloud/snowflake",
      "permanent": true
    },
    {
      "source": "/docs/get-started/getting-started/getting-set-up/setting-up-redshift",
      "destination": "/docs/quickstarts/dbt-cloud/redshift",
      "permanent": true
    },
    {
      "source": "/docs/get-started/getting-started/getting-set-up/setting-up-databricks",
      "destination": "/quickstarts/databricks",
      "permanent": true
    },
    {
      "source": "/docs/get-started/getting-started/getting-set-up/setting-up-bigquery",
      "destination": "/docs/quickstarts/dbt-cloud/bigquery",
      "permanent": true
    },
    {
      "source": "/docs/get-started/getting-started/getting-set-up/setting-up-databricks",
      "destination": "/quickstarts/databricks",
      "permanent": true
    },
    {
      "source": "/docs/get-started/getting-started/getting-set-up/setting-up-redshift",
      "destination": "/docs/quickstarts/dbt-cloud/redshift",
      "permanent": true
    },
    {
      "source": "/docs/get-started/getting-started/getting-set-up/setting-up-snowflake",
      "destination": "/docs/quickstarts/dbt-cloud/snowflake",
      "permanent": true
    },
    {
      "source": "/docs/get-started/getting-started/building-your-first-project/schedule-a-job",
      "destination": "/quickstarts/bigquery",
      "permanent": true
    },
    {
      "source": "/docs/get-started/getting-started/building-your-first-project/test-and-document-your-project",
      "destination": "/docs/quickstarts/dbt-cloud/bigquery#add-tests-to-your-models",
      "permanent": true
    },
    {
      "source": "/docs/get-started/getting-started/building-your-first-project/build-your-first-models",
      "destination": "/quickstarts/bigquery?step=8",
      "permanent": true
    },
    {
      "source": "/docs/get-started/getting-started/overview",
      "destination": "/quickstarts",
      "permanent": true
    },
    {
      "source": "/docs/get-started/getting-started-dbt-core",
      "destination": "/docs/quickstarts/dbt-core/quickstart",
      "permanent": true
    },
    {
      "source": "/docs/get-started/develop-in-the-cloud#set-up-environments",
      "destination": "/docs/get-started/develop-in-the-cloud",
      "permanent": true
    },
    {
      "source": "/docs/get-started/develop-in-the-cloud#developer-credentials",
      "destination": "/docs/get-started/develop-in-the-cloud",
      "permanent": true
    },
    {
      "source": "/docs/getting-started/develop-in-the-cloud#setting-up-developer-credentials",
      "destination": "/docs/get-started/develop-in-the-cloud",
      "permanent": true
    },
    {
      "source": "/docs/dbt-cloud/cloud-configuring-dbt-cloud/connecting-your-database#connecting-to-redshift-and-postgres",
      "destination": "/docs/get-started/connect-your-database#connecting-to-postgres-redshift-and-alloydb",
      "permanent": true
    },
    {
      "source": "/docs/dbt-cloud/cloud-configuring-dbt-cloud/connecting-your-database#connecting-to-snowflake",
      "destination": "/docs/get-started/connect-your-database#connecting-to-snowflake",
      "permanent": true
    },
    {
      "source": "/docs/get-started/connect-your-database#connecting-to-snowflake",
      "destination": "/docs/cloud/connect-data-platform/connect-snowflake",
      "permanent": true
    },
    {
      "source": "/docs/get-started/connect-your-database#connecting-to-postgres-redshift-and-alloydb",
      "destination": "/cloud/connect-data-platform/connect-redshift-postgresql-alloydb",
      "permanent": true
    },
    {
      "source": "/docs/cloud/connect-data-platform/connect-your-database",
      "destination": "/docs/cloud/connect-data-platform/about-connections",
      "permanent": true
    },
    {
      "source": "/faqs/connecting-to-two-dbs-not-allowed",
      "destination": "/faqs/warehouse/connecting-to-two-dbs-not-allowed",
      "permanent": true
    },
    {
      "source": "/docs/dbt-cloud/cloud-ide/ide-beta",
      "destination": "/docs/get-started/develop-in-the-cloud",
      "permanent": true
    },
    {
      "source": "/docs/quickstarts/dbt-cloud/bigquery",
      "destination": "/quickstarts/bigquery",
      "permanent": true
    },
    {
      "source": "/docs/quickstarts/dbt-cloud/redshift",
      "destination": "/quickstarts/redshift",
      "permanent": true
    },
    {
      "source": "/docs/quickstarts/dbt-cloud/snowflake",
      "destination": "/quickstarts/snowflake",
      "permanent": true
    },
    {
      "source": "/quickstarts/starburst-galaxy",
      "destination": "/quickstarts/starburst-galaxy",
      "permanent": true
    },
    {
      "source": "/quickstarts/codespace",
      "destination": "/quickstarts/codespace",
      "permanent": true
    },
    {
      "source": "/quickstarts/manual-install",
      "destination": "/quickstarts/manual-install",
      "permanent": true
    },
    {
      "source": "/docs/dbt-cloud/using-dbt-cloud/cloud-model-timing-tab",
      "destination": "/docs/get-started/dbt-cloud-features#model-timing-dashboard",
      "permanent": true
    },
    {
      "source": "/docs/dbt-cloud",
      "destination": "/docs/get-started/getting-started/set-up-dbt-cloud",
      "permanent": true
    },
    {
      "source": "/docs/dbt-cloud/cloud-configuring-dbt-cloud/cloud-choosing-a-dbt-version",
      "destination": "/docs/dbt-versions/upgrade-core-in-cloud",
      "permanent": true
    },
    {
      "source": "/docs/dbt-cloud/cloud-ide/viewing-docs-in-the-ide",
      "destination": "/docs/get-started/develop-in-the-cloud",
      "permanent": true
    },
    {
      "source": "/docs/dbt-cloud/cloud-overview",
      "destination": "/docs/get-started/getting-started/set-up-dbt-cloud",
      "permanent": true
    },
    {
      "source": "/docs/dbt-cloud/using-dbt-cloud/artifacts",
      "destination": "/docs/deploy/artifacts",
      "permanent": true
    },
    {
      "source": "/docs/building-a-dbt-project/building-models/python-models",
      "destination": "/docs/build/python-models",
      "permanent": true
    },
    {
      "source": "/docs/deploy/regions",
      "destination": "/docs/deploy/regions-ip-addresses",
      "permanent": true
    },
    {
      "source": "/advanced/adapter-development/1-what-are-adapters",
      "destination": "/guides/dbt-ecosystem/adapter-development/1-what-are-adapters",
      "permanent": true
    },
    {
      "source": "/advanced/adapter-development/2-prerequisites-for-a-new-adapter",
      "destination": "/guides/dbt-ecosystem/adapter-development/2-prerequisites-for-a-new-adapter",
      "permanent": true
    },
    {
      "source": "/advanced/adapter-development/3-building-a-new-adapter",
      "destination": "/guides/dbt-ecosystem/adapter-development/3-building-a-new-adapter",
      "permanent": true
    },
    {
      "source": "/advanced/adapter-development/4-testing-a-new-adapter",
      "destination": "/guides/dbt-ecosystem/adapter-development/4-testing-a-new-adapter",
      "permanent": true
    },
    {
      "source": "/advanced/adapter-development/5-documenting-a-new-adapter",
      "destination": "/guides/dbt-ecosystem/adapter-development/5-documenting-a-new-adapter",
      "permanent": true
    },
    {
      "source": "/advanced/adapter-development/6-promoting-a-new-adapter",
      "destination": "/guides/dbt-ecosystem/adapter-development/6-promoting-a-new-adapter",
      "permanent": true
    },
    {
      "source": "/advanced/adapter-development/7-verifying-a-new-adapter",
      "destination": "/guides/dbt-ecosystem/adapter-development/7-verifying-a-new-adapter",
      "permanent": true
    },
    {
      "source": "/guides/advanced/adapter-development/1-what-are-adapters",
      "destination": "/guides/dbt-ecosystem/adapter-development/1-what-are-adapters",
      "permanent": true
    },
    {
      "source": "/guides/advanced/adapter-development/2-prerequisites-for-a-new-adapter",
      "destination": "/guides/dbt-ecosystem/adapter-development/2-prerequisites-for-a-new-adapter",
      "permanent": true
    },
    {
      "source": "/guides/advanced/adapter-development/3-building-a-new-adapter",
      "destination": "/guides/dbt-ecosystem/adapter-development/3-building-a-new-adapter",
      "permanent": true
    },
    {
      "source": "/guides/advanced/adapter-development/4-testing-a-new-adapter",
      "destination": "/guides/dbt-ecosystem/adapter-development/4-testing-a-new-adapter",
      "permanent": true
    },
    {
      "source": "/guides/advanced/adapter-development/5-documenting-a-new-adapter",
      "destination": "/guides/dbt-ecosystem/adapter-development/5-documenting-a-new-adapter",
      "permanent": true
    },
    {
      "source": "/guides/advanced/adapter-development/6-promoting-a-new-adapter",
      "destination": "/guides/dbt-ecosystem/adapter-development/6-promoting-a-new-adapter",
      "permanent": true
    },
    {
      "source": "/guides/advanced/adapter-development/7-verifying-a-new-adapter",
      "destination": "/guides/dbt-ecosystem/adapter-development/7-verifying-a-new-adapter",
      "permanent": true
    },
    {
      "source": "/guides/legacy/debugging-errors",
      "destination": "/guides/best-practices/debugging-errors",
      "permanent": true
    },
    {
      "source": "/guides/legacy/writing-custom-generic-tests",
      "destination": "/guides/best-practices/writing-custom-generic-tests",
      "permanent": true
    },
    {
      "source": "/guides/legacy/creating-new-materializations",
      "destination": "/guides/advanced/creating-new-materializations",
      "permanent": true
    },
    {
      "source": "/guides/getting-started",
      "destination": "/docs/get-started/getting-started/overview",
      "permanent": true
    },
    {
      "source": "/docs/get-started/getting-started/building-your-first-project",
      "destination": "/docs/get-started/getting-started/building-your-first-project/build-your-first-models",
      "permanent": true
    },
    {
      "source": "/docs/get-started/getting-started/create-a-project",
      "destination": "/docs/get-started/getting-started/set-up-dbt-cloud",
      "permanent": true
    },
    {
      "source": "/guides/getting-started/building-your-first-project",
      "destination": "/docs/get-started/getting-started/building-your-first-project/build-your-first-models",
      "permanent": true
    },
    {
      "source": "/guides/getting-started/building-your-first-project/build-your-first-models",
      "destination": "/docs/get-started/getting-started/building-your-first-project/build-your-first-models",
      "permanent": true
    },
    {
      "source": "/guides/getting-started/building-your-first-project/schedule-a-job",
      "destination": "/docs/get-started/getting-started/building-your-first-project/schedule-a-job",
      "permanent": true
    },
    {
      "source": "/guides/getting-started/building-your-first-project/test-and-document-your-project",
      "destination": "/docs/get-started/getting-started/building-your-first-project/test-and-document-your-project",
      "permanent": true
    },
    {
      "source": "/guides/getting-started/create-a-project",
      "destination": "/docs/get-started/getting-started/building-your-first-project/build-your-first-models301",
      "permanent": true
    },
    {
      "source": "/guides/getting-started/getting-set-up",
      "destination": "/docs/get-started/getting-started/set-up-dbt-cloud",
      "permanent": true
    },
    {
      "source": "/guides/getting-started/getting-set-up/setting-up-bigquery",
      "destination": "/docs/get-started/getting-started/getting-set-up/setting-up-bigquery",
      "permanent": true
    },
    {
      "source": "/guides/getting-started/getting-set-up/setting-up-databricks",
      "destination": "/docs/get-started/getting-started/getting-set-up/setting-up-databricks",
      "permanent": true
    },
    {
      "source": "/guides/getting-started/getting-set-up/setting-up-redshift",
      "destination": "/docs/get-started/getting-started/getting-set-up/setting-up-redshift",
      "permanent": true
    },
    {
      "source": "/guides/getting-started/getting-set-up/setting-up-snowflake",
      "destination": "/docs/get-started/getting-started/getting-set-up/setting-up-snowflake",
      "permanent": true
    },
    {
      "source": "/guides/getting-started/getting-started",
      "destination": "/docs/get-started/getting-started/set-up-dbt-cloud",
      "permanent": true
    },
    {
      "source": "/guides/getting-started/learning-more",
      "destination": "/docs/get-started/getting-started-dbt-core",
      "permanent": true
    },
    {
      "source": "/guides/getting-started/learning-more/getting-started-dbt-core",
      "destination": "/docs/get-started/getting-started-dbt-core",
      "permanent": true
    },
    {
      "source": "/guides/getting-started/learning-more/refactoring-legacy-sql",
      "destination": "/docs/get-started/learning-more/refactoring-legacy-sql",
      "permanent": true
    },
    {
      "source": "/guides/getting-started/learning-more/using-jinja",
      "destination": "/docs/get-started/learning-more/using-jinja",
      "permanent": true
    },
    {
      "source": "/docs/dbt-cloud/cloud-quickstart",
      "destination": "/docs/get-started/getting-started/set-up-dbt-cloud",
      "permanent": true
    },
    {
      "source": "/docs/cloud-quickstart",
      "destination": "/docs/dbt-cloud/cloud-quickstart",
      "permanent": true
    },
    {
      "source": "/docs/dbt-cloud/cloud-configuring-dbt-cloud",
      "destination": "/docs/get-started/getting-started/set-up-dbt-cloud",
      "permanent": true
    },
    {
      "source": "/docs/dbt-cloud/cloud-configuring-dbt-cloud/connecting-your-database",
      "destination": "/docs/cloud/connect-data-platform/about-connections",
      "permanent": true
    },
    {
      "source": "/docs/get-started/connect-your-database",
      "destination": "/docs/cloud/connect-data-platform/about-connections",
      "permanent": true
    },
    {
      "source": "/docs/running-a-dbt-project/profile",
      "destination": "/docs/get-started/connection-profiles",
      "permanent": true
    },
    {
      "source": "/guides/best-practices/materializations/guides/best-practices/materializations/1-overview",
      "destination": "/guides/best-practices/materializations/1-guide-overview",
      "permanent": true
    },
    {
      "source": "/docs/deploy/understanding-state",
      "destination": "/docs/deploy/about-state",
      "permanent": true
    },
    {
      "source": "/guides/legacy/understanding-state",
      "destination": "/docs/deploy/about-state",
      "permanent": true
    },
    {
      "source": "/guides/migration/versions/Older%20versions/understanding-state",
      "destination": "/docs/deploy/about-state",
      "permanent": true
    },
    {
      "source": "/docs/collaborate/git/resolve-merge-conflicts",
      "destination": "/docs/collaborate/git/merge-conflicts",
      "permanent": true
    },
    {
      "source": "/docs/collaborate/environments",
      "destination": "/docs/collaborate/environments/environments-in-dbt",
      "permanent": true
    },
    {
      "source": "/docs/running-a-dbt-project/running-dbt-in-production",
      "destination": "/docs/deploy/deployments",
      "permanent": true
    },
    {
      "source": "/docs/dbt-cloud/using-dbt-cloud/cloud-slack-notifications",
      "destination": "/docs/deploy/job-notifications",
      "permanent": true
    },
    {
      "source": "/docs/dbt-cloud/using-dbt-cloud",
      "destination": "/docs/develop/develop-in-the-cloud",
      "permanent": true
    },
    {
      "source": "/docs/dbt-cloud/january-2020-pricing-updates",
      "destination": "https://www.getdbt.com/pricing/",
      "permanent": true
    },
    {
      "source": "/docs/dbt-cloud/dbt-cloud-enterprise",
      "destination": "https://www.getdbt.com/pricing/",
      "permanent": true
    },
    {
      "source": "/docs/building-a-dbt-project/archival",
      "destination": "/docs/build/snapshots",
      "permanent": true
    },
    {
      "source": "/docs/about/license",
      "destination": "/community/resources/contributor-license-agreements",
      "permanent": true
    },
    {
      "source": "/docs/dbt-cloud/cloud-configuring-dbt-cloud/cloud-using-a-managed-repository",
      "destination": "/docs/collaborate/git/managed-repository",
      "permanent": true
    },
    {
      "source": "/docs/dbt-cloud/release-notes",
      "destination": "/docs/dbt-versions/dbt-cloud-release-notes",
      "permanent": true
    },
    {
      "source": "/docs/dbt-cloud/dbt-cloud-enterprise/audit-log",
      "destination": "/docs/collaborate/manage-access/audit-log",
      "permanent": true
    },
    {
      "source": "/docs/dbt-cloud/cloud-configuring-dbt-cloud/cloud-setting-up-bigquery-oauth",
      "destination": "/docs/collaborate/manage-access/set-up-bigquery-oauth",
      "permanent": true
    },
    {
      "source": "/docs/dbt-cloud/dbt-cloud-enterprise/setting-up-enterprise-snowflake-oauth",
      "destination": "/docs/collaborate/manage-access/set-up-snowflake-oauth",
      "permanent": true
    },
    {
      "source": "/docs/dbt-cloud/dbt-cloud-enterprise/setting-up-sso-with-okta",
      "destination": "/docs/collaborate/manage-access/set-up-sso-okta",
      "permanent": true
    },
    {
      "source": "/docs/dbt-cloud/dbt-cloud-enterprise/setting-up-enterprise-sso-with-azure-active-directory",
      "destination": "/docs/collaborate/manage-access/set-up-sso-azure-active-directory",
      "permanent": true
    },
    {
      "source": "/docs/dbt-cloud/dbt-cloud-enterprise/setting-up-sso-with-google-gsuite",
      "destination": "/docs/collaborate/manage-access/set-up-sso-google-workspace",
      "permanent": true
    },
    {
      "source": "/docs/dbt-cloud/dbt-cloud-enterprise/setting-up-sso-with-saml-2.0",
      "destination": "/docs/collaborate/manage-access/set-up-sso-saml-2.0",
      "permanent": true
    },
    {
      "source": "/docs/dbt-cloud/dbt-cloud-enterprise/sso-overview",
      "destination": "/docs/collaborate/manage-access/sso-overview",
      "permanent": true
    },
    {
      "source": "/docs/dbt-cloud/access-control/enterprise-permissions",
      "destination": "/docs/collaborate/manage-access/enterprise-permissions",
      "permanent": true
    },
    {
      "source": "/docs/dbt-cloud/access-control/self-service-permissions",
      "destination": "/docs/collaborate/manage-access/self-service-permissions",
      "permanent": true
    },
    {
      "source": "/docs/dbt-cloud/access-control/cloud-seats-and-users",
      "destination": "/docs/collaborate/manage-access/seats-and-users",
      "permanent": true
    },
    {
      "source": "/docs/dbt-cloud/access-control/access-control-overview",
      "destination": "/docs/collaborate/manage-access/about-access",
      "permanent": true
    },
    {
      "source": "/docs/dbt-cloud/using-dbt-cloud/cloud-generating-documentation",
      "destination": "/docs/collaborate/build-and-view-your-docs",
      "permanent": true
    },
    {
      "source": "/docs/building-a-dbt-project/documentation",
      "destination": "/docs/collaborate/documentation",
      "permanent": true
    },
    {
      "source": "/docs/building-a-dbt-project/managing-environments",
      "destination": "/docs/collaborate/environments/environments-in-dbt",
      "permanent": true
    },
    {
      "source": "/docs/dbt-cloud/cloud-configuring-dbt-cloud/cloud-import-a-project-by-git-url",
      "destination": "/docs/collaborate/git/import-a-project-by-git-url",
      "permanent": true
    },
    {
      "source": "/docs/dbt-cloud/cloud-configuring-dbt-cloud/authenticate-azure",
      "destination": "/docs/collaborate/git/authenticate-azure",
      "permanent": true
    },
    {
      "source": "/docs/dbt-cloud/cloud-configuring-dbt-cloud/setup-azure",
      "destination": "/docs/collaborate/git/setup-azure",
      "permanent": true
    },
    {
      "source": "/docs/dbt-cloud/cloud-configuring-dbt-cloud/connecting-azure-devops",
      "destination": "/docs/collaborate/git/connect-azure-devops",
      "permanent": true
    },
    {
      "source": "/docs/dbt-cloud/cloud-configuring-dbt-cloud/connecting-gitlab",
      "destination": "/docs/collaborate/git/connect-gitlab",
      "permanent": true
    },
    {
      "source": "/docs/dbt-cloud/cloud-configuring-dbt-cloud/cloud-installing-the-github-application",
      "destination": "/docs/collaborate/git/connect-github",
      "permanent": true
    },
    {
      "source": "/docs/dbt-cloud/cloud-configuring-dbt-cloud/setting-up",
      "destination": "/",
      "permanent": true
    },
    {
      "source": "/docs/dbt-cloud/cloud-ide/handling-merge-conflicts",
      "destination": "/docs/collaborate/git/resolve-merge-conflicts",
      "permanent": true
    },
    {
      "source": "/docs/dbt-cloud/cloud-ide/viewing-docs-in-the-ide",
      "destination": "/docs/collaborate/cloud-build-and-view-your-docs",
      "permanent": true
    },
    {
      "source": "/docs/dbt-cloud/cloud-configuring-dbt-cloud/cloud-configuring-repositories",
      "destination": "/docs/collaborate/git/pr-template",
      "permanent": true
    },
    {
      "source": "/docs/dbt-cloud/using-dbt-cloud/cloud-enabling-continuous-integration",
      "destination": "/docs/deploy/cloud-ci-job",
      "permanent": true
    },
    {
      "source": "/docs/dbt-cloud/using-dbt-cloud/cloud-dashboard-status-tiles",
      "destination": "/docs/deploy/dashboard-status-tiles",
      "permanent": true
    },
    {
      "source": "/docs/dbt-cloud/using-dbt-cloud/cloud-snapshotting-source-freshness",
      "destination": "/docs/deploy/source-freshness",
      "permanent": true
    },
    {
      "source": "/docs/dbt-cloud/using-dbt-cloud/cloud-notifications",
      "destination": "/docs/deploy/job-notifications",
      "permanent": true
    },
    {
      "source": "/docs/dbt-cloud/using-dbt-cloud/cloud-using-a-custom-cron-schedule",
      "destination": "/docs/deploy/job-triggers",
      "permanent": true
    },
    {
      "source": "/docs/dbt-cloud/deployments/airgapped-deployment",
      "destination": "/docs/deploy/airgapped-deployment",
      "permanent": true
    },
    {
      "source": "/docs/dbt-cloud/deployments/single-tenant-deployment",
      "destination": "/docs/deploy/single-tenant",
      "permanent": true
    },
    {
      "source": "/docs/dbt-cloud/deployments/multi-tenant-deployment",
      "destination": "/docs/deploy/multi-tenant",
      "permanent": true
    },
    {
      "source": "/docs/dbt-cloud/deployments/deployment-architecture",
      "destination": "/docs/deploy/architecture",
      "permanent": true
    },
    {
      "source": "/docs/dbt-cloud/deployments/deployment-overview",
      "destination": "/docs/deploy/deployments",
      "permanent": true
    },
    {
      "source": "/docs/dbt-cloud/using-dbt-cloud/cloud-setting-a-custom-target-name",
      "destination": "/docs/build/custom-target-names",
      "permanent": true
    },
    {
      "source": "/docs/building-a-dbt-project/building-models/using-custom-aliases",
      "destination": "/docs/build/custom-aliases",
      "permanent": true
    },
    {
      "source": "/docs/building-a-dbt-project/building-models/using-custom-databases",
      "destination": "/docs/build/custom-databases",
      "permanent": true
    },
    {
      "source": "/docs/building-a-dbt-project/building-models/using-custom-schemas",
      "destination": "/docs/build/custom-schemas",
      "permanent": true
    },
    {
      "source": "/docs/dbt-cloud/dbt-cloud-api/metadata/schema/metadata-schema-exposures",
      "destination": "/docs/dbt-cloud-apis/metadata-schema-exposures",
      "permanent": true
    },
    {
      "source": "/docs/dbt-cloud/dbt-cloud-api/metadata/schema/metadata-schema-exposure",
      "destination": "/docs/dbt-cloud-apis/metadata-schema-exposure",
      "permanent": true
    },
    {
      "source": "/docs/dbt-cloud/dbt-cloud-api/metadata/schema/metadata-schema-tests",
      "destination": "/docs/dbt-cloud-apis/metadata-schema-tests",
      "permanent": true
    },
    {
      "source": "/docs/dbt-cloud/dbt-cloud-api/metadata/schema/metadata-schema-test",
      "destination": "/docs/dbt-cloud-apis/metadata-schema-test",
      "permanent": true
    },
    {
      "source": "/docs/dbt-cloud/dbt-cloud-api/metadata/schema/metadata-schema-snapshots",
      "destination": "/docs/dbt-cloud-apis/metadata-schema-snapshots",
      "permanent": true
    },
    {
      "source": "/docs/dbt-cloud/dbt-cloud-api/metadata/schema/metadata-schema-seeds",
      "destination": "/docs/dbt-cloud-apis/metadata-schema-seeds",
      "permanent": true
    },
    {
      "source": "/docs/dbt-cloud/dbt-cloud-api/metadata/schema/metadata-schema-seed",
      "destination": "/docs/dbt-cloud-apis/metadata-schema-seed",
      "permanent": true
    },
    {
      "source": "/docs/dbt-cloud/dbt-cloud-api/metadata/schema/metadata-schema-sources",
      "destination": "/docs/dbt-cloud-apis/metadata-schema-sources",
      "permanent": true
    },
    {
      "source": "/docs/dbt-cloud/dbt-cloud-api/metadata/schema/metadata-schema-source",
      "destination": "/docs/dbt-cloud-apis/metadata-schema-source",
      "permanent": true
    },
    {
      "source": "/docs/dbt-cloud/dbt-cloud-api/metadata/schema/metadata-schema-metrics",
      "destination": "/docs/dbt-cloud-apis/metadata-schema-metrics",
      "permanent": true
    },
    {
      "source": "/docs/dbt-cloud/dbt-cloud-api/metadata/schema/metadata-schema-metric",
      "destination": "/docs/dbt-cloud-apis/metadata-schema-metric",
      "permanent": true
    },
    {
      "source": "/docs/dbt-cloud/dbt-cloud-api/metadata/schema/metadata-schema-modelByEnv",
      "destination": "/docs/dbt-cloud-apis/metadata-schema-modelByEnv",
      "permanent": true
    },
    {
      "source": "/docs/dbt-cloud/dbt-cloud-api/metadata/schema/metadata-schema-models",
      "destination": "/docs/dbt-cloud-apis/metadata-schema-models",
      "permanent": true
    },
    {
      "source": "/docs/dbt-cloud/dbt-cloud-api/metadata/schema/metadata-schema-model",
      "destination": "/docs/dbt-cloud-apis/metadata-schema-model",
      "permanent": true
    },
    {
      "source": "/docs/dbt-cloud/dbt-cloud-api/metadata/metadata-querying",
      "destination": "/docs/dbt-cloud-apis/metadata-querying",
      "permanent": true
    },
    {
      "source": "/docs/dbt-cloud/dbt-cloud-api/metadata/metadata-overview",
      "destination": "/docs/dbt-cloud-apis/metadata-api",
      "permanent": true
    },
    {
      "source": "/docs/dbt-cloud/dbt-cloud-api/admin-cloud-api",
      "destination": "/docs/dbt-cloud-apis/admin-cloud-api",
      "permanent": true
    },
    {
      "source": "/docs/dbt-cloud/dbt-cloud-api/service-tokens",
      "destination": "/docs/dbt-cloud-apis/service-tokens",
      "permanent": true
    },
    {
      "source": "/docs/dbt-cloud/dbt-cloud-api/user-tokens",
      "destination": "/docs/dbt-cloud-apis/user-tokens",
      "permanent": true
    },
    {
      "source": "/docs/dbt-cloud/dbt-cloud-api/cloud-apis",
      "destination": "/docs/dbt-cloud-apis/overview",
      "permanent": true
    },
    {
      "source": "/docs/building-a-dbt-project/hooks-operations",
      "destination": "/docs/build/hooks-operations",
      "permanent": true
    },
    {
      "source": "/docs/building-a-dbt-project/analyses",
      "destination": "/docs/build/analyses",
      "permanent": true
    },
    {
      "source": "/docs/building-a-dbt-project/package-management",
      "destination": "/docs/build/packages",
      "permanent": true
    },
    {
      "source": "/docs/dbt-cloud/using-dbt-cloud/cloud-environment-variables",
      "destination": "/docs/build/environment-variables",
      "permanent": true
    },
    {
      "source": "/docs/building-a-dbt-project/building-models/using-variables",
      "destination": "/docs/build/project-variables",
      "permanent": true
    },
    {
      "source": "/docs/building-a-dbt-project/jinja-macros",
      "destination": "/docs/build/jinja-macros",
      "permanent": true
    },
    {
      "source": "/docs/building-a-dbt-project/building-models/configuring-incremental-models",
      "destination": "/docs/build/incremental-models",
      "permanent": true
    },
    {
      "source": "/docs/building-a-dbt-project/building-models/materializations",
      "destination": "/docs/build/materializations",
      "permanent": true
    },
    {
      "source": "/docs/building-a-dbt-project/tests",
      "destination": "/docs/build/tests",
      "permanent": true
    },
    {
      "source": "/docs/building-a-dbt-project/metrics",
      "destination": "/docs/build/metrics",
      "permanent": true
    },
    {
      "source": "/docs/building-a-dbt-project/exposures",
      "destination": "/docs/build/exposures",
      "permanent": true
    },
    {
      "source": "/docs/building-a-dbt-project/snapshots",
      "destination": "/docs/build/snapshots",
      "permanent": true
    },
    {
      "source": "/docs/building-a-dbt-project/seeds",
      "destination": "/docs/build/seeds",
      "permanent": true
    },
    {
      "source": "/docs/building-a-dbt-project/building-models",
      "destination": "/docs/build/sql-models",
      "permanent": true
    },
    {
      "source": "/docs/building-a-dbt-project/using-sources",
      "destination": "/docs/build/sources",
      "permanent": true
    },
    {
      "source": "/docs/building-a-dbt-project/projects",
      "destination": "/docs/build/projects",
      "permanent": true
    },
    {
      "source": "/docs/building-a-dbt-project/building-models/python-models",
      "destination": "/docs/build/python-models",
      "permanent": true
    },
    {
      "source": "/docs/building-a-dbt-project/macros",
      "destination": "/docs/guides/building-packages",
      "permanent": true
    },
    {
      "source": "/docs/building-a-dbt-project/setting-up",
      "destination": "/docs/guides/building-packages",
      "permanent": true
    },
    {
      "source": "/docs/building-a-dbt-project/dbt-jinja-functions",
      "destination": "/docs/guides/building-packages",
      "permanent": true
    },
    {
      "source": "/docs/dbt-cloud/cloud-configuring-dbt-cloud/cloud-upgrading-dbt-versions",
      "destination": "/docs/dbt-versions/upgrade-core-in-cloud",
      "permanent": true
    },
    {
      "source": "/docs/core-versions",
      "destination": "/docs/dbt-versions/core",
      "permanent": true
    },
    {
      "source": "/docs/dbt-cloud/cloud-dbt-cloud-support",
      "destination": "/docs/dbt-support",
      "permanent": true
    },
    {
      "source": "/docs/about/viewpoint",
      "destination": "/community/resources/viewpoint",
      "permanent": true
    },
    {
      "source": "/docs/viewpoint",
      "destination": "/community/resources/viewpoint",
      "permanent": true
    },
    {
      "source": "/dbt-cli/configure-your-profile",
      "destination": "/docs/get-started/connection-profiles",
      "permanent": true
    },
    {
      "source": "/docs/running-a-dbt-project/using-the-cli",
      "destination": "/docs/get-started/about-the-cli",
      "permanent": true
    },
    {
      "source": "/dbt-cli/install/from-source",
      "destination": "/docs/get-started/source-install",
      "permanent": true
    },
    {
      "source": "/dbt-cli/install/docker",
      "destination": "/docs/get-started/docker-install",
      "permanent": true
    },
    {
      "source": "/dbt-cli/install/pip",
      "destination": "/docs/get-started/pip-install",
      "permanent": true
    },
    {
      "source": "/dbt-cli/install/homebrew",
      "destination": "/docs/get-started/homebrew-install",
      "permanent": true
    },
    {
      "source": "/dbt-cli/install/overview",
      "destination": "/docs/get-started/installation",
      "permanent": true
    },
    {
      "source": "/docs/dbt-cloud/cloud-ide/the-dbt-ide",
      "destination": "/docs/get-started/dbt-cloud-features",
      "permanent": true
    },
    {
      "source": "/((?!useful).*components)",
      "destination": "https://github.com/dbt-labs/docs.getdbt.com/blob/current/contributing/adding-page-components.md",
      "permanent": true
    },
    {
      "source": "/guides/legacy/managing-environments",
      "destination": "/docs/building-a-dbt-project/managing-environments",
      "permanent": true
    },
    {
      "source": "/docs/running-a-dbt-project/dbt-api",
      "destination": "/docs/introduction",
      "permanent": true
    },
    {
      "source": "/img/docs/dbt-cloud/dbt-cloud-enterprise/icon.png",
      "destination": "https://www.getdbt.com/ui/img/dbt-icon.png",
      "permanent": true
    },
    {
      "source": "/dbt-cli/installation-guides/centos",
      "destination": "/docs/get-started/installation",
      "permanent": true
    },
    {
      "source": "/dbt-cli/installation-guides/centos",
      "destination": "/docs/get-started/installation",
      "permanent": true
    },
    {
      "source": "/dbt-cli/installation-guides/install-from-source",
      "destination": "/dbt-cli/install/from-source",
      "permanent": true
    },
    {
      "source": "/dbt-cli/installation-guides/macos",
      "destination": "/docs/get-started/installation",
      "permanent": true
    },
    {
      "source": "/dbt-cli/installation-guides/ubuntu-debian",
      "destination": "/docs/get-started/installation",
      "permanent": true
    },
    {
      "source": "/dbt-cli/installation-guides/windows",
      "destination": "/docs/get-started/installation",
      "permanent": true
    },
    {
      "source": "/dbt-cli/installation",
      "destination": "/docs/get-started/installation",
      "permanent": true
    },
    {
      "source": "/dbt-jinja-functions",
      "destination": "/reference/dbt-jinja-functions",
      "permanent": true
    },
    {
      "source": "/docs",
      "destination": "/docs/introduction",
      "permanent": true
    },
    {
      "source": "/docs/adapter",
      "destination": "/docs/writing-code-in-dbt/jinja-context/adapter",
      "permanent": true
    },
    {
      "source": "/docs/analyses",
      "destination": "/docs/building-a-dbt-project/analyses",
      "permanent": true
    },
    {
      "source": "/docs/api-variable",
      "destination": "/docs/writing-code-in-dbt/api-variable",
      "permanent": true
    },
    {
      "source": "/docs/archival",
      "destination": "/docs/building-a-dbt-project/archival",
      "permanent": true
    },
    {
      "source": "/docs/artifacts",
      "destination": "/docs/dbt-cloud/using-dbt-cloud/artifacts",
      "permanent": true
    },
    {
      "source": "/docs/bigquery-configs",
      "destination": "/reference/resource-configs/bigquery-configs",
      "permanent": true
    },
    {
      "source": "/reference/resource-properties/docs",
      "destination": "/reference/resource-configs/docs",
      "permanent": true
    },
    {
      "source": "/reference/resource-properties/latest-version",
      "destination": "/reference/resource-properties/latest_version",
      "permanent": true
    },
    {
      "source": "/docs/building-a-dbt-project/building-models/bigquery-configs",
      "destination": "/reference/resource-configs/bigquery-configs",
      "permanent": true
    },
    {
      "source": "/docs/building-a-dbt-project/building-models/configuring-models",
      "destination": "/reference/model-configs",
      "permanent": true
    },
    {
      "source": "/docs/building-a-dbt-project/building-models/enable-and-disable-models",
      "destination": "/reference/resource-configs/enabled",
      "permanent": true
    },
    {
      "source": "/docs/building-a-dbt-project/building-models/redshift-configs",
      "destination": "/reference/resource-configs/redshift-configs",
      "permanent": true
    },
    {
      "source": "/docs/building-a-dbt-project/building-models/snowflake-configs",
      "destination": "/reference/resource-configs/snowflake-configs",
      "permanent": true
    },
    {
      "source": "/docs/building-a-dbt-project/building-models/spark-configs",
      "destination": "/reference/resource-configs/spark-configs",
      "permanent": true
    },
    {
      "source": "/docs/building-a-dbt-project/building-models/tags",
      "destination": "/reference/resource-configs/tags",
      "permanent": true
    },
    {
      "source": "/docs/building-a-dbt-project/building-models/using-sql-headers",
      "destination": "/reference/resource-configs/sql_header",
      "permanent": true
    },
    {
      "source": "/docs/building-a-dbt-project/dbt-projects",
      "destination": "/docs/building-a-dbt-project/projects",
      "permanent": true
    },
    {
      "source": "/docs/building-a-dbt-project/dbt-projects/configuring-query-comments",
      "destination": "/reference/project-configs/query-comment",
      "permanent": true
    },
    {
      "source": "/docs/building-a-dbt-project/dbt-projects/configuring-quoting",
      "destination": "/reference/project-configs/quoting",
      "permanent": true
    },
    {
      "source": "/docs/building-a-dbt-project/dbt-projects/creating-a-project",
      "destination": "/docs/building-a-dbt-project/projects#creating-a-dbt-project",
      "permanent": true
    },
    {
      "source": "/docs/building-a-dbt-project/dbt-projects/requiring-specific-dbt-versions",
      "destination": "/reference/project-configs/require-dbt-version",
      "permanent": true
    },
    {
      "source": "/docs/building-a-dbt-project/dbt-projects/use-an-existing-project",
      "destination": "/docs/building-a-dbt-project/projects#using-an-existing-project",
      "permanent": true
    },
    {
      "source": "/docs/building-a-dbt-project/hooks",
      "destination": "/docs/building-a-dbt-project/hooks-operations",
      "permanent": true
    },
    {
      "source": "/docs/building-a-dbt-project/testing-and-documentation",
      "destination": "/docs/building-a-dbt-project/tests",
      "permanent": true
    },
    {
      "source": "/docs/building-a-dbt-project/testing-and-documentation/documentation",
      "destination": "/docs/building-a-dbt-project/testing-and-documentation/documentation",
      "permanent": true
    },
    {
      "source": "/docs/building-a-dbt-project/testing-and-documentation/documentation-website",
      "destination": "/docs/building-a-dbt-project/testing-and-documentation/documentation",
      "permanent": true
    },
    {
      "source": "/docs/building-a-dbt-project/testing-and-documentation/schemayml-files",
      "destination": "/reference/declaring-properties",
      "permanent": true
    },
    {
      "source": "/docs/building-a-dbt-project/testing-and-documentation/testing",
      "destination": "/docs/building-a-dbt-project/tests",
      "permanent": true
    },
    {
      "source": "/docs/building-a-dbt-project/using-operations",
      "destination": "/docs/building-a-dbt-project/hooks-operations",
      "permanent": true
    },
    {
      "source": "/docs/building-models",
      "destination": "/docs/building-a-dbt-project/building-models",
      "permanent": true
    },
    {
      "source": "/docs/building-packages",
      "destination": "/guides/legacy/building-packages",
      "permanent": true
    },
    {
      "source": "/docs/centos",
      "destination": "/dbt-cli/installation",
      "permanent": true
    },
    {
      "source": "/docs/clean",
      "destination": "/reference/commands/clean",
      "permanent": true
    },
    {
      "source": "/docs/cloud-choosing-a-dbt-version",
      "destination": "/docs/dbt-cloud/cloud-configuring-dbt-cloud/cloud-choosing-a-dbt-version",
      "permanent": true
    },
    {
      "source": "/docs/cloud-configuring-dbt-cloud",
      "destination": "/docs/dbt-cloud/cloud-configuring-dbt-cloud",
      "permanent": true
    },
    {
      "source": "/docs/cloud-enabling-continuous-integration-with-github",
      "destination": "/docs/deploy/cloud-ci-job",
      "permanent": true
    },
    {
      "source": "/docs/dbt-cloud/using-dbt-cloud/cloud-enabling-continuous-integration-with-github",
      "destination": "/docs/dbt-cloud/using-dbt-cloud/cloud-enabling-continuous-integration",
      "permanent": true
    },
    {
      "source": "/docs/dbt-cloud/using-dbt-cloud/cloud-enabling-continuous-integration-with-github",
      "destination": "/docs/dbt-cloud/using-dbt-cloud/cloud-enabling-continuous-integration",
      "permanent": true
    },
    {
      "source": "/docs/cloud-generating-documentation",
      "destination": "/docs/dbt-cloud/using-dbt-cloud/cloud-generating-documentation",
      "permanent": true
    },
    {
      "source": "/docs/cloud-import-a-project-by-git-url",
      "destination": "/docs/dbt-cloud/cloud-configuring-dbt-cloud/cloud-import-a-project-by-git-url",
      "permanent": true
    },
    {
      "source": "/docs/cloud-installing-the-github-application",
      "destination": "/docs/cloud/git/connect-github",
      "permanent": true
    },
    {
      "source": "/docs/cloud-managing-permissions",
      "destination": "/docs/dbt-cloud/cloud-configuring-dbt-cloud/cloud-managing-permissions",
      "permanent": true
    },
    {
      "source": "/docs/cloud-overview",
      "destination": "/docs/dbt-cloud/cloud-overview",
      "permanent": true
    },
    {
      "source": "/docs/cloud-seats-and-users",
      "destination": "/docs/dbt-cloud/cloud-configuring-dbt-cloud/cloud-seats-and-users",
      "permanent": true
    },
    {
      "source": "/docs/cloud-setting-a-custom-target-name",
      "destination": "/docs/dbt-cloud/using-dbt-cloud/cloud-setting-a-custom-target-name",
      "permanent": true
    },
    {
      "source": "/docs/cloud-snapshotting-source-freshness",
      "destination": "/docs/dbt-cloud/using-dbt-cloud/cloud-snapshotting-source-freshness",
      "permanent": true
    },
    {
      "source": "/docs/cloud-supported-dbt-versions",
      "destination": "/docs/dbt-cloud/cloud-configuring-dbt-cloud/cloud-choosing-a-dbt-version",
      "permanent": true
    },
    {
      "source": "/docs/cloud-using-a-custom-cron-schedule",
      "destination": "/docs/dbt-cloud/using-dbt-cloud/cloud-using-a-custom-cron-schedule",
      "permanent": true
    },
    {
      "source": "/docs/cloud-using-a-managed-repository",
      "destination": "/docs/dbt-cloud/cloud-configuring-dbt-cloud/cloud-using-a-managed-repository",
      "permanent": true
    },
    {
      "source": "/docs/cmd-docs",
      "destination": "/reference/commands/cmd-docs",
      "permanent": true
    },
    {
      "source": "/docs/command-line-interface",
      "destination": "/reference/dbt-commands",
      "permanent": true
    },
    {
      "source": "/docs/compile",
      "destination": "/reference/commands/compile",
      "permanent": true
    },
    {
      "source": "/docs/config",
      "destination": "/docs/writing-code-in-dbt/jinja-context/config",
      "permanent": true
    },
    {
      "source": "/docs/configure-your-profile",
      "destination": "/dbt-cli/configure-your-profile",
      "permanent": true
    },
    {
      "source": "/docs/configuring-incremental-models",
      "destination": "/docs/building-a-dbt-project/building-models/configuring-incremental-models",
      "permanent": true
    },
    {
      "source": "/docs/configuring-models",
      "destination": "/reference/model-configs",
      "permanent": true
    },
    {
      "source": "/docs/configuring-query-comments",
      "destination": "/docs/building-a-dbt-project/dbt-projects/configuring-query-comments",
      "permanent": true
    },
    {
      "source": "/docs/configuring-quoting",
      "destination": "/docs/building-a-dbt-project/dbt-projects/configuring-quoting",
      "permanent": true
    },
    {
      "source": "/docs/configuring-resources-from-the-project-file",
      "destination": "/docs/building-a-dbt-project/dbt-projects/configuring-resources-from-the-project-file",
      "permanent": true
    },
    {
      "source": "/docs/connecting-your-database",
      "destination": "/docs/dbt-cloud/cloud-configuring-dbt-cloud/connecting-your-database",
      "permanent": true
    },
    {
      "source": "/docs/contributor-license-agreements",
      "destination": "/docs/contributing/contributor-license-agreements",
      "permanent": true
    },
    {
      "source": "/docs/creating-a-project",
      "destination": "/docs/building-a-dbt-project/dbt-projects/creating-a-project",
      "permanent": true
    },
    {
      "source": "/docs/creating-new-materializations",
      "destination": "/guides/legacy/creating-new-materializations",
      "permanent": true
    },
    {
      "source": "/docs/creating-date-partitioned-tables",
      "destination": "/docs/guides/database-specific-guides/creating-date-partitioned-tables",
      "permanent": true
    },
    {
      "source": "/docs/custom-schema-tests",
      "destination": "/guides/legacy/writing-custom-generic-tests",
      "permanent": true
    },
    {
      "source": "/docs/database-specific-guides",
      "destination": "/",
      "permanent": true
    },
    {
      "source": "/docs/dbt-api",
      "destination": "/docs/running-a-dbt-project/dbt-api",
      "permanent": true
    },
    {
      "source": "/docs/dbt-cloud-enterprise",
      "destination": "/docs/dbt-cloud/dbt-cloud-enterprise",
      "permanent": true
    },
    {
      "source": "/docs/dbt-cloud/cloud-configuring-repositories",
      "destination": "/docs/dbt-cloud/cloud-configuring-dbt-cloud/cloud-configuring-repositories",
      "permanent": true
    },
    {
      "source": "/docs/dbt-cloud/cloud-configuring-dbt-cloud/cloud-choosing-a-dbt-version",
      "destination": "/docs/dbt-versions/upgrade-core-in-cloud",
      "permanent": true
    },
    {
      "source": "/docs/dbt-cloud/dbt-cloud-enterprise/enterprise-permissions",
      "destination": "/docs/dbt-cloud/access-control/enterprise-permissions",
      "permanent": true
    },
    {
      "source": "/docs/dbt-cloud/on-premises/architecture",
      "destination": "/dbt-cloud/on-premises/dependencies",
      "permanent": true
    },
    {
      "source": "/docs/dbt-projects",
      "destination": "/docs/building-a-dbt-project/dbt-projects",
      "permanent": true
    },
    {
      "source": "/docs/dbt_projectyml-file",
      "destination": "/docs/building-a-dbt-project/dbt-projects/dbt_projectyml-file",
      "permanent": true
    },
    {
      "source": "/docs/debug",
      "destination": "/reference/commands/debug",
      "permanent": true
    },
    {
      "source": "/docs/debug-method",
      "destination": "/docs/writing-code-in-dbt/jinja-context/debug-method",
      "permanent": true
    },
    {
      "source": "/docs/deps",
      "destination": "/reference/commands/deps",
      "permanent": true
    },
    {
      "source": "/docs/doc",
      "destination": "/docs/writing-code-in-dbt/jinja-context/doc",
      "permanent": true
    },
    {
      "source": "/docs/documentation",
      "destination": "/docs/building-a-dbt-project/documentation",
      "permanent": true
    },
    {
      "source": "/docs/documentation-website",
      "destination": "/docs/building-a-dbt-project/documentation",
      "permanent": true
    },
    {
      "source": "/docs/dont-nest-your-curlies",
      "destination": "/docs/building-a-dbt-project/dont-nest-your-curlies",
      "permanent": true
    },
    {
      "source": "/docs/enable-and-disable-models",
      "destination": "/reference/resource-configs/enabled",
      "permanent": true
    },
    {
      "source": "/docs/enterprise-permissions",
      "destination": "/docs/dbt-cloud/dbt-cloud-enterprise/enterprise-permissions",
      "permanent": true
    },
    {
      "source": "/docs/env_var",
      "destination": "/docs/writing-code-in-dbt/jinja-context/env_var",
      "permanent": true
    },
    {
      "source": "/docs/exceptions",
      "destination": "/docs/writing-code-in-dbt/jinja-context/exceptions",
      "permanent": true
    },
    {
      "source": "/docs/execute",
      "destination": "/docs/writing-code-in-dbt/jinja-context/execute",
      "permanent": true
    },
    {
      "source": "/docs/exit-codes",
      "destination": "/reference/exit-codes",
      "permanent": true
    },
    {
      "source": "/docs/flags",
      "destination": "/docs/writing-code-in-dbt/jinja-context/flags",
      "permanent": true
    },
    {
      "source": "/docs/fromjson",
      "destination": "/docs/writing-code-in-dbt/jinja-context/fromjson",
      "permanent": true
    },
    {
      "source": "/docs/getting-started-with-jinja",
      "destination": "/docs/building-a-dbt-project/jinja-macros",
      "permanent": true
    },
    {
      "source": "/docs/global-cli-flags",
      "destination": "/reference/global-cli-flags",
      "permanent": true
    },
    {
      "source": "/docs/graph",
      "destination": "/docs/writing-code-in-dbt/jinja-context/graph",
      "permanent": true
    },
    {
      "source": "/docs/guides/building-packages",
      "destination": "/guides/legacy/building-packages",
      "permanent": true
    },
    {
      "source": "/docs/guides/creating-new-materializations",
      "destination": "/guides/legacy/creating-new-materializations",
      "permanent": true
    },
    {
      "source": "/docs/guides/debugging-errors",
      "destination": "/guides/legacy/debugging-errors",
      "permanent": true
    },
    {
      "source": "/docs/guides/debugging-schema-names",
      "destination": "/guides/legacy/debugging-schema-names",
      "permanent": true
    },
    {
      "source": "/docs/guides/getting-help",
      "destination": "/guides/legacy/getting-help",
      "permanent": true
    },
    {
      "source": "/docs/guides/managing-environments",
      "destination": "/guides/legacy/managing-environments",
      "permanent": true
    },
    {
      "source": "/docs/guides/navigating-the-docs",
      "destination": "/guides/legacy/navigating-the-docs",
      "permanent": true
    },
    {
      "source": "/docs/guides/understanding-state",
      "destination": "/guides/legacy/understanding-state",
      "permanent": true
    },
    {
      "source": "/docs/guides/videos",
      "destination": "/guides/legacy/videos",
      "permanent": true
    },
    {
      "source": "/docs/guides/writing-custom-generic-tests",
      "destination": "/guides/legacy/writing-custom-generic-tests",
      "permanent": true
    },
    {
      "source": "/docs/guides/writing-custom-schema-tests",
      "destination": "/guides/legacy/writing-custom-generic-tests",
      "permanent": true
    },
    {
      "source": "/docs/guides/best-practices#choose-your-materializations-wisely",
      "destination": "/guides/legacy/best-practices#choose-your-materializations-wisely",
      "permanent": true
    },
    {
      "source": "/docs/guides/best-practices#version-control-your-dbt-project",
      "destination": "/guides/legacy/best-practices#version-control-your-dbt-project",
      "permanent": true
    },
    {
      "source": "/docs/best-practices",
      "destination": "/guides/legacy/best-practices",
      "permanent": true
    },
    {
      "source": "/docs/guides/best-practices",
      "destination": "/guides/best-practices",
      "permanent": true
    },
    {
      "source": "/docs/hooks",
      "destination": "/docs/building-a-dbt-project/hooks-operations",
      "permanent": true
    },
    {
      "source": "/docs/init",
      "destination": "/reference/commands/init",
      "permanent": true
    },
    {
      "source": "/docs/install-from-source",
      "destination": "/dbt-cli/installation",
      "permanent": true
    },
    {
      "source": "/docs/installation",
      "destination": "/docs/core/installation",
      "permanent": true
    },
    {
      "source": "/docs/invocation_id",
      "destination": "/docs/writing-code-in-dbt/jinja-context/invocation_id",
      "permanent": true
    },
    {
      "source": "/docs/jinja-context",
      "destination": "/docs/writing-code-in-dbt/jinja-context",
      "permanent": true
    },
    {
      "source": "/docs/license",
      "destination": "/docs/about/license",
      "permanent": true
    },
    {
      "source": "/docs/list",
      "destination": "/reference/commands/list",
      "permanent": true
    },
    {
      "source": "/docs/log",
      "destination": "/docs/writing-code-in-dbt/jinja-context/log",
      "permanent": true
    },
    {
      "source": "/docs/macos",
      "destination": "/dbt-cli/installation",
      "permanent": true
    },
    {
      "source": "/docs/macros",
      "destination": "/guides/legacy/building-packages",
      "permanent": true
    },
    {
      "source": "/docs/maintaining-multiple-environments-with-dbt",
      "destination": "/",
      "permanent": true
    },
    {
      "source": "/docs/managing-environments",
      "destination": "/guides/legacy/managing-environments",
      "permanent": true
    },
    {
      "source": "/docs/materializations",
      "destination": "/docs/building-a-dbt-project/building-models/materializations",
      "permanent": true
    },
    {
      "source": "/docs/model-selection-syntax",
      "destination": "/reference/node-selection/syntax",
      "permanent": true
    },
    {
      "source": "/docs/modules",
      "destination": "/docs/writing-code-in-dbt/jinja-context/modules",
      "permanent": true
    },
    {
      "source": "/docs/on-run-end-context",
      "destination": "/docs/writing-code-in-dbt/jinja-context/on-run-end-context",
      "permanent": true
    },
    {
      "source": "/docs/overview",
      "destination": "/docs/introduction",
      "permanent": true
    },
    {
      "source": "/docs/performance-optimization",
      "destination": "/",
      "permanent": true
    },
    {
      "source": "/docs/package-management",
      "destination": "/docs/building-a-dbt-project/package-management",
      "permanent": true
    },
    {
      "source": "/docs/profile-bigquery",
      "destination": "/reference/warehouse-profiles/bigquery-profile",
      "permanent": true
    },
    {
      "source": "/docs/profile-mssql",
      "destination": "/reference/warehouse-profiles/mssql-profile",
      "permanent": true
    },
    {
      "source": "/docs/profile-postgres",
      "destination": "/reference/warehouse-profiles/postgres-profile",
      "permanent": true
    },
    {
      "source": "/docs/profile-presto",
      "destination": "/reference/warehouse-profiles/presto-profile",
      "permanent": true
    },
    {
      "source": "/docs/profile-redshift",
      "destination": "/reference/warehouse-profiles/redshift-profile",
      "permanent": true
    },
    {
      "source": "/docs/profile-snowflake",
      "destination": "/reference/warehouse-profiles/snowflake-profile",
      "permanent": true
    },
    {
      "source": "/docs/profile-spark",
      "destination": "/reference/warehouse-profiles/spark-profile",
      "permanent": true
    },
    {
      "source": "/docs/redshift-configs",
      "destination": "/reference/resource-configs/redshift-configs",
      "permanent": true
    },
    {
      "source": "/docs/spark-configs",
      "destination": "/reference/resource-configs/spark-configs",
      "permanent": true
    },
    {
      "source": "/docs/redshift-v2",
      "destination": "/reference/warehouse-profiles/redshift-profile",
      "permanent": true
    },
    {
      "source": "/docs/ref",
      "destination": "/docs/writing-code-in-dbt/jinja-context/ref",
      "permanent": true
    },
    {
      "source": "/docs/requiring-specific-dbt-versions",
      "destination": "/docs/building-a-dbt-project/dbt-projects/requiring-specific-dbt-versions",
      "permanent": true
    },
    {
      "source": "/docs/requiring-dbt-versions",
      "destination": "/",
      "permanent": true
    },
    {
      "source": "/docs/return",
      "destination": "/docs/writing-code-in-dbt/jinja-context/return",
      "permanent": true
    },
    {
      "source": "/docs/rpc",
      "destination": "/reference/commands/rpc",
      "permanent": true
    },
    {
      "source": "/docs/run",
      "destination": "/reference/commands/run",
      "permanent": true
    },
    {
      "source": "/docs/run-operation",
      "destination": "/reference/commands/run-operation",
      "permanent": true
    },
    {
      "source": "/docs/run_query",
      "destination": "/docs/writing-code-in-dbt/jinja-context/run_query",
      "permanent": true
    },
    {
      "source": "/docs/run_started_at",
      "destination": "/docs/writing-code-in-dbt/jinja-context/run_started_at",
      "permanent": true
    },
    {
      "source": "/docs/running-a-dbt-project/command-line-interface",
      "destination": "/reference/dbt-commands",
      "permanent": true
    },
    {
      "source": "/docs/running-a-dbt-project/command-line-interface/clean",
      "destination": "/reference/commands/clean",
      "permanent": true
    },
    {
      "source": "/docs/running-a-dbt-project/command-line-interface/cmd-docs",
      "destination": "/reference/commands/cmd-docs",
      "permanent": true
    },
    {
      "source": "/docs/running-a-dbt-project/command-line-interface/compile",
      "destination": "/reference/commands/compile",
      "permanent": true
    },
    {
      "source": "/docs/running-a-dbt-project/command-line-interface/debug",
      "destination": "/reference/commands/debug",
      "permanent": true
    },
    {
      "source": "/docs/running-a-dbt-project/command-line-interface/deps",
      "destination": "/reference/commands/deps",
      "permanent": true
    },
    {
      "source": "/docs/running-a-dbt-project/command-line-interface/exit-codes",
      "destination": "/reference/exit-codes",
      "permanent": true
    },
    {
      "source": "/docs/running-a-dbt-project/command-line-interface/global-cli-flags",
      "destination": "/reference/global-cli-flags",
      "permanent": true
    },
    {
      "source": "/docs/running-a-dbt-project/command-line-interface/init",
      "destination": "/reference/commands/init",
      "permanent": true
    },
    {
      "source": "/docs/running-a-dbt-project/command-line-interface/list",
      "destination": "/reference/commands/list",
      "permanent": true
    },
    {
      "source": "/docs/running-a-dbt-project/command-line-interface/model-selection-syntax",
      "destination": "/reference/model-selection-syntax",
      "permanent": true
    },
    {
      "source": "/docs/running-a-dbt-project/command-line-interface/rpc",
      "destination": "/reference/commands/rpc",
      "permanent": true
    },
    {
      "source": "/docs/running-a-dbt-project/command-line-interface/run",
      "destination": "/reference/commands/run",
      "permanent": true
    },
    {
      "source": "/docs/running-a-dbt-project/command-line-interface/run-operation",
      "destination": "/reference/commands/run-operation",
      "permanent": true
    },
    {
      "source": "/docs/running-a-dbt-project/command-line-interface/seed",
      "destination": "/reference/commands/seed",
      "permanent": true
    },
    {
      "source": "/docs/running-a-dbt-project/command-line-interface/snapshot",
      "destination": "/reference/commands/snapshot",
      "permanent": true
    },
    {
      "source": "/docs/running-a-dbt-project/command-line-interface/source",
      "destination": "/reference/commands/source",
      "permanent": true
    },
    {
      "source": "/docs/running-a-dbt-project/command-line-interface/test",
      "destination": "/reference/commands/test",
      "permanent": true
    },
    {
      "source": "/docs/running-a-dbt-project/command-line-interface/version",
      "destination": "/reference/global-cli-flags#version",
      "permanent": true
    },
    {
      "source": "/docs/running-a-dbt-project/using-the-command-line-interface",
      "destination": "/docs/running-a-dbt-project/using-the-cli",
      "permanent": true
    },
    {
      "source": "/docs/running-a-dbt-project/using-the-command-line-interface/centos",
      "destination": "/dbt-cli/installation-guides/centos",
      "permanent": true
    },
    {
      "source": "/docs/running-a-dbt-project/using-the-command-line-interface/configure-your-profile",
      "destination": "/dbt-cli/configure-your-profile",
      "permanent": true
    },
    {
      "source": "/docs/running-a-dbt-project/using-the-command-line-interface/install-from-source",
      "destination": "/dbt-cli/installation-guides/install-from-source",
      "permanent": true
    },
    {
      "source": "/docs/running-a-dbt-project/using-the-command-line-interface/installation",
      "destination": "/dbt-cli/installation",
      "permanent": true
    },
    {
      "source": "/docs/running-a-dbt-project/using-the-command-line-interface/macos",
      "destination": "/dbt-cli/installation-guides/macos",
      "permanent": true
    },
    {
      "source": "/docs/running-a-dbt-project/using-the-command-line-interface/ubuntu-debian",
      "destination": "/dbt-cli/installation-guides/ubuntu-debian",
      "permanent": true
    },
    {
      "source": "/docs/running-a-dbt-project/using-the-command-line-interface/windows",
      "destination": "/dbt-cli/installation-guides/windows",
      "permanent": true
    },
    {
      "source": "/docs/running-dbt-in-production",
      "destination": "/docs/running-a-dbt-project/running-dbt-in-production",
      "permanent": true
    },
    {
      "source": "/docs/schema",
      "destination": "/docs/writing-code-in-dbt/jinja-context/schema",
      "permanent": true
    },
    {
      "source": "/docs/schemas",
      "destination": "/docs/writing-code-in-dbt/jinja-context/schemas",
      "permanent": true
    },
    {
      "source": "/docs/schemayml-files",
      "destination": "/reference/declaring-properties",
      "permanent": true
    },
    {
      "source": "/docs/seed",
      "destination": "/reference/commands/seed",
      "permanent": true
    },
    {
      "source": "/docs/seeds",
      "destination": "/docs/building-a-dbt-project/seeds",
      "permanent": true
    },
    {
      "source": "/docs/setting-up-enterprise-sso-with-azure-active-directory",
      "destination": "/docs/dbt-cloud/dbt-cloud-enterprise/setting-up-enterprise-sso-with-azure-active-directory",
      "permanent": true
    },
    {
      "source": "/docs/setting-up-snowflake-sso",
      "destination": "/docs/dbt-cloud/dbt-cloud-enterprise/setting-up-enterprise-snowflake-oauth",
      "permanent": true
    },
    {
      "source": "/docs/setting-up-sso-with-google-gsuite",
      "destination": "/docs/dbt-cloud/dbt-cloud-enterprise/setting-up-sso-with-google-gsuite",
      "permanent": true
    },
    {
      "source": "/docs/setting-up-sso-with-okta",
      "destination": "/docs/dbt-cloud/dbt-cloud-enterprise/setting-up-sso-with-okta",
      "permanent": true
    },
    {
      "source": "/docs/snapshot",
      "destination": "/reference/commands/snapshot",
      "permanent": true
    },
    {
      "source": "/docs/snapshots",
      "destination": "/docs/building-a-dbt-project/snapshots",
      "permanent": true
    },
    {
      "source": "/docs/snowflake-configs",
      "destination": "/reference/resource-configs/snowflake-configs",
      "permanent": true
    },
    {
      "source": "/docs/source",
      "destination": "/reference/commands/source",
      "permanent": true
    },
    {
      "source": "/docs/statement-blocks",
      "destination": "/docs/writing-code-in-dbt/jinja-context/statement-blocks",
      "permanent": true
    },
    {
      "source": "/docs/supported-databases/profile-bigquery",
      "destination": "/reference/bigquery-profile",
      "permanent": true
    },
    {
      "source": "/docs/supported-databases/profile-mssql",
      "destination": "/reference/mssql-profile",
      "permanent": true
    },
    {
      "source": "/docs/supported-databases/profile-postgres",
      "destination": "/reference/postgres-profile",
      "permanent": true
    },
    {
      "source": "/docs/supported-databases/profile-presto",
      "destination": "/reference/presto-profile",
      "permanent": true
    },
    {
      "source": "/docs/supported-databases/profile-redshift",
      "destination": "/reference/redshift-profile",
      "permanent": true
    },
    {
      "source": "/docs/supported-databases/profile-snowflake",
      "destination": "/reference/snowflake-profile",
      "permanent": true
    },
    {
      "source": "/docs/supported-databases/profile-spark",
      "destination": "/reference/spark-profile",
      "permanent": true
    },
    {
      "source": "/docs/tags",
      "destination": "/reference/resource-configs/tags",
      "permanent": true
    },
    {
      "source": "/docs/target",
      "destination": "/docs/writing-code-in-dbt/jinja-context/target",
      "permanent": true
    },
    {
      "source": "/docs/test",
      "destination": "/reference/commands/test",
      "permanent": true
    },
    {
      "source": "/docs/testing",
      "destination": "/docs/building-a-dbt-project/tests",
      "permanent": true
    },
    {
      "source": "/docs/testing-and-documentation",
      "destination": "/docs/building-a-dbt-project/tests",
      "permanent": true
    },
    {
      "source": "/docs/the-dbt-ide",
      "destination": "/docs/cloud/about-cloud/dbt-cloud-features",
      "permanent": true
    },
    {
      "source": "/docs/this",
      "destination": "/docs/writing-code-in-dbt/jinja-context/this",
      "permanent": true
    },
    {
      "source": "/docs/tojson",
      "destination": "/docs/writing-code-in-dbt/jinja-context/tojson",
      "permanent": true
    },
    {
      "source": "/docs/ubuntu-debian",
      "destination": "/dbt-cli/installation",
      "permanent": true
    },
    {
      "source": "/docs/use-an-existing-project",
      "destination": "/docs/building-a-dbt-project/dbt-projects/use-an-existing-project",
      "permanent": true
    },
    {
      "source": "/docs/using-custom-aliases",
      "destination": "/docs/building-a-dbt-project/building-models/using-custom-aliases",
      "permanent": true
    },
    {
      "source": "/docs/using-custom-database",
      "destination": "/docs/building-a-dbt-project/building-models/using-custom-databases",
      "permanent": true
    },
    {
      "source": "/docs/using-custom-schemas",
      "destination": "/docs/building-a-dbt-project/building-models/using-custom-schemas",
      "permanent": true
    },
    {
      "source": "/docs/using-dbt-cloud",
      "destination": "/docs/dbt-cloud/using-dbt-cloud",
      "permanent": true
    },
    {
      "source": "/docs/using-jinja",
      "destination": "/guides/getting-started/learning-more/using-jinja",
      "permanent": true
    },
    {
      "source": "/docs/using-operations",
      "destination": "/docs/building-a-dbt-project/hooks-operations",
      "permanent": true
    },
    {
      "source": "/docs/using-sources",
      "destination": "/docs/building-a-dbt-project/using-sources",
      "permanent": true
    },
    {
      "source": "/docs/using-sql-headers",
      "destination": "/reference/resource-configs/sql_header",
      "permanent": true
    },
    {
      "source": "/docs/using-the-command-line-interface",
      "destination": "/docs/running-a-dbt-project/using-the-cli",
      "permanent": true
    },
    {
      "source": "/docs/using-the-dbt-ide",
      "destination": "/docs/running-a-dbt-project/using-the-dbt-ide",
      "permanent": true
    },
    {
      "source": "/docs/using-variables",
      "destination": "/docs/building-a-dbt-project/building-models/using-variables",
      "permanent": true
    },
    {
      "source": "/docs/var",
      "destination": "/docs/writing-code-in-dbt/jinja-context/var",
      "permanent": true
    },
    {
      "source": "/docs/version",
      "destination": "/reference/global-cli-flags#version",
      "permanent": true
    },
    {
      "source": "/docs/videos",
      "destination": "/guides/legacy/videos",
      "permanent": true
    },
    {
      "source": "/docs/warehouse-specific-configurations",
      "destination": "/",
      "permanent": true
    },
    {
      "source": "/docs/windows",
      "destination": "/dbt-cli/installation",
      "permanent": true
    },
    {
      "source": "/docs/writing-code-in-dbt/api-variable",
      "destination": "/",
      "permanent": true
    },
    {
      "source": "/docs/writing-code-in-dbt/class-reference",
      "destination": "/reference/dbt-classes",
      "permanent": true
    },
    {
      "source": "/docs/writing-code-in-dbt/extending-dbts-programming-environment/creating-new-materializations",
      "destination": "/guides/legacy/creating-new-materializations",
      "permanent": true
    },
    {
      "source": "/docs/writing-code-in-dbt/extending-dbts-programming-environment/custom-schema-tests",
      "destination": "/guides/legacy/writing-custom-schema-tests",
      "permanent": true
    },
    {
      "source": "/docs/writing-code-in-dbt/getting-started-with-jinja",
      "destination": "/docs/building-a-dbt-project/jinja-macros",
      "permanent": true
    },
    {
      "source": "/docs/writing-code-in-dbt/jinja-context/adapter",
      "destination": "/reference/dbt-jinja-functions/adapter",
      "permanent": true
    },
    {
      "source": "/docs/writing-code-in-dbt/jinja-context/as_text",
      "destination": "/reference/dbt-jinja-functions/as_text",
      "permanent": true
    },
    {
      "source": "/docs/writing-code-in-dbt/jinja-context/builtins",
      "destination": "/reference/dbt-jinja-functions/builtins",
      "permanent": true
    },
    {
      "source": "/docs/writing-code-in-dbt/jinja-context/config",
      "destination": "/reference/dbt-jinja-functions/config",
      "permanent": true
    },
    {
      "source": "/docs/writing-code-in-dbt/jinja-context/dbt-project-yml-context",
      "destination": "/reference/dbt-jinja-functions/dbt-project-yml-context",
      "permanent": true
    },
    {
      "source": "/docs/writing-code-in-dbt/jinja-context/dbt_version",
      "destination": "/reference/dbt-jinja-functions/dbt_version",
      "permanent": true
    },
    {
      "source": "/docs/writing-code-in-dbt/jinja-context/debug-method",
      "destination": "/reference/dbt-jinja-functions/debug-method",
      "permanent": true
    },
    {
      "source": "/docs/writing-code-in-dbt/jinja-context/doc",
      "destination": "/reference/dbt-jinja-functions/doc",
      "permanent": true
    },
    {
      "source": "/docs/writing-code-in-dbt/jinja-context/env_var",
      "destination": "/reference/dbt-jinja-functions/env_var",
      "permanent": true
    },
    {
      "source": "/docs/writing-code-in-dbt/jinja-context/exceptions",
      "destination": "/reference/dbt-jinja-functions/exceptions",
      "permanent": true
    },
    {
      "source": "/docs/writing-code-in-dbt/jinja-context/execute",
      "destination": "/reference/dbt-jinja-functions/execute",
      "permanent": true
    },
    {
      "source": "/docs/writing-code-in-dbt/jinja-context/flags",
      "destination": "/reference/dbt-jinja-functions/flags",
      "permanent": true
    },
    {
      "source": "/docs/writing-code-in-dbt/jinja-context/fromjson",
      "destination": "/reference/dbt-jinja-functions/fromjson",
      "permanent": true
    },
    {
      "source": "/docs/writing-code-in-dbt/jinja-context/fromyaml",
      "destination": "/reference/dbt-jinja-functions/fromyaml",
      "permanent": true
    },
    {
      "source": "/docs/writing-code-in-dbt/jinja-context/graph",
      "destination": "/reference/dbt-jinja-functions/graph",
      "permanent": true
    },
    {
      "source": "/docs/writing-code-in-dbt/jinja-context/invocation_id",
      "destination": "/reference/dbt-jinja-functions/invocation_id",
      "permanent": true
    },
    {
      "source": "/docs/writing-code-in-dbt/jinja-context/log",
      "destination": "/reference/dbt-jinja-functions/log",
      "permanent": true
    },
    {
      "source": "/docs/writing-code-in-dbt/jinja-context/modules",
      "destination": "/reference/dbt-jinja-functions/modules",
      "permanent": true
    },
    {
      "source": "/docs/writing-code-in-dbt/jinja-context/on-run-end-context",
      "destination": "/reference/dbt-jinja-functions/on-run-end-context",
      "permanent": true
    },
    {
      "source": "/docs/writing-code-in-dbt/jinja-context/profiles-yml-context",
      "destination": "/reference/dbt-jinja-functions/profiles-yml-context",
      "permanent": true
    },
    {
      "source": "/docs/writing-code-in-dbt/jinja-context/project_name",
      "destination": "/reference/dbt-jinja-functions/project_name",
      "permanent": true
    },
    {
      "source": "/docs/writing-code-in-dbt/jinja-context/ref",
      "destination": "/reference/dbt-jinja-functions/ref",
      "permanent": true
    },
    {
      "source": "/docs/writing-code-in-dbt/jinja-context/return",
      "destination": "/reference/dbt-jinja-functions/return",
      "permanent": true
    },
    {
      "source": "/docs/writing-code-in-dbt/jinja-context/run_query",
      "destination": "/reference/dbt-jinja-functions/run_query",
      "permanent": true
    },
    {
      "source": "/docs/writing-code-in-dbt/jinja-context/run_started_at",
      "destination": "/reference/dbt-jinja-functions/run_started_at",
      "permanent": true
    },
    {
      "source": "/docs/writing-code-in-dbt/jinja-context/schema",
      "destination": "/reference/dbt-jinja-functions/schema",
      "permanent": true
    },
    {
      "source": "/docs/writing-code-in-dbt/jinja-context/schemas",
      "destination": "/reference/dbt-jinja-functions/schemas",
      "permanent": true
    },
    {
      "source": "/docs/writing-code-in-dbt/jinja-context/source",
      "destination": "/reference/dbt-jinja-functions/source",
      "permanent": true
    },
    {
      "source": "/docs/writing-code-in-dbt/jinja-context/statement-blocks",
      "destination": "/reference/dbt-jinja-functions/statement-blocks",
      "permanent": true
    },
    {
      "source": "/docs/writing-code-in-dbt/jinja-context/target",
      "destination": "/reference/dbt-jinja-functions/target",
      "permanent": true
    },
    {
      "source": "/docs/writing-code-in-dbt/jinja-context/this",
      "destination": "/reference/dbt-jinja-functions/this",
      "permanent": true
    },
    {
      "source": "/docs/writing-code-in-dbt/jinja-context/tojson",
      "destination": "/reference/dbt-jinja-functions/tojson",
      "permanent": true
    },
    {
      "source": "/docs/writing-code-in-dbt/jinja-context/toyaml",
      "destination": "/reference/dbt-jinja-functions/toyaml",
      "permanent": true
    },
    {
      "source": "/docs/writing-code-in-dbt/jinja-context/var",
      "destination": "/reference/dbt-jinja-functions/var",
      "permanent": true
    },
    {
      "source": "/docs/writing-code-in-dbt/macros",
      "destination": "/docs/building-a-dbt-project/jinja-macros",
      "permanent": true
    },
    {
      "source": "/docs/writing-code-in-dbt/using-jinja",
      "destination": "/guides/getting-started/learning-more/using-jinja",
      "permanent": true
    },
    {
      "source": "/faqs/getting-help",
      "destination": "/guides/legacy/getting-help",
      "permanent": true
    },
    {
      "source": "/migration-guide/upgrading-to-0-17-0",
      "destination": "/guides/migration/versions",
      "permanent": true
    },
    {
      "source": "/migration-guide/upgrading-to-0-18-0",
      "destination": "/guides/migration/versions",
      "permanent": true
    },
    {
      "source": "/reference",
      "destination": "/",
      "permanent": true
    },
    {
      "source": "/reference/accounts",
      "destination": "/dbt-cloud/api",
      "permanent": true
    },
    {
      "source": "/reference/api",
      "destination": "/dbt-cloud/api",
      "permanent": true
    },
    {
      "source": "/reference/bigquery-profile",
      "destination": "/reference/warehouse-profile/bigquery-profile",
      "permanent": true
    },
    {
      "source": "/reference/connections",
      "destination": "/dbt-cloud/api",
      "permanent": true
    },
    {
      "source": "/reference/data-test-configs",
      "destination": "/reference/test-configs",
      "permanent": true
    },
    {
      "source": "/reference/declaring-properties",
      "destination": "/reference/configs-and-properties",
      "permanent": true
    },
    {
      "source": "/reference/dbt-artifacts",
      "destination": "/reference/artifacts/dbt-artifacts",
      "permanent": true
    },
    {
      "source": "/reference/environments",
      "destination": "/dbt-cloud/api",
      "permanent": true
    },
    {
      "source": "/reference/events",
      "destination": "/reference/events-logging",
      "permanent": true
    },
    {
      "source": "/reference/jobs",
      "destination": "/dbt-cloud/api",
      "permanent": true
    },
    {
      "source": "/reference/model-selection-syntax",
      "destination": "/reference/node-selection/syntax",
      "permanent": true
    },
    {
      "source": "/reference/project-configs/on-run-end",
      "destination": "/reference/project-configs/on-run-start-on-run-end",
      "permanent": true
    },
    {
      "source": "/reference/project-configs/on-run-start",
      "destination": "/reference/project-configs/on-run-start-on-run-end",
      "permanent": true
    },
    {
      "source": "/reference/repositories",
      "destination": "/dbt-cloud/api",
      "permanent": true
    },
    {
      "source": "/reference/resource-configs/post-hook",
      "destination": "/reference/resource-configs/pre-hook-post-hook",
      "permanent": true
    },
    {
      "source": "/reference/resource-configs/pre-hook",
      "destination": "/reference/resource-configs/pre-hook-post-hook",
      "permanent": true
    },
    {
      "source": "/reference/resource-properties/tags",
      "destination": "/reference/resource-configs/tags",
      "permanent": true
    },
    {
      "source": "/reference/resource-properties/meta",
      "destination": "/reference/resource-configs/meta",
      "permanent": true
    },
    {
      "source": "/reference/runs",
      "destination": "/dbt-cloud/api",
      "permanent": true
    },
    {
      "source": "/reference/using-the-dbt-cloud-api",
      "destination": "/dbt-cloud/api",
      "permanent": true
    },
    {
      "source": "/reference/model-selection-syntax/#test-selection-examples",
      "destination": "/reference/node-selection/test-selection-examples",
      "permanent": true
    },
    {
      "source": "/docs/building-a-dbt-project/building-models/using-custom-database",
      "destination": "/docs/building-a-dbt-project/building-models/using-custom-databases",
      "permanent": true
    },
    {
      "source": "/dbt-cloud/api",
      "destination": "/dbt-cloud/api-v2",
      "permanent": true
    },
    {
      "source": "/dbt-cloud/api-v2-old",
      "destination": "/dbt-cloud/api-v2-legacy",
      "permanent": true
    },
    {
      "source": "/dbt-cloud/api-v4",
      "destination": "/docs/dbt-cloud-apis/admin-cloud-api",
      "permanent": true
    },
    {
      "source": "/reference/project-configs/source-paths",
      "destination": "/reference/project-configs/model-paths",
      "permanent": true
    },
    {
      "source": "/reference/project-configs/data-paths",
      "destination": "/reference/project-configs/seed-paths",
      "permanent": true
    },
    {
      "source": "/reference/project-configs/modules-paths",
      "destination": "/reference/project-configs/packages-install-path",
      "permanent": true
    },
    {
      "source": "/docs/dbt-cloud/using-dbt-cloud/cloud-slack-notifications",
      "destination": "/docs/dbt-cloud/using-dbt-cloud/cloud-notifications",
      "permanent": true
    },
    {
      "source": "/reference/warehouse-profiles/presto-profile",
      "destination": "/reference/profiles.yml",
      "permanent": true
    },
    {
      "source": "/setting-up",
      "destination": "/guides/getting-started/getting-set-up/setting-up-bigquery",
      "permanent": true
    },
    {
      "source": "/tutorial/setting-up",
      "destination": "/quickstarts",
      "permanent": true
    },
    {
      "source": "/tutorial/test-and-document-your-project",
      "destination": "/guides/getting-started/building-your-first-project/test-and-document-your-project",
      "permanent": true
    },
    {
      "source": "/tutorial/build-your-first-models",
      "destination": "/guides/getting-started/building-your-first-project/build-your-first-models",
      "permanent": true
    },
    {
      "source": "/tutorial/deploy-your-project",
      "destination": "/guides/getting-started/building-your-first-project/schedule-a-job",
      "permanent": true
    },
    {
      "source": "/tutorial/using-jinja",
      "destination": "/guides/getting-started/learning-more/using-jinja",
      "permanent": true
    },
    {
      "source": "/tutorial/2b-create-a-project-dbt-cli",
      "destination": "/guides/getting-started/learning-more/getting-started-dbt-core",
      "permanent": true
    },
    {
      "source": "/tutorial/create-a-project-dbt-cli",
      "destination": "/guides/getting-started/learning-more/getting-started-dbt-core",
      "permanent": true
    },
    {
      "source": "/tutorial/2a-create-a-project-dbt-cloud",
      "destination": "/guides/getting-started",
      "permanent": true
    },
    {
      "source": "/tutorial/create-a-project-dbt-cloud",
      "destination": "/guides/getting-started",
      "permanent": true
    },
    {
      "source": "/tutorial/getting-started",
      "destination": "/guides/getting-started",
      "permanent": true
    },
    {
      "source": "/docs/dbt-cloud/cloud-changelog",
      "destination": "/docs/dbt-cloud/release-notes",
      "permanent": true
    },
    {
      "source": "/faqs/all",
      "destination": "/docs/faqs",
      "permanent": true
    },
    {
      "source": "/faqs/:slug",
      "destination": "/docs/faqs/:slug*",
      "permanent": true
    },
    {
      "source": "/faqs/dbt-jinja-functions",
      "destination": "/reference/dbt-jinja-functions",
      "permanent": true
    },
    {
      "source": "/tutorial/learning-more/:slug",
      "destination": "/guides/getting-started/learning-more/:slug*",
      "permanent": true
    },
    {
      "source": "/tutorial/getting-set-up/:slug",
      "destination": "/guides/getting-started/getting-set-up/:slug*",
      "permanent": true
    },
    {
      "source": "/tutorial/building-your-first-project/:slug",
      "destination": "/guides/getting-started/building-your-first-project/:slug*",
      "permanent": true
    },
    {
      "source": "/tutorial/refactoring-legacy-sql",
      "destination": "/guides/migration/tools/refactoring-legacy-sql",
      "permanent": true
    },
    {
      "source": "/blog/change-data-capture-metrics",
      "destination": "/blog/change-data-capture",
      "permanent": true
    },
    {
      "source": "/blog/intelligent-slim-ci",
      "destination": "/docs/deploy/continuous-integration",
      "permanent": true
    },
    {
      "source": "/blog/model-timing-tab",
      "destination": "/blog/how-we-shaved-90-minutes-off-model",
      "permanent": true
    },
    {
      "source": "/reference/warehouse-setups/resource-configs/materialize-configs/indexes",
      "destination": "/reference/resource-configs/materialize-configs#indexes",
      "permanent": true
    },
    {
      "source": "/docs/build/building-models",
      "destination": "/docs/build/models",
      "permanent": true
    },
    {
      "source": "/docs/build/bigquery-profile",
      "destination": "/reference/resource-configs/bigquery-configs",
      "permanent": true
    },
    {
      "source": "/reference/warehouse-profiles/bigquery-setup",
      "destination": "/reference/warehouse-setups/bigquery-setup",
      "permanent": true
    },
    {
      "source": "/date-trunc-sql",
      "destination": "/blog/date-trunc-sql",
      "permanent": true
    },
    {
      "source": "/docs/using-hooks",
      "destination": "/",
      "permanent": true
    },
    {
      "source": "/blog/how-we-structure-our-dbt-projects",
      "destination": "/guides/best-practices/how-we-structure/1-guide-overview",
      "permanent": true
    },
    {
      "source": "/data-testing-why-you-need-it-and-how-to-get-started",
      "destination": "https://www.getdbt.com/blog/data-quality-testing/",
      "permanent": true
    },
    {
      "source": "/docs/profile",
      "destination": "/docs/supported-data-platforms",
      "permanent": true
    },
    {
      "source": "/docs/available-adapters",
      "destination": "/docs/supported-data-platforms",
      "permanent": true
    },
    {
      "source": "/docs/supported-databases",
      "destination": "/docs/supported-data-platforms",
      "permanent": true
    },
    {
      "source": "/docs/guides/migration-guide/upgrading-to-0-14-0",
      "destination": "/guides/migration/versions",
      "permanent": true
    },
    {
      "source": "/docs/guides/migration-guide/upgrading-to-0-15-0",
      "destination": "/guides/migration/versions",
      "permanent": true
    },
    {
      "source": "/docs/guides/migration-guide/upgrading-to-0-16-0",
      "destination": "/guides/migration/versions",
      "permanent": true
    },
    {
      "source": "/docs/guides/migration-guide/upgrading-to-0-17-0",
      "destination": "/guides/migration/versions",
      "permanent": true
    },
    {
      "source": "/docs/guides/migration-guide/upgrading-to-0-18-0",
      "destination": "/guides/migration/versions",
      "permanent": true
    },
    {
      "source": "/docs/guides/migration-guide/upgrading-to-0-19-0",
      "destination": "/guides/migration/versions",
      "permanent": true
    },
    {
      "source": "/docs/guides/migration-guide/upgrading-from-0-10-to-0-11",
      "destination": "/guides/migration/versions",
      "permanent": true
    },
    {
      "source": "/docs/guides/migration-guide/upgrading-to-014",
      "destination": "/guides/migration/versions",
      "permanent": true
    },
    {
      "source": "/docs/upgrading-to-014",
      "destination": "/guides/migration/versions",
      "permanent": true
    },
    {
      "source": "/docs/upgrading-to-0-14-1",
      "destination": "/guides/migration/versions",
      "permanent": true
    },
    {
      "source": "/docs/upgrading-to-0-16-0",
      "destination": "/guides/migration/versions",
      "permanent": true
    },
    {
      "source": "/docs/guides/migration-guide/upgrading-to-0-20-0",
      "destination": "/guides/migration/versions/upgrading-to-v0.20",
      "permanent": true
    },
    {
      "source": "/docs/guides/migration-guide/upgrading-to-0-21-0",
      "destination": "/guides/migration/versions/upgrading-to-v0.21",
      "permanent": true
    },
    {
      "source": "/docs/guides/migration-guide/upgrading-to-1-0-0",
      "destination": "/guides/migration/versions/upgrading-to-v1.0",
      "permanent": true
    },
    {
      "source": "/docs/guides/migration-guide/upgrading-to-v1.0",
      "destination": "/guides/migration/versions/upgrading-to-v1.0",
      "permanent": true
    },
    {
      "source": "/docs/guides/getting-help",
      "destination": "/guides/legacy/getting-help",
      "permanent": true
    },
    {
      "source": "/docs/guides/migration-guide/:slug",
      "destination": "/guides/migration/versions/:slug*",
      "permanent": true
    },
    {
      "source": "/docs/guides/:slug",
      "destination": "/guides/legacy/:slug*",
      "permanent": true
    },
    {
      "source": "/guides/best-practices/environment-setup/1-env-guide-overview",
      "destination": "/guides/orchestration/set-up-ci/overview",
      "permanent": true
    },
    {
      "source": "/guides/best-practices/environment-setup/2-one-deployment-environment",
      "destination": "/guides/orchestration/set-up-ci/in-15-minutes",
      "permanent": true
    },
    {
      "source": "/guides/best-practices/environment-setup/3-many-deployment-environments",
      "destination": "/guides/orchestration/set-up-ci/multiple-environments",
      "permanent": true
    },
    {
      "source": "/docs/contributing/what-are-adapters",
      "destination": "/guides/advanced/adapter-development/1-what-are-adapters",
      "permanent": true
    },
    {
      "source": "/docs/contributing/adapter-development/1-what-are-adapters",
      "destination": "/guides/advanced/adapter-development/1-what-are-adapters",
      "permanent": true
    },
    {
      "source": "/docs/contributing/prerequisites-for-a-new-adapter",
      "destination": "/guides/advanced/adapter-development/2-prerequisites-for-a-new-adapter",
      "permanent": true
    },
    {
      "source": "/docs/contributing/adapter-development/2-prerequisites-for-a-new-adapter",
      "destination": "/guides/advanced/adapter-development/2-prerequisites-for-a-new-adapter",
      "permanent": true
    },
    {
      "source": "/docs/contributing/building-a-new-adapter",
      "destination": "/guides/advanced/adapter-development/3-building-a-new-adapter",
      "permanent": true
    },
    {
      "source": "/docs/contributing/adapter-development/3-building-a-new-adapter",
      "destination": "/guides/advanced/adapter-development/3-building-a-new-adapter",
      "permanent": true
    },
    {
      "source": "/v0.13/docs/building-a-new-adapter",
      "destination": "/guides/dbt-ecosystem/adapter-development/3-building-a-new-adapter",
      "permanent": true
    },
    {
      "source": "/docs/building-a-new-adapter",
      "destination": "/guides/advanced/adapter-development/3-building-a-new-adapter",
      "permanent": true
    },
    {
      "source": "/docs/contributing/testing-a-new-adapter",
      "destination": "/guides/advanced/adapter-development/4-testing-a-new-adapter",
      "permanent": true
    },
    {
      "source": "/docs/contributing/adapter-development/4-testing-a-new-adapter",
      "destination": "/guides/advanced/adapter-development/4-testing-a-new-adapter",
      "permanent": true
    },
    {
      "source": "/docs/contributing/documenting-a-new-adapter",
      "destination": "/guides/advanced/adapter-development/5-documenting-a-new-adapter",
      "permanent": true
    },
    {
      "source": "/docs/contributing/adapter-development/5-documenting-a-new-adapter",
      "destination": "/guides/advanced/adapter-development/5-documenting-a-new-adapter",
      "permanent": true
    },
    {
      "source": "/docs/contributing/promoting-a-new-adapter",
      "destination": "/guides/advanced/adapter-development/6-promoting-a-new-adapter",
      "permanent": true
    },
    {
      "source": "/docs/contributing/adapter-development/6-promoting-a-new-adapter",
      "destination": "/guides/advanced/adapter-development/6-promoting-a-new-adapter",
      "permanent": true
    },
    {
      "source": "/docs/contributing/verifying-a-new-adapter",
      "destination": "/guides/advanced/adapter-development/7-verifying-a-new-adapter",
      "permanent": true
    },
    {
      "source": "/docs/contributing/adapter-development/7-verifying-a-new-adapter",
      "destination": "/guides/advanced/adapter-development/7-verifying-a-new-adapter",
      "permanent": true
    },
    {
      "source": "/docs/dbt-cloud/using-dbt-cloud/cloud-metrics-layer",
      "destination": "/docs/use-dbt-semantic-layer/dbt-semantic-layer",
      "permanent": true
    },
    {
      "source": "/reference/warehouse-profiles/impala-profile",
      "destination": "/reference/warehouse-setups/impala-setup",
      "permanent": true
    },
    {
      "source": "/reference/warehouse-profiles/exasol-profile",
      "destination": "/reference/warehouse-setups/exasol-setup",
      "permanent": true
    },
    {
      "source": "/reference/warehouse-profiles/layer-profile",
      "destination": "/reference/warehouse-setups/layer-setup",
      "permanent": true
    },
    {
      "source": "/reference/warehouse-profiles/postgres-profile",
      "destination": "/reference/warehouse-setups/postgres-setup",
      "permanent": true
    },
    {
      "source": "/reference/warehouse-profiles/greenplum-profile",
      "destination": "/reference/warehouse-setups/greenplum-setup",
      "permanent": true
    },
    {
      "source": "/reference/warehouse-profiles/alloydb-profile",
      "destination": "/reference/warehouse-setups/alloydb-setup",
      "permanent": true
    },
    {
      "source": "/reference/warehouse-profiles/azuresynapse-profile",
      "destination": "/reference/warehouse-setups/azuresynapse-setup",
      "permanent": true
    },
    {
      "source": "/reference/warehouse-profiles/snowflake-profile",
      "destination": "/reference/warehouse-setups/snowflake-setup",
      "permanent": true
    },
    {
      "source": "/reference/warehouse-profiles/rockset-profile",
      "destination": "/reference/warehouse-setups/rockset-setup",
      "permanent": true
    },
    {
      "source": "/reference/warehouse-profiles/trino-profile",
      "destination": "/reference/warehouse-setups/trino-setup",
      "permanent": true
    },
    {
      "source": "/reference/warehouse-profiles/glue-profile",
      "destination": "/reference/warehouse-setups/glue-setup",
      "permanent": true
    },
    {
      "source": "/reference/warehouse-profiles/duckdb-profile",
      "destination": "/reference/warehouse-setups/duckdb-setup",
      "permanent": true
    },
    {
      "source": "/reference/warehouse-profiles/vertica-profile",
      "destination": "/reference/warehouse-setups/vertica-setup",
      "permanent": true
    },
    {
      "source": "/reference/warehouse-profiles/clickhouse-profile",
      "destination": "/reference/warehouse-setups/clickhouse-setup",
      "permanent": true
    },
    {
      "source": "/reference/warehouse-profiles/athena-profile",
      "destination": "/reference/warehouse-setups/athena-setup",
      "permanent": true
    },
    {
      "source": "/reference/warehouse-profiles/iomete-profile",
      "destination": "/reference/warehouse-setups/iomete-setup",
      "permanent": true
    },
    {
      "source": "/reference/warehouse-profiles/mssql-profile",
      "destination": "/reference/warehouse-setups/mssql-setup",
      "permanent": true
    },
    {
      "source": "/reference/warehouse-profiles/tidb-profile",
      "destination": "/reference/warehouse-setups/tidb-setup",
      "permanent": true
    },
    {
      "source": "/reference/warehouse-profiles/materialize-profile",
      "destination": "/reference/warehouse-setups/materialize-setup",
      "permanent": true
    },
    {
      "source": "/reference/warehouse-profiles/redshift-profile",
      "destination": "/reference/warehouse-setups/redshift-setup",
      "permanent": true
    },
    {
      "source": "/reference/warehouse-profiles/databricks-profile",
      "destination": "/reference/warehouse-setups/databricks-setup",
      "permanent": true
    },
    {
      "source": "/reference/warehouse-profiles/bigquery-profile",
      "destination": "/reference/warehouse-setups/bigquery-setup",
      "permanent": true
    },
    {
      "source": "/reference/warehouse-profiles/dremio-profile",
      "destination": "/reference/warehouse-setups/dremio-setup",
      "permanent": true
    },
    {
      "source": "/reference/warehouse-profiles/oracle-profile",
      "destination": "/reference/warehouse-setups/oracle-setup",
      "permanent": true
    },
    {
      "source": "/reference/warehouse-profiles/teradata-profile",
      "destination": "/reference/warehouse-setups/teradata-setup",
      "permanent": true
    },
    {
      "source": "/reference/warehouse-profiles/singlestore-profile",
      "destination": "/reference/warehouse-setups/singlestore-setup",
      "permanent": true
    },
    {
      "source": "/reference/warehouse-profiles/sqlite-profile",
      "destination": "/reference/warehouse-setups/sqlite-setup",
      "permanent": true
    },
    {
      "source": "/reference/warehouse-profiles/spark-profile",
      "destination": "/reference/warehouse-setups/spark-setup",
      "permanent": true
    },
    {
      "source": "/reference/warehouse-profiles/mindsdb-profile",
      "destination": "/reference/warehouse-setups/mindsdb-setup",
      "permanent": true
    },
    {
      "source": "/reference/warehouse-profiles/ibmdb2-profile",
      "destination": "/reference/warehouse-setups/ibmdb2-setup",
      "permanent": true
    },
    {
      "source": "/reference/warehouse-profiles/firebolt-profile",
      "destination": "/reference/warehouse-setups/firebolt-setup",
      "permanent": true
    },
    {
      "source": "/reference/warehouse-profiles/mysql-profile",
      "destination": "/reference/warehouse-setups/mysql-setup",
      "permanent": true
    },
    {
      "source": "/reference/warehouse-profiles/hive-profile",
      "destination": "/reference/warehouse-setups/hive-setup",
      "permanent": true
    },
    {
      "source": "/reference/using-sources",
      "destination": "/docs/build/sources",
      "permanent": true
    },
    {
      "source": "/docs/dbt-cloud/cloud-ide/the-dbt-ide",
      "destination": "/docs/getting-started/dbt-cloud-features",
      "permanent": true
    },
    {
      "source": "/docs/dbt-cloud/cloud-ide/handling-merge-conflicts",
      "destination": "/docs/collaborate/git/resolve-merge-conflicts",
      "permanent": true
    },
    {
      "source": "/dbt-cloud/cloud-ide/viewing-docs-in-the-ide",
      "destination": "/docs/getting-started/develop-in-the-cloud",
      "permanent": true
    },
    {
      "source": "/docs/dbt-cloud/cloud-ide/ide-beta",
      "destination": "/docs/getting-started/develop-in-the-cloud",
      "permanent": true
    },
    {
      "source": "/docs/running-a-dbt-project/using-the-dbt-ide",
      "destination": "/docs/getting-started/develop-in-the-cloud",
      "permanent": true
    },
    {
      "source": "/dbt-cloud/cloud-ide/the-ide-git-button",
      "destination": "/docs/collaborate/git/version-control-basics",
      "permanent": true
    },
    {
      "source": "/docs/building-a-dbt-project/setting-up",
      "destination": "/guides/legacy/building-packages",
      "permanent": true
    },
    {
      "source": "/docs/building-a-dbt-project/dbt-jinja-functions",
      "destination": "/reference/dbt-jinja-functions",
      "permanent": true
    },
    {
      "source": "/docs/contributing/long-lived-discussions-guidelines",
      "destination": "/community/resources/forum-guidelines",
      "permanent": true
    },
    {
      "source": "/docs/guides/legacy/navigating-the-docs.md",
      "destination": "/community/contribute",
      "permanent": true
    },
    {
      "source": "/community/writing-on-discourse",
      "destination": "/community/contributing/contributing-online-community",
      "permanent": true
    },
    {
      "source": "/community/contributing",
      "destination": "/community/contribute",
      "permanent": true
    },
    {
      "source": "/docs/contributing/contributor-license-agreements",
      "destination": "/community/resources/contributor-license-agreements",
      "permanent": true
    },
    {
      "source": "/community/maintaining-a-channel",
      "destination": "/community/resources/maintaining-a-channel",
      "permanent": true
    },
    {
      "source": "/docs/contributing/oss-expectations",
      "destination": "/community/resources/oss-expectations",
      "permanent": true
    },
    {
      "source": "/docs/slack-rules-of-the-road",
      "destination": "/community/resources/community-rules-of-the-road",
      "permanent": true
    },
    {
      "source": "/docs/contributing/slack-rules-of-the-road",
      "destination": "/community/resources/community-rules-of-the-road",
      "permanent": true
    },
    {
      "source": "/community/resources/slack-rules-of-the-road",
      "destination": "/community/resources/community-rules-of-the-road",
      "permanent": true
    },
    {
      "source": "/blog/getting-started-with-the-dbt-semantic-layer",
      "destination": "/blog/understanding-the-components-of-the-dbt-semantic-layer",
      "permanent": true
    },
    {
      "source": "/docs/getting-started/develop-in-the-cloud#creating-a-development-environment",
      "destination": "/docs/get-started/develop-in-the-cloud#set-up-and-access-the-cloud-ide",
      "permanent": true
    },
    {
      "source": "/docs/cloud-developer-ide",
      "destination": "/docs/build/custom-target-names#dbt-cloud-ide",
      "permanent": true
    },
    {
      "source": "/website/docs/docs/contributing/building-a-new-adapter.md",
      "destination": "/guides/dbt-ecosystem/adapter-development/3-building-a-new-adapter",
      "permanent": true
    },
    {
      "source": "/guides/legacy/getting-help",
      "destination": "/community/resources/getting-help",
      "permanent": true
    },
    {
      "source": "/blog/tags/release-notes",
      "destination": "/docs/dbt-versions/dbt-cloud-release-notes",
      "permanent": true
    },
    {
      "source": "/faqs/dbt-jinja-functions",
      "destination": "/reference/dbt-jinja-functions",
      "permanent": true
    },
    {
      "source": "/website/docs/docs/contributing/documenting-a-new-adapter.md",
      "destination": "/guides/dbt-ecosystem/adapter-development/5-documenting-a-new-adapter",
      "permanent": true
    },
    {
      "source": "/docs/docs/contributing/documenting-a-new-adapter",
      "destination": "/docs/contributing/documenting-a-new-adapter",
      "permanent": true
    },
    {
      "source": "/v0.8/reference",
      "destination": "/",
      "permanent": true
    },
    {
      "source": "/v0.10/reference",
      "destination": "/",
      "permanent": true
    },
    {
      "source": "/v0.12/reference",
      "destination": "/",
      "permanent": true
    },
    {
      "source": "/v0.13/reference",
      "destination": "/",
      "permanent": true
    },
    {
      "source": "/v0.13/docs/requiring-dbt-versions",
      "destination": "/",
      "permanent": true
    },
    {
      "source": "/v0.14/docs/cloud-developer-ide",
      "destination": "/",
      "permanent": true
    },
    {
      "source": "/v0.15/docs/cloud-import-a-project-by-git-url",
      "destination": "/docs/cloud/git/import-a-project-by-git-url",
      "permanent": true
    },
    {
      "source": "/v0.15/docs/configure-your-profile",
      "destination": "/docs/core/connection-profiles",
      "permanent": true
    },
    {
      "source": "/docs/dbt-cloud/on-premises/dependencies",
      "destination": "/docs/deploy/single-tenant",
      "permanent": true
    },
    {
      "source": "/docs/dbt-cloud/on-premises/faqs",
      "destination": "/docs/deploy/single-tenant",
      "permanent": true
    },
    {
      "source": "/docs/dbt-cloud/on-premises/index",
      "destination": "/docs/deploy/single-tenant",
      "permanent": true
    },
    {
      "source": "/docs/dbt-cloud/on-premises/installation",
      "destination": "/docs/deploy/single-tenant",
      "permanent": true
    },
    {
      "source": "/docs/dbt-cloud/on-premises/prerequisites",
      "destination": "/docs/deploy/single-tenant",
      "permanent": true
    },
    {
      "source": "/docs/dbt-cloud/on-premises/setup",
      "destination": "/docs/deploy/single-tenant",
      "permanent": true
    },
    {
      "source": "/docs/dbt-cloud/on-premises/system-requirements",
      "destination": "/docs/deploy/single-tenant",
      "permanent": true
    },
    {
      "source": "/docs/dbt-cloud/on-premises/upgrading-kots",
      "destination": "/docs/deploy/single-tenant",
      "permanent": true
    }
  ]
}<|MERGE_RESOLUTION|>--- conflicted
+++ resolved
@@ -3,10 +3,11 @@
   "trailingSlash": false,
   "redirects": [
     {
-<<<<<<< HEAD
       "source": "/docs/cloud/about-cloud/about-cloud-ide",
       "destination": "/docs/cloud/about-cloud-develop",
-=======
+      "permanent": true
+    },
+    {
       "source": "/faqs/models/reference-models-in-another-project",
       "destination": "/docs/collaborate/govern/project-dependencies",
       "permanent": true
@@ -14,7 +15,6 @@
     {
       "source": "/faqs/Models/reference-models-in-another-project",
       "destination": "/docs/collaborate/govern/project-dependencies",
->>>>>>> c1619a7b
       "permanent": true
     },
     {
