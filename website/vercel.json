--- conflicted
+++ resolved
@@ -3,16 +3,14 @@
   "trailingSlash": false,
   "redirects": [
     {
-<<<<<<< HEAD
       "source": "/docs/cloud/dbt-cloud-ide",
       "destination": "/docs/cloud/dbt-cloud-ide/develop-in-the-cloud",
       "permanent": true
-=======
+    },
+    {
       "source": "/docs/core/installation",
       "destination": "/docs/core/installation-overview",
       "permanent": true
-      
->>>>>>> 55fd90df
     },
     {
       "source": "/docs/cloud/about-cloud-develop",
