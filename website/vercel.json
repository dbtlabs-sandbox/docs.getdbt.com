{
  "cleanUrls": true,
  "trailingSlash": false,
  "redirects": [
    {
<<<<<<< HEAD
      "source": "/docs/build/metricflow-cli",
      "destination": "/docs/build/metricflow-commands",
=======
      "source": "/docs/core/about-the-cli",
      "destination": "/docs/core/about-dbt-core",
      "permanent": true
    },
    {
      "source": "/docs/cloud/about-cloud/about-cloud-ide",
      "destination": "/docs/cloud/about-cloud-develop",
>>>>>>> a36fe845
      "permanent": true
    },
    {
      "source": "/faqs/models/reference-models-in-another-project",
      "destination": "/docs/collaborate/govern/project-dependencies",
      "permanent": true
    },
    {
      "source": "/faqs/Models/reference-models-in-another-project",
      "destination": "/docs/collaborate/govern/project-dependencies",
      "permanent": true
    },
    {
      "source": "/docs/deploy/job-triggers",
      "destination": "/docs/deploy/deploy-jobs",
      "permanent": true
    },
    {
      "source": "/docs/deploy/job-settings",
      "destination": "/docs/deploy/deploy-jobs",
      "permanent": true
    },
    {
      "source": "/docs/deploy/dbt-cloud-job",
      "destination": "/docs/deploy/deploy-jobs",
      "permanent": true
    },
    {
      "source": "/faqs/environments/beta-release",
      "destination": "/docs/dbt-versions/product-lifecycles",
      "permanent": true
    },
    {
      "source": "/docs/deploy/slim-ci-jobs",
      "destination": "/docs/deploy/ci-jobs",
      "permanent": true
    },
    {
      "source": "/guides/dbt-ecosystem/sl-partner-integration-guide",
      "destination": "/docs/use-dbt-semantic-layer/avail-sl-integrations",
      "permanent": true
    },
    {
      "source": "/docs/use-dbt-semantic-layer/dbt-semantic-layer",
      "destination": "/docs/use-dbt-semantic-layer/dbt-sl",
      "permanent": true
    },
    {
      "source": "/docs/use-dbt-semantic-layer/set-up-semantic-layer",
      "destination": "/docs/use-dbt-semantic-layer/setup-sl",
      "permanent": true
    },
    {
      "source": "/docs/use-dbt-semantic-layer/setup-dbt-semantic-layer",
      "destination": "/docs/use-dbt-semantic-layer/setup-sl",
      "permanent": true
    },
    {
      "source": "/docs/use-dbt-semantic-layer/quickstart-semantic-layer",
      "destination": "/docs/use-dbt-semantic-layer/quickstart-sl",
      "permanent": true
    },
    {
      "source": "/docs/collaborate/environments/environments-in-dbt",
      "destination": "/docs/environments-in-dbt",
      "permanent": true
    },
    {
      "source": "/docs/collaborate/environments/dbt-cloud-environments",
      "destination": "/docs/deploy/dbt-cloud-environments",
      "permanent": true
    },
    {
      "source": "/docs/collaborate/environments/dbt-core-environments",
      "destination": "/docs/core/dbt-core-environments",
      "permanent": true
    },
    {
      "source": "/docs/cloud/manage-access/licenses-and-groups",
      "destination": "/docs/cloud/manage-access/about-user-access",
      "permanent": true
    },
    {
      "source": "/docs/deploy/cloud-ci-job",
      "destination": "/docs/deploy/continuous-integration",
      "permanent": true
    },
    {
      "source": "/docs/quickstarts/dbt-cloud/bigquery",
      "destination": "/quickstarts/bigquery",
      "permanent": true
    },
    {
      "source": "/docs/quickstarts/dbt-cloud/databricks",
      "destination": "/quickstarts/databricks",
      "permanent": true
    },
    {
      "source": "/docs/quickstarts/dbt-cloud/redshift",
      "destination": "/quickstarts/redshift",
      "permanent": true
    },
    {
      "source": "/docs/quickstarts/dbt-cloud/snowflake",
      "destination": "/quickstarts/snowflake",
      "permanent": true
    },
    {
      "source": "/docs/quickstarts/dbt-cloud/starburst-galaxy",
      "destination": "/quickstarts/starburst-galaxy",
      "permanent": true
    },
    {
      "source": "/docs/quickstarts/dbt-core/codespace",
      "destination": "/quickstarts/codespace",
      "permanent": true
    },
    {
      "source": "/docs/quickstarts/dbt-core/manual-install",
      "destination": "/quickstarts/manual-install",
      "permanent": true
    },
    {
      "source": "/docs/deploy/project-state",
      "destination": "/reference/node-selection/syntax",
      "permanent": true
    },
    {
      "source": "/reference/global-configs",
      "destination": "/reference/global-configs/about-global-configs",
      "permanent": true
    },
    {
      "source": "/docs/quickstarts/overview",
      "destination": "/quickstarts",
      "permanent": true
    },
    {
      "source": "/docs/supported-data-platforms#verified-adapters",
      "destination": "/docs/supported-data-platforms",
      "permanent": true
    },
    {
      "source": "/docs/supported-data-platforms#community-adapters",
      "destination": "/docs/community-adapters",
      "permanent": true
    },
    {
      "source": "/docs/supported-data-platforms#adapter-installation",
      "destination": "/docs/connect-adapters",
      "permanent": true
    },
    {
      "source": "/docs/supported-data-platforms#adapter-taxonomy",
      "destination": "/docs/supported-data-platforms",
      "permanent": true
    },
    {
      "source": "/docs/supported-data-platforms#verified-by-dbt-labs",
      "destination": "/docs/supported-data-platforms",
      "permanent": true
    },
    {
      "source": "/docs/supported-data-platforms#maintainers",
      "destination": "/docs/connect-adapters#maintainers",
      "permanent": true
    },
    {
      "source": "/docs/supported-data-platforms#contributing-to-dbt-core-adapters",
      "destination": "/docs/contribute-core-adapters",
      "permanent": true
    },
    {
      "source": "/docs/supported-data-platforms#contributing-to-a-pre-existing-adapter",
      "destination": "/docs/contribute-core-adapters#contribute-to-a-pre-existing-adapter",
      "permanent": true
    },
    {
      "source": "/docs/supported-data-platforms#creating-a-new-adapter",
      "destination": "/docs/contribute-core-adapters#create-a-new-adapter",
      "permanent": true
    },
    {
      "source": "/docs/core/connection-profiles",
      "destination": "/docs/core/connect-data-platform/connection-profiles",
      "permanent": true
    },
    {
      "source": "/reference/warehouse-setups/bigquery-setup",
      "destination": "/docs/core/connect-data-platform/bigquery-setup",
      "permanent": true
    },
    {
      "source": "/reference/warehouse-setups/postgres-setup",
      "destination": "/docs/core/connect-data-platform/postgres-setup",
      "permanent": true
    },
    {
      "source": "/reference/warehouse-setups/redshift-setup",
      "destination": "/docs/core/connect-data-platform/redshift-setup",
      "permanent": true
    },
    {
      "source": "/reference/warehouse-setups/snowflake-setup",
      "destination": "/docs/core/connect-data-platform/snowflake-setup",
      "permanent": true
    },
    {
      "source": "/reference/warehouse-setups/mssql-setup",
      "destination": "/docs/core/connect-data-platform/mssql-setup",
      "permanent": true
    },
    {
      "source": "/reference/warehouse-setups/trino-setup",
      "destination": "/docs/core/connect-data-platform/trino-setup",
      "permanent": true
    },
    {
      "source": "/reference/warehouse-setups/singlestore-setup",
      "destination": "/docs/core/connect-data-platform/singlestore-setup",
      "permanent": true
    },
    {
      "source": "/reference/warehouse-setups/spark-setup",
      "destination": "/docs/core/connect-data-platform/spark-setup",
      "permanent": true
    },
    {
      "source": "/reference/warehouse-setups/databricks-setup",
      "destination": "/docs/core/connect-data-platform/databricks-setup",
      "permanent": true
    },
    {
      "source": "/reference/warehouse-setups/hive-setup",
      "destination": "/docs/core/connect-data-platform/hive-setup",
      "permanent": true
    },
    {
      "source": "/reference/warehouse-setups/exasol-setup",
      "destination": "/docs/core/connect-data-platform/exasol-setup",
      "permanent": true
    },
    {
      "source": "/reference/warehouse-setups/oracle-setup",
      "destination": "/docs/core/connect-data-platform/oracle-setup",
      "permanent": true
    },
    {
      "source": "/reference/warehouse-setups/azuresynapse-setup",
      "destination": "/docs/core/connect-data-platform/azuresynapse-setup",
      "permanent": true
    },
    {
      "source": "/reference/warehouse-setups/dremio-setup",
      "destination": "/docs/core/connect-data-platform/dremio-setup",
      "permanent": true
    },
    {
      "source": "/reference/warehouse-setups/clickhouse-setup",
      "destination": "/docs/core/connect-data-platform/clickhouse-setup",
      "permanent": true
    },
    {
      "source": "/reference/warehouse-setups/materialize-setup",
      "destination": "/docs/core/connect-data-platform/materialize-setup",
      "permanent": true
    },
    {
      "source": "/reference/warehouse-setups/rockset-setup",
      "destination": "/docs/core/connect-data-platform/rockset-setup",
      "permanent": true
    },
    {
      "source": "/reference/warehouse-setups/firebolt-setup",
      "destination": "/docs/core/connect-data-platform/firebolt-setup",
      "permanent": true
    },
    {
      "source": "/reference/warehouse-setups/teradata-setup",
      "destination": "/docs/core/connect-data-platform/teradata-setup",
      "permanent": true
    },
    {
      "source": "/reference/warehouse-setups/athena-setup",
      "destination": "/docs/core/connect-data-platform/athena-setup",
      "permanent": true
    },
    {
      "source": "/reference/warehouse-setups/vertica-setup",
      "destination": "/docs/core/connect-data-platform/vertica-setup",
      "permanent": true
    },
    {
      "source": "/reference/warehouse-setups/tidb-setup",
      "destination": "/docs/core/connect-data-platform/tidb-setup",
      "permanent": true
    },
    {
      "source": "/reference/warehouse-setups/glue-setup",
      "destination": "/docs/core/connect-data-platform/glue-setup",
      "permanent": true
    },
    {
      "source": "/reference/warehouse-setups/mindsdb-setup",
      "destination": "/docs/core/connect-data-platform/mindsdb-setup",
      "permanent": true
    },
    {
      "source": "/reference/warehouse-setups/greenplum-setup",
      "destination": "/docs/core/connect-data-platform/greenplum-setup",
      "permanent": true
    },
    {
      "source": "/reference/warehouse-setups/impala-setup",
      "destination": "/docs/core/connect-data-platform/impala-setup",
      "permanent": true
    },
    {
      "source": "/reference/warehouse-setups/layer-setup",
      "destination": "/docs/core/connect-data-platform/layer-setup",
      "permanent": true
    },
    {
      "source": "/reference/warehouse-setups/iomete-setup",
      "destination": "/docs/core/connect-data-platform/iomete-setup",
      "permanent": true
    },
    {
      "source": "/reference/warehouse-setups/duckdb-setup",
      "destination": "/docs/core/connect-data-platform/duckdb-setup",
      "permanent": true
    },
    {
      "source": "/reference/warehouse-setups/sqlite-setup",
      "destination": "/docs/core/connect-data-platform/sqlite-setup",
      "permanent": true
    },
    {
      "source": "/reference/warehouse-setups/mysql-setup",
      "destination": "/docs/core/connect-data-platform/mysql-setup",
      "permanent": true
    },
    {
      "source": "/reference/warehouse-setups/ibmdb2-setup",
      "destination": "/docs/core/connect-data-platform/ibmdb2-setup",
      "permanent": true
    },
    {
      "source": "/reference/warehouse-setups/alloydb-setup",
      "destination": "/docs/core/connect-data-platform/alloydb-setup",
      "permanent": true
    },
    {
      "source": "/reference/warehouse-setups/doris-setup",
      "destination": "/docs/core/connect-data-platform/doris-setup",
      "permanent": true
    },
    {
      "source": "/reference/warehouse-setups/infer-setup",
      "destination": "/docs/core/connect-data-platform/infer-setup",
      "permanent": true
    },
    {
      "source": "/reference/warehouse-setups/databend-setup",
      "destination": "/docs/core/connect-data-platform/databend-setup",
      "permanent": true
    },
    {
      "source": "/reference/warehouse-setups/fal-setup",
      "destination": "/docs/core/connect-data-platform/fal-setup",
      "permanent": true
    },
    {
      "source": "/reference/warehouse-setups/decodable-setup",
      "destination": "/docs/core/connect-data-platform/decodable-setup",
      "permanent": true
    },
    {
      "source": "/docs/dbt-cloud-apis/metadata-schema-source",
      "destination": "/docs/dbt-cloud-apis/discovery-schema-source",
      "permanent": true
    },
    {
      "source": "/docs/dbt-cloud-apis/metadata-schema-sources",
      "destination": "/docs/dbt-cloud-apis/discovery-schema-sources",
      "permanent": true
    },
    {
      "source": "/docs/dbt-cloud-apis/metadata-schema-test",
      "destination": "/docs/dbt-cloud-apis/discovery-schema-test",
      "permanent": true
    },
    {
      "source": "/docs/dbt-cloud-apis/metadata-schema-tests",
      "destination": "/docs/dbt-cloud-apis/discovery-schema-tests",
      "permanent": true
    },
    {
      "source": "/docs/dbt-cloud-apis/metadata-schema-seed",
      "destination": "/docs/dbt-cloud-apis/discovery-schema-seed",
      "permanent": true
    },
    {
      "source": "/docs/dbt-cloud-apis/metadata-schema-seeds",
      "destination": "/docs/dbt-cloud-apis/discovery-schema-seeds",
      "permanent": true
    },
    {
      "source": "/docs/dbt-cloud-apis/metadata-schema-snapshots",
      "destination": "/docs/dbt-cloud-apis/discovery-schema-snapshots",
      "permanent": true
    },
    {
      "source": "/docs/dbt-cloud-apis/metadata-schema-model",
      "destination": "/docs/dbt-cloud-apis/discovery-schema-model",
      "permanent": true
    },
    {
      "source": "/docs/dbt-cloud-apis/metadata-schema-models",
      "destination": "/docs/dbt-cloud-apis/discovery-schema-models",
      "permanent": true
    },
    {
      "source": "/docs/dbt-cloud-apis/metadata-schema-modelByEnv",
      "destination": "/docs/dbt-cloud-apis/discovery-schema-modelByEnv",
      "permanent": true
    },
    {
      "source": "/docs/dbt-cloud-apis/metadata-schema-metrics",
      "destination": "/docs/dbt-cloud-apis/discovery-schema-metrics",
      "permanent": true
    },
    {
      "source": "/docs/dbt-cloud-apis/metadata-schema-metric",
      "destination": "/docs/dbt-cloud-apis/discovery-schema-metric",
      "permanent": true
    },
    {
      "source": "/docs/dbt-cloud-apis/metadata-schema-exposures",
      "destination": "/docs/dbt-cloud-apis/discovery-schema-exposures",
      "permanent": true
    },
    {
      "source": "/docs/dbt-cloud-apis/metadata-schema-exposure",
      "destination": "/docs/dbt-cloud-apis/discovery-schema-exposure",
      "permanent": true
    },
    {
      "source": "/docs/dbt-cloud-apis/metadata-use-case-guides",
      "destination": "/docs/dbt-cloud-apis/discovery-use-cases-and-examples",
      "permanent": true
    },
    {
      "source": "/docs/dbt-cloud-apis/metadata-api",
      "destination": "/docs/dbt-cloud-apis/discovery-api",
      "permanent": true
    },
    {
      "source": "/docs/dbt-cloud-apis/metadata-querying",
      "destination": "/docs/dbt-cloud-apis/discovery-querying",
      "permanent": true
    },
    {
      "source": "/docs/core/connection-profiles#understanding-threads",
      "destination": "/docs/running-a-dbt-project/using-threads",
      "permanent": true
    },
    {
      "source": "/docs/cloud/privatelink/about-privatelink",
      "destination": "/docs/cloud/secure/about-privatelink",
      "permanent": true
    },
    {
      "source": "/docs/cloud/privatelink/snowflake-privatelink",
      "destination": "/docs/cloud/secure/about-privatelink",
      "permanent": true
    },
    {
      "source": "/docs/cloud/privatelink/redshift-privatelink",
      "destination": "/docs/cloud/secure/about-privatelink",
      "permanent": true
    },
    {
      "source": "/docs/cloud/privatelink/databricks-privatelink",
      "destination": "/docs/cloud/secure/about-privatelink",
      "permanent": true
    },
    {
      "source": "/docs/cloud/privatelink/ip-restrictions",
      "destination": "/docs/cloud/secure/about-privatelink",
      "permanent": true
    },
    {
      "source": "/docs/deploy/dbt-cloud-job#create-and-schedule-jobs",
      "destination": "/docs/deploy/dbt-cloud-job#create-and-schedule-jobs",
      "permanent": true
    },
    {
      "source": "/docs/cloud/dbt-cloud-tips",
      "destination": "/docs/cloud/dbt-cloud-ide/dbt-cloud-tips",
      "permanent": true
    },
    {
      "source": "/docs/cloud/develop-in-the-cloud",
      "destination": "/docs/cloud/dbt-cloud-ide/develop-in-the-cloud",
      "permanent": true
    },
    {
      "source": "/docs/dbt-cloud/using-dbt-cloud/cloud-model-timing-tab",
      "destination": "/docs/deploy/dbt-cloud-job#model-timing",
      "permanent": true
    },
    {
      "source": "/docs/quickstarts/dbt-core/quickstart",
      "destination": "/quickstarts/manual-install",
      "permanent": true
    },
    {
      "source": "/docs/dbt-versions/release-notes/January-2022/model-timing-more",
      "destination": "/docs/deploy/dbt-cloud-job#model-timing",
      "permanent": true
    },
    {
      "source": "/docs/deploy/deployments#dbt-cloud",
      "destination": "/docs/deploy/dbt-cloud-job",
      "permanent": true
    },
    {
      "source": "/docs/deploy/deployments#airflow",
      "destination": "/docs/deploy/deployment-tools",
      "permanent": true
    },
    {
      "source": "/docs/deploy/deployments#prefect",
      "destination": "/docs/deploy/deployment-tools",
      "permanent": true
    },
    {
      "source": "/docs/deploy/deployments#run-dbt-in-production",
      "destination": "/docs/deploy/deployments",
      "permanent": true
    },
    {
      "source": "/docs/deploy/deployments#on-prefect-2",
      "destination": "/docs/deploy/deployment-tools",
      "permanent": true
    },
    {
      "source": "/docs/deploy/deployments#on-prefect-1",
      "destination": "/docs/deploy/deployment-tools",
      "permanent": true
    },
    {
      "source": "/docs/deploy/deployments#dagster",
      "destination": "/docs/deploy/deployment-tools",
      "permanent": true
    },
    {
      "source": "/docs/deploy/deployments#automation-servers",
      "destination": "/docs/deploy/deployment-tools",
      "permanent": true
    },
    {
      "source": "/docs/deploy/deployments#cron",
      "destination": "/docs/deploy/deployment-tools",
      "permanent": true
    },
    {
      "source": "/docs/collaborate/manage-access/enterprise-permissions#permission-sets",
      "destination": "/docs/cloud/manage-access/enterprise-permissions#permission-sets",
      "permanent": true
    },
    {
      "source": "/docs/get-started/privatelink/about-privatelink",
      "destination": "/docs/cloud/privatelink/about-privatelink",
      "permanent": true
    },
    {
      "source": "/docs/get-started/privatelink/snowflake-privatelink",
      "destination": "/docs/cloud/privatelink/snowflake-privatelink",
      "permanent": true
    },
    {
      "source": "/docs/get-started/privatelink/redshift-privatelink",
      "destination": "/docs/cloud/privatelink/redshift-privatelink",
      "permanent": true
    },
    {
      "source": "/docs/get-started/privatelink/databricks-privatelink",
      "destination": "/docs/cloud/privatelink/databricks-privatelink",
      "permanent": true
    },
    {
      "source": "/docs/get-started/dbt-cloud-features",
      "destination": "/docs/cloud/about-cloud/dbt-cloud-features",
      "permanent": true
    },
    {
      "source": "/docs/deploy/regions-ip-addresses",
      "destination": "/docs/cloud/about-cloud/regions-ip-addresses",
      "permanent": true
    },
    {
      "source": "/docs/deploy/architecture",
      "destination": "/docs/cloud/about-cloud/architecture",
      "permanent": true
    },
    {
      "source": "/docs/deploy/single-tenant",
      "destination": "/docs/cloud/about-cloud/tenancy",
      "permanent": true
    },
    {
      "source": "/docs/deploy/multi-tenant",
      "destination": "/docs/cloud/about-cloud/tenancy",
      "permanent": true
    },
    {
      "source": "/docs/cloud/manage-access/about-access",
      "destination": "/docs/cloud/manage-access/about-user-access",
      "permanent": true
    },
    {
      "source": "/docs/collaborate/git/connect-github",
      "destination": "/docs/cloud/git/connect-github",
      "permanent": true
    },
    {
      "source": "/docs/collaborate/git/connect-gitlab",
      "destination": "/docs/cloud/git/connect-gitlab",
      "permanent": true
    },
    {
      "source": "/docs/collaborate/git/connect-azure-devops",
      "destination": "/docs/cloud/git/connect-azure-devops",
      "permanent": true
    },
    {
      "source": "/docs/collaborate/git/setup-azure",
      "destination": "/docs/cloud/git/setup-azure",
      "permanent": true
    },
    {
      "source": "/docs/collaborate/git/authenticate-azure",
      "destination": "/docs/cloud/git/authenticate-azure",
      "permanent": true
    },
    {
      "source": "/docs/collaborate/git/import-a-project-by-git-url",
      "destination": "/docs/cloud/git/import-a-project-by-git-url",
      "permanent": true
    },
    {
      "source": "/docs/collaborate/publish/about-publishing-models",
      "destination": "/docs/collaborate/govern/about-model-governance",
      "permanent": true
    },
    {
      "source": "/docs/collaborate/publish/model-contracts",
      "destination": "/docs/collaborate/govern/model-contracts",
      "permanent": true
    },
    {
      "source": "/docs/collaborate/publish/model-access",
      "destination": "/docs/collaborate/govern/model-access",
      "permanent": true
    },
    {
      "source": "/docs/collaborate/publish/model-versions",
      "destination": "/docs/collaborate/govern/model-versions",
      "permanent": true
    },
    {
      "source": "/docs/collaborate/manage-access/about-access",
      "destination": "/docs/cloud/manage-access/about-user-access",
      "permanent": true
    },
    {
      "source": "/docs/collaborate/manage-access/seats-and-users",
      "destination": "/docs/cloud/manage-access/seats-and-users",
      "permanent": true
    },
    {
      "source": "/docs/collaborate/manage-access/self-service-permissions",
      "destination": "/docs/cloud/manage-access/self-service-permissions",
      "permanent": true
    },
    {
      "source": "/docs/collaborate/manage-access/enterprise-permissions",
      "destination": "/docs/cloud/manage-access/enterprise-permissions",
      "permanent": true
    },
    {
      "source": "/docs/collaborate/manage-access/sso-overview",
      "destination": "/docs/cloud/manage-access/sso-overview",
      "permanent": true
    },
    {
      "source": "/docs/collaborate/manage-access/set-up-sso-saml-2.0",
      "destination": "/docs/cloud/manage-access/set-up-sso-saml-2.0",
      "permanent": true
    },
    {
      "source": "/docs/collaborate/manage-access/set-up-sso-okta",
      "destination": "/docs/cloud/manage-access/set-up-sso-okta",
      "permanent": true
    },
    {
      "source": "/docs/collaborate/manage-access/set-up-sso-google-workspace",
      "destination": "/docs/cloud/manage-access/set-up-sso-google-workspace",
      "permanent": true
    },
    {
      "source": "/docs/collaborate/manage-access/set-up-sso-azure-active-directory",
      "destination": "/docs/cloud/manage-access/set-up-sso-azure-active-directory",
      "permanent": true
    },
    {
      "source": "/docs/collaborate/manage-access/set-up-snowflake-oauth",
      "destination": "/docs/cloud/manage-access/set-up-snowflake-oauth",
      "permanent": true
    },
    {
      "source": "/docs/collaborate/manage-access/set-up-bigquery-oauth",
      "destination": "/docs/cloud/manage-access/set-up-bigquery-oauth",
      "permanent": true
    },
    {
      "source": "/docs/collaborate/manage-access/audit-log",
      "destination": "/docs/cloud/manage-access/audit-log",
      "permanent": true
    },
    {
      "source": "/docs/get-started/develop-in-the-cloud",
      "destination": "/docs/cloud/develop-in-the-cloud",
      "permanent": true
    },
    {
      "source": "/docs/get-started/dbt-cloud-tips",
      "destination": "/docs/cloud/dbt-cloud-tips",
      "permanent": true
    },
    {
      "source": "/docs/get-started/installation",
      "destination": "/docs/core/installation",
      "permanent": true
    },
    {
      "source": "/docs/get-started/about-the-cli",
      "destination": "/docs/core/about-the-cli",
      "permanent": true
    },
    {
      "source": "/docs/get-started/homebrew-install",
      "destination": "/docs/core/homebrew-install",
      "permanent": true
    },
    {
      "source": "/docs/get-started/pip-install",
      "destination": "/docs/core/pip-install",
      "permanent": true
    },
    {
      "source": "/docs/get-started/docker-install",
      "destination": "/docs/core/docker-install",
      "permanent": true
    },
    {
      "source": "/docs/get-started/source-install",
      "destination": "/docs/core/source-install",
      "permanent": true
    },
    {
      "source": "/docs/get-started/connection-profiles",
      "destination": "/docs/core/connection-profiles",
      "permanent": true
    },
    {
      "source": "/docs/get-started/run-your-dbt-projects",
      "destination": "/docs/running-a-dbt-project/run-your-dbt-projects",
      "permanent": true
    },
    {
      "source": "/docs/get-started/learning-more/refactoring-legacy-sql",
      "destination": "/guides/migration/tools/refactoring-legacy-sql",
      "permanent": true
    },
    {
      "source": "/docs/get-started/learning-more/using-jinja",
      "destination": "/guides/advanced/using-jinja",
      "permanent": true
    },
    {
      "source": "/docs/get-started/getting-started/set-up-dbt-cloud",
      "destination": "/quickstarts",
      "permanent": true
    },
    {
      "source": "/docs/get-started/getting-started/getting-set-up/setting-up-snowflake",
      "destination": "/docs/quickstarts/dbt-cloud/snowflake",
      "permanent": true
    },
    {
      "source": "/docs/get-started/getting-started/getting-set-up/setting-up-redshift",
      "destination": "/docs/quickstarts/dbt-cloud/redshift",
      "permanent": true
    },
    {
      "source": "/docs/get-started/getting-started/getting-set-up/setting-up-databricks",
      "destination": "/quickstarts/databricks",
      "permanent": true
    },
    {
      "source": "/docs/get-started/getting-started/getting-set-up/setting-up-bigquery",
      "destination": "/docs/quickstarts/dbt-cloud/bigquery",
      "permanent": true
    },
    {
      "source": "/docs/get-started/getting-started/getting-set-up/setting-up-databricks",
      "destination": "/quickstarts/databricks",
      "permanent": true
    },
    {
      "source": "/docs/get-started/getting-started/getting-set-up/setting-up-redshift",
      "destination": "/docs/quickstarts/dbt-cloud/redshift",
      "permanent": true
    },
    {
      "source": "/docs/get-started/getting-started/getting-set-up/setting-up-snowflake",
      "destination": "/docs/quickstarts/dbt-cloud/snowflake",
      "permanent": true
    },
    {
      "source": "/docs/get-started/getting-started/building-your-first-project/schedule-a-job",
      "destination": "/quickstarts/bigquery",
      "permanent": true
    },
    {
      "source": "/docs/get-started/getting-started/building-your-first-project/test-and-document-your-project",
      "destination": "/docs/quickstarts/dbt-cloud/bigquery#add-tests-to-your-models",
      "permanent": true
    },
    {
      "source": "/docs/get-started/getting-started/building-your-first-project/build-your-first-models",
      "destination": "/quickstarts/bigquery?step=8",
      "permanent": true
    },
    {
      "source": "/docs/get-started/getting-started/overview",
      "destination": "/quickstarts",
      "permanent": true
    },
    {
      "source": "/docs/get-started/getting-started-dbt-core",
      "destination": "/docs/quickstarts/dbt-core/quickstart",
      "permanent": true
    },
    {
      "source": "/docs/get-started/develop-in-the-cloud#set-up-environments",
      "destination": "/docs/get-started/develop-in-the-cloud",
      "permanent": true
    },
    {
      "source": "/docs/get-started/develop-in-the-cloud#developer-credentials",
      "destination": "/docs/get-started/develop-in-the-cloud",
      "permanent": true
    },
    {
      "source": "/docs/getting-started/develop-in-the-cloud#setting-up-developer-credentials",
      "destination": "/docs/get-started/develop-in-the-cloud",
      "permanent": true
    },
    {
      "source": "/docs/dbt-cloud/cloud-configuring-dbt-cloud/connecting-your-database#connecting-to-redshift-and-postgres",
      "destination": "/docs/get-started/connect-your-database#connecting-to-postgres-redshift-and-alloydb",
      "permanent": true
    },
    {
      "source": "/docs/dbt-cloud/cloud-configuring-dbt-cloud/connecting-your-database#connecting-to-snowflake",
      "destination": "/docs/get-started/connect-your-database#connecting-to-snowflake",
      "permanent": true
    },
    {
      "source": "/docs/get-started/connect-your-database#connecting-to-snowflake",
      "destination": "/docs/cloud/connect-data-platform/connect-snowflake",
      "permanent": true
    },
    {
      "source": "/docs/get-started/connect-your-database#connecting-to-postgres-redshift-and-alloydb",
      "destination": "/cloud/connect-data-platform/connect-redshift-postgresql-alloydb",
      "permanent": true
    },
    {
      "source": "/docs/cloud/connect-data-platform/connect-your-database",
      "destination": "/docs/cloud/connect-data-platform/about-connections",
      "permanent": true
    },
    {
      "source": "/faqs/connecting-to-two-dbs-not-allowed",
      "destination": "/faqs/warehouse/connecting-to-two-dbs-not-allowed",
      "permanent": true
    },
    {
      "source": "/docs/dbt-cloud/cloud-ide/ide-beta",
      "destination": "/docs/get-started/develop-in-the-cloud",
      "permanent": true
    },
    {
      "source": "/docs/quickstarts/dbt-cloud/bigquery",
      "destination": "/quickstarts/bigquery",
      "permanent": true
    },
    {
      "source": "/docs/quickstarts/dbt-cloud/redshift",
      "destination": "/quickstarts/redshift",
      "permanent": true
    },
    {
      "source": "/docs/quickstarts/dbt-cloud/snowflake",
      "destination": "/quickstarts/snowflake",
      "permanent": true
    },
    {
      "source": "/quickstarts/starburst-galaxy",
      "destination": "/quickstarts/starburst-galaxy",
      "permanent": true
    },
    {
      "source": "/quickstarts/codespace",
      "destination": "/quickstarts/codespace",
      "permanent": true
    },
    {
      "source": "/quickstarts/manual-install",
      "destination": "/quickstarts/manual-install",
      "permanent": true
    },
    {
      "source": "/docs/dbt-cloud/using-dbt-cloud/cloud-model-timing-tab",
      "destination": "/docs/get-started/dbt-cloud-features#model-timing-dashboard",
      "permanent": true
    },
    {
      "source": "/docs/dbt-cloud",
      "destination": "/docs/get-started/getting-started/set-up-dbt-cloud",
      "permanent": true
    },
    {
      "source": "/docs/dbt-cloud/cloud-configuring-dbt-cloud/cloud-choosing-a-dbt-version",
      "destination": "/docs/dbt-versions/upgrade-core-in-cloud",
      "permanent": true
    },
    {
      "source": "/docs/dbt-cloud/cloud-ide/viewing-docs-in-the-ide",
      "destination": "/docs/get-started/develop-in-the-cloud",
      "permanent": true
    },
    {
      "source": "/docs/dbt-cloud/cloud-overview",
      "destination": "/docs/get-started/getting-started/set-up-dbt-cloud",
      "permanent": true
    },
    {
      "source": "/docs/dbt-cloud/using-dbt-cloud/artifacts",
      "destination": "/docs/deploy/artifacts",
      "permanent": true
    },
    {
      "source": "/docs/building-a-dbt-project/building-models/python-models",
      "destination": "/docs/build/python-models",
      "permanent": true
    },
    {
      "source": "/docs/deploy/regions",
      "destination": "/docs/deploy/regions-ip-addresses",
      "permanent": true
    },
    {
      "source": "/advanced/adapter-development/1-what-are-adapters",
      "destination": "/guides/dbt-ecosystem/adapter-development/1-what-are-adapters",
      "permanent": true
    },
    {
      "source": "/advanced/adapter-development/2-prerequisites-for-a-new-adapter",
      "destination": "/guides/dbt-ecosystem/adapter-development/2-prerequisites-for-a-new-adapter",
      "permanent": true
    },
    {
      "source": "/advanced/adapter-development/3-building-a-new-adapter",
      "destination": "/guides/dbt-ecosystem/adapter-development/3-building-a-new-adapter",
      "permanent": true
    },
    {
      "source": "/advanced/adapter-development/4-testing-a-new-adapter",
      "destination": "/guides/dbt-ecosystem/adapter-development/4-testing-a-new-adapter",
      "permanent": true
    },
    {
      "source": "/advanced/adapter-development/5-documenting-a-new-adapter",
      "destination": "/guides/dbt-ecosystem/adapter-development/5-documenting-a-new-adapter",
      "permanent": true
    },
    {
      "source": "/advanced/adapter-development/6-promoting-a-new-adapter",
      "destination": "/guides/dbt-ecosystem/adapter-development/6-promoting-a-new-adapter",
      "permanent": true
    },
    {
      "source": "/advanced/adapter-development/7-verifying-a-new-adapter",
      "destination": "/guides/dbt-ecosystem/adapter-development/7-verifying-a-new-adapter",
      "permanent": true
    },
    {
      "source": "/guides/advanced/adapter-development/1-what-are-adapters",
      "destination": "/guides/dbt-ecosystem/adapter-development/1-what-are-adapters",
      "permanent": true
    },
    {
      "source": "/guides/advanced/adapter-development/2-prerequisites-for-a-new-adapter",
      "destination": "/guides/dbt-ecosystem/adapter-development/2-prerequisites-for-a-new-adapter",
      "permanent": true
    },
    {
      "source": "/guides/advanced/adapter-development/3-building-a-new-adapter",
      "destination": "/guides/dbt-ecosystem/adapter-development/3-building-a-new-adapter",
      "permanent": true
    },
    {
      "source": "/guides/advanced/adapter-development/4-testing-a-new-adapter",
      "destination": "/guides/dbt-ecosystem/adapter-development/4-testing-a-new-adapter",
      "permanent": true
    },
    {
      "source": "/guides/advanced/adapter-development/5-documenting-a-new-adapter",
      "destination": "/guides/dbt-ecosystem/adapter-development/5-documenting-a-new-adapter",
      "permanent": true
    },
    {
      "source": "/guides/advanced/adapter-development/6-promoting-a-new-adapter",
      "destination": "/guides/dbt-ecosystem/adapter-development/6-promoting-a-new-adapter",
      "permanent": true
    },
    {
      "source": "/guides/advanced/adapter-development/7-verifying-a-new-adapter",
      "destination": "/guides/dbt-ecosystem/adapter-development/7-verifying-a-new-adapter",
      "permanent": true
    },
    {
      "source": "/guides/legacy/debugging-errors",
      "destination": "/guides/best-practices/debugging-errors",
      "permanent": true
    },
    {
      "source": "/guides/legacy/writing-custom-generic-tests",
      "destination": "/guides/best-practices/writing-custom-generic-tests",
      "permanent": true
    },
    {
      "source": "/guides/legacy/creating-new-materializations",
      "destination": "/guides/advanced/creating-new-materializations",
      "permanent": true
    },
    {
      "source": "/guides/getting-started",
      "destination": "/docs/get-started/getting-started/overview",
      "permanent": true
    },
    {
      "source": "/docs/get-started/getting-started/building-your-first-project",
      "destination": "/docs/get-started/getting-started/building-your-first-project/build-your-first-models",
      "permanent": true
    },
    {
      "source": "/docs/get-started/getting-started/create-a-project",
      "destination": "/docs/get-started/getting-started/set-up-dbt-cloud",
      "permanent": true
    },
    {
      "source": "/guides/getting-started/building-your-first-project",
      "destination": "/docs/get-started/getting-started/building-your-first-project/build-your-first-models",
      "permanent": true
    },
    {
      "source": "/guides/getting-started/building-your-first-project/build-your-first-models",
      "destination": "/docs/get-started/getting-started/building-your-first-project/build-your-first-models",
      "permanent": true
    },
    {
      "source": "/guides/getting-started/building-your-first-project/schedule-a-job",
      "destination": "/docs/get-started/getting-started/building-your-first-project/schedule-a-job",
      "permanent": true
    },
    {
      "source": "/guides/getting-started/building-your-first-project/test-and-document-your-project",
      "destination": "/docs/get-started/getting-started/building-your-first-project/test-and-document-your-project",
      "permanent": true
    },
    {
      "source": "/guides/getting-started/create-a-project",
      "destination": "/docs/get-started/getting-started/building-your-first-project/build-your-first-models301",
      "permanent": true
    },
    {
      "source": "/guides/getting-started/getting-set-up",
      "destination": "/docs/get-started/getting-started/set-up-dbt-cloud",
      "permanent": true
    },
    {
      "source": "/guides/getting-started/getting-set-up/setting-up-bigquery",
      "destination": "/docs/get-started/getting-started/getting-set-up/setting-up-bigquery",
      "permanent": true
    },
    {
      "source": "/guides/getting-started/getting-set-up/setting-up-databricks",
      "destination": "/docs/get-started/getting-started/getting-set-up/setting-up-databricks",
      "permanent": true
    },
    {
      "source": "/guides/getting-started/getting-set-up/setting-up-redshift",
      "destination": "/docs/get-started/getting-started/getting-set-up/setting-up-redshift",
      "permanent": true
    },
    {
      "source": "/guides/getting-started/getting-set-up/setting-up-snowflake",
      "destination": "/docs/get-started/getting-started/getting-set-up/setting-up-snowflake",
      "permanent": true
    },
    {
      "source": "/guides/getting-started/getting-started",
      "destination": "/docs/get-started/getting-started/set-up-dbt-cloud",
      "permanent": true
    },
    {
      "source": "/guides/getting-started/learning-more",
      "destination": "/docs/get-started/getting-started-dbt-core",
      "permanent": true
    },
    {
      "source": "/guides/getting-started/learning-more/getting-started-dbt-core",
      "destination": "/docs/get-started/getting-started-dbt-core",
      "permanent": true
    },
    {
      "source": "/guides/getting-started/learning-more/refactoring-legacy-sql",
      "destination": "/docs/get-started/learning-more/refactoring-legacy-sql",
      "permanent": true
    },
    {
      "source": "/guides/getting-started/learning-more/using-jinja",
      "destination": "/docs/get-started/learning-more/using-jinja",
      "permanent": true
    },
    {
      "source": "/docs/dbt-cloud/cloud-quickstart",
      "destination": "/docs/get-started/getting-started/set-up-dbt-cloud",
      "permanent": true
    },
    {
      "source": "/docs/cloud-quickstart",
      "destination": "/docs/dbt-cloud/cloud-quickstart",
      "permanent": true
    },
    {
      "source": "/docs/dbt-cloud/cloud-configuring-dbt-cloud",
      "destination": "/docs/get-started/getting-started/set-up-dbt-cloud",
      "permanent": true
    },
    {
      "source": "/docs/dbt-cloud/cloud-configuring-dbt-cloud/connecting-your-database",
      "destination": "/docs/cloud/connect-data-platform/about-connections",
      "permanent": true
    },
    {
      "source": "/docs/get-started/connect-your-database",
      "destination": "/docs/cloud/connect-data-platform/about-connections",
      "permanent": true
    },
    {
      "source": "/docs/running-a-dbt-project/profile",
      "destination": "/docs/get-started/connection-profiles",
      "permanent": true
    },
    {
      "source": "/guides/best-practices/materializations/guides/best-practices/materializations/1-overview",
      "destination": "/guides/best-practices/materializations/1-guide-overview",
      "permanent": true
    },
    {
      "source": "/docs/deploy/understanding-state",
      "destination": "/docs/deploy/about-state",
      "permanent": true
    },
    {
      "source": "/guides/legacy/understanding-state",
      "destination": "/docs/deploy/about-state",
      "permanent": true
    },
    {
      "source": "/guides/migration/versions/Older%20versions/understanding-state",
      "destination": "/docs/deploy/about-state",
      "permanent": true
    },
    {
      "source": "/docs/collaborate/git/resolve-merge-conflicts",
      "destination": "/docs/collaborate/git/merge-conflicts",
      "permanent": true
    },
    {
      "source": "/docs/collaborate/environments",
      "destination": "/docs/collaborate/environments/environments-in-dbt",
      "permanent": true
    },
    {
      "source": "/docs/running-a-dbt-project/running-dbt-in-production",
      "destination": "/docs/deploy/deployments",
      "permanent": true
    },
    {
      "source": "/docs/dbt-cloud/using-dbt-cloud/cloud-slack-notifications",
      "destination": "/docs/deploy/job-notifications",
      "permanent": true
    },
    {
      "source": "/docs/dbt-cloud/using-dbt-cloud",
      "destination": "/docs/develop/develop-in-the-cloud",
      "permanent": true
    },
    {
      "source": "/docs/dbt-cloud/january-2020-pricing-updates",
      "destination": "https://www.getdbt.com/pricing/",
      "permanent": true
    },
    {
      "source": "/docs/dbt-cloud/dbt-cloud-enterprise",
      "destination": "https://www.getdbt.com/pricing/",
      "permanent": true
    },
    {
      "source": "/docs/building-a-dbt-project/archival",
      "destination": "/docs/build/snapshots",
      "permanent": true
    },
    {
      "source": "/docs/about/license",
      "destination": "/community/resources/contributor-license-agreements",
      "permanent": true
    },
    {
      "source": "/docs/dbt-cloud/cloud-configuring-dbt-cloud/cloud-using-a-managed-repository",
      "destination": "/docs/collaborate/git/managed-repository",
      "permanent": true
    },
    {
      "source": "/docs/dbt-cloud/release-notes",
      "destination": "/docs/dbt-versions/dbt-cloud-release-notes",
      "permanent": true
    },
    {
      "source": "/docs/dbt-cloud/dbt-cloud-enterprise/audit-log",
      "destination": "/docs/collaborate/manage-access/audit-log",
      "permanent": true
    },
    {
      "source": "/docs/dbt-cloud/cloud-configuring-dbt-cloud/cloud-setting-up-bigquery-oauth",
      "destination": "/docs/collaborate/manage-access/set-up-bigquery-oauth",
      "permanent": true
    },
    {
      "source": "/docs/dbt-cloud/dbt-cloud-enterprise/setting-up-enterprise-snowflake-oauth",
      "destination": "/docs/collaborate/manage-access/set-up-snowflake-oauth",
      "permanent": true
    },
    {
      "source": "/docs/dbt-cloud/dbt-cloud-enterprise/setting-up-sso-with-okta",
      "destination": "/docs/collaborate/manage-access/set-up-sso-okta",
      "permanent": true
    },
    {
      "source": "/docs/dbt-cloud/dbt-cloud-enterprise/setting-up-enterprise-sso-with-azure-active-directory",
      "destination": "/docs/collaborate/manage-access/set-up-sso-azure-active-directory",
      "permanent": true
    },
    {
      "source": "/docs/dbt-cloud/dbt-cloud-enterprise/setting-up-sso-with-google-gsuite",
      "destination": "/docs/collaborate/manage-access/set-up-sso-google-workspace",
      "permanent": true
    },
    {
      "source": "/docs/dbt-cloud/dbt-cloud-enterprise/setting-up-sso-with-saml-2.0",
      "destination": "/docs/collaborate/manage-access/set-up-sso-saml-2.0",
      "permanent": true
    },
    {
      "source": "/docs/dbt-cloud/dbt-cloud-enterprise/sso-overview",
      "destination": "/docs/collaborate/manage-access/sso-overview",
      "permanent": true
    },
    {
      "source": "/docs/dbt-cloud/access-control/enterprise-permissions",
      "destination": "/docs/collaborate/manage-access/enterprise-permissions",
      "permanent": true
    },
    {
      "source": "/docs/dbt-cloud/access-control/self-service-permissions",
      "destination": "/docs/collaborate/manage-access/self-service-permissions",
      "permanent": true
    },
    {
      "source": "/docs/dbt-cloud/access-control/cloud-seats-and-users",
      "destination": "/docs/collaborate/manage-access/seats-and-users",
      "permanent": true
    },
    {
      "source": "/docs/dbt-cloud/access-control/access-control-overview",
      "destination": "/docs/collaborate/manage-access/about-access",
      "permanent": true
    },
    {
      "source": "/docs/dbt-cloud/using-dbt-cloud/cloud-generating-documentation",
      "destination": "/docs/collaborate/build-and-view-your-docs",
      "permanent": true
    },
    {
      "source": "/docs/building-a-dbt-project/documentation",
      "destination": "/docs/collaborate/documentation",
      "permanent": true
    },
    {
      "source": "/docs/building-a-dbt-project/managing-environments",
      "destination": "/docs/collaborate/environments/environments-in-dbt",
      "permanent": true
    },
    {
      "source": "/docs/dbt-cloud/cloud-configuring-dbt-cloud/cloud-import-a-project-by-git-url",
      "destination": "/docs/collaborate/git/import-a-project-by-git-url",
      "permanent": true
    },
    {
      "source": "/docs/dbt-cloud/cloud-configuring-dbt-cloud/authenticate-azure",
      "destination": "/docs/collaborate/git/authenticate-azure",
      "permanent": true
    },
    {
      "source": "/docs/dbt-cloud/cloud-configuring-dbt-cloud/setup-azure",
      "destination": "/docs/collaborate/git/setup-azure",
      "permanent": true
    },
    {
      "source": "/docs/dbt-cloud/cloud-configuring-dbt-cloud/connecting-azure-devops",
      "destination": "/docs/collaborate/git/connect-azure-devops",
      "permanent": true
    },
    {
      "source": "/docs/dbt-cloud/cloud-configuring-dbt-cloud/connecting-gitlab",
      "destination": "/docs/collaborate/git/connect-gitlab",
      "permanent": true
    },
    {
      "source": "/docs/dbt-cloud/cloud-configuring-dbt-cloud/cloud-installing-the-github-application",
      "destination": "/docs/collaborate/git/connect-github",
      "permanent": true
    },
    {
      "source": "/docs/dbt-cloud/cloud-configuring-dbt-cloud/setting-up",
      "destination": "/",
      "permanent": true
    },
    {
      "source": "/docs/dbt-cloud/cloud-ide/handling-merge-conflicts",
      "destination": "/docs/collaborate/git/resolve-merge-conflicts",
      "permanent": true
    },
    {
      "source": "/docs/dbt-cloud/cloud-ide/viewing-docs-in-the-ide",
      "destination": "/docs/collaborate/cloud-build-and-view-your-docs",
      "permanent": true
    },
    {
      "source": "/docs/dbt-cloud/cloud-configuring-dbt-cloud/cloud-configuring-repositories",
      "destination": "/docs/collaborate/git/pr-template",
      "permanent": true
    },
    {
      "source": "/docs/dbt-cloud/using-dbt-cloud/cloud-enabling-continuous-integration",
      "destination": "/docs/deploy/cloud-ci-job",
      "permanent": true
    },
    {
      "source": "/docs/dbt-cloud/using-dbt-cloud/cloud-dashboard-status-tiles",
      "destination": "/docs/deploy/dashboard-status-tiles",
      "permanent": true
    },
    {
      "source": "/docs/dbt-cloud/using-dbt-cloud/cloud-snapshotting-source-freshness",
      "destination": "/docs/deploy/source-freshness",
      "permanent": true
    },
    {
      "source": "/docs/dbt-cloud/using-dbt-cloud/cloud-notifications",
      "destination": "/docs/deploy/job-notifications",
      "permanent": true
    },
    {
      "source": "/docs/dbt-cloud/using-dbt-cloud/cloud-using-a-custom-cron-schedule",
      "destination": "/docs/deploy/job-triggers",
      "permanent": true
    },
    {
      "source": "/docs/dbt-cloud/deployments/airgapped-deployment",
      "destination": "/docs/deploy/airgapped-deployment",
      "permanent": true
    },
    {
      "source": "/docs/dbt-cloud/deployments/single-tenant-deployment",
      "destination": "/docs/deploy/single-tenant",
      "permanent": true
    },
    {
      "source": "/docs/dbt-cloud/deployments/multi-tenant-deployment",
      "destination": "/docs/deploy/multi-tenant",
      "permanent": true
    },
    {
      "source": "/docs/dbt-cloud/deployments/deployment-architecture",
      "destination": "/docs/deploy/architecture",
      "permanent": true
    },
    {
      "source": "/docs/dbt-cloud/deployments/deployment-overview",
      "destination": "/docs/deploy/deployments",
      "permanent": true
    },
    {
      "source": "/docs/dbt-cloud/using-dbt-cloud/cloud-setting-a-custom-target-name",
      "destination": "/docs/build/custom-target-names",
      "permanent": true
    },
    {
      "source": "/docs/building-a-dbt-project/building-models/using-custom-aliases",
      "destination": "/docs/build/custom-aliases",
      "permanent": true
    },
    {
      "source": "/docs/building-a-dbt-project/building-models/using-custom-databases",
      "destination": "/docs/build/custom-databases",
      "permanent": true
    },
    {
      "source": "/docs/building-a-dbt-project/building-models/using-custom-schemas",
      "destination": "/docs/build/custom-schemas",
      "permanent": true
    },
    {
      "source": "/docs/dbt-cloud/dbt-cloud-api/metadata/schema/metadata-schema-exposures",
      "destination": "/docs/dbt-cloud-apis/metadata-schema-exposures",
      "permanent": true
    },
    {
      "source": "/docs/dbt-cloud/dbt-cloud-api/metadata/schema/metadata-schema-exposure",
      "destination": "/docs/dbt-cloud-apis/metadata-schema-exposure",
      "permanent": true
    },
    {
      "source": "/docs/dbt-cloud/dbt-cloud-api/metadata/schema/metadata-schema-tests",
      "destination": "/docs/dbt-cloud-apis/metadata-schema-tests",
      "permanent": true
    },
    {
      "source": "/docs/dbt-cloud/dbt-cloud-api/metadata/schema/metadata-schema-test",
      "destination": "/docs/dbt-cloud-apis/metadata-schema-test",
      "permanent": true
    },
    {
      "source": "/docs/dbt-cloud/dbt-cloud-api/metadata/schema/metadata-schema-snapshots",
      "destination": "/docs/dbt-cloud-apis/metadata-schema-snapshots",
      "permanent": true
    },
    {
      "source": "/docs/dbt-cloud/dbt-cloud-api/metadata/schema/metadata-schema-seeds",
      "destination": "/docs/dbt-cloud-apis/metadata-schema-seeds",
      "permanent": true
    },
    {
      "source": "/docs/dbt-cloud/dbt-cloud-api/metadata/schema/metadata-schema-seed",
      "destination": "/docs/dbt-cloud-apis/metadata-schema-seed",
      "permanent": true
    },
    {
      "source": "/docs/dbt-cloud/dbt-cloud-api/metadata/schema/metadata-schema-sources",
      "destination": "/docs/dbt-cloud-apis/metadata-schema-sources",
      "permanent": true
    },
    {
      "source": "/docs/dbt-cloud/dbt-cloud-api/metadata/schema/metadata-schema-source",
      "destination": "/docs/dbt-cloud-apis/metadata-schema-source",
      "permanent": true
    },
    {
      "source": "/docs/dbt-cloud/dbt-cloud-api/metadata/schema/metadata-schema-metrics",
      "destination": "/docs/dbt-cloud-apis/metadata-schema-metrics",
      "permanent": true
    },
    {
      "source": "/docs/dbt-cloud/dbt-cloud-api/metadata/schema/metadata-schema-metric",
      "destination": "/docs/dbt-cloud-apis/metadata-schema-metric",
      "permanent": true
    },
    {
      "source": "/docs/dbt-cloud/dbt-cloud-api/metadata/schema/metadata-schema-modelByEnv",
      "destination": "/docs/dbt-cloud-apis/metadata-schema-modelByEnv",
      "permanent": true
    },
    {
      "source": "/docs/dbt-cloud/dbt-cloud-api/metadata/schema/metadata-schema-models",
      "destination": "/docs/dbt-cloud-apis/metadata-schema-models",
      "permanent": true
    },
    {
      "source": "/docs/dbt-cloud/dbt-cloud-api/metadata/schema/metadata-schema-model",
      "destination": "/docs/dbt-cloud-apis/metadata-schema-model",
      "permanent": true
    },
    {
      "source": "/docs/dbt-cloud/dbt-cloud-api/metadata/metadata-querying",
      "destination": "/docs/dbt-cloud-apis/metadata-querying",
      "permanent": true
    },
    {
      "source": "/docs/dbt-cloud/dbt-cloud-api/metadata/metadata-overview",
      "destination": "/docs/dbt-cloud-apis/metadata-api",
      "permanent": true
    },
    {
      "source": "/docs/dbt-cloud/dbt-cloud-api/admin-cloud-api",
      "destination": "/docs/dbt-cloud-apis/admin-cloud-api",
      "permanent": true
    },
    {
      "source": "/docs/dbt-cloud/dbt-cloud-api/service-tokens",
      "destination": "/docs/dbt-cloud-apis/service-tokens",
      "permanent": true
    },
    {
      "source": "/docs/dbt-cloud/dbt-cloud-api/user-tokens",
      "destination": "/docs/dbt-cloud-apis/user-tokens",
      "permanent": true
    },
    {
      "source": "/docs/dbt-cloud/dbt-cloud-api/cloud-apis",
      "destination": "/docs/dbt-cloud-apis/overview",
      "permanent": true
    },
    {
      "source": "/docs/building-a-dbt-project/hooks-operations",
      "destination": "/docs/build/hooks-operations",
      "permanent": true
    },
    {
      "source": "/docs/building-a-dbt-project/analyses",
      "destination": "/docs/build/analyses",
      "permanent": true
    },
    {
      "source": "/docs/building-a-dbt-project/package-management",
      "destination": "/docs/build/packages",
      "permanent": true
    },
    {
      "source": "/docs/dbt-cloud/using-dbt-cloud/cloud-environment-variables",
      "destination": "/docs/build/environment-variables",
      "permanent": true
    },
    {
      "source": "/docs/building-a-dbt-project/building-models/using-variables",
      "destination": "/docs/build/project-variables",
      "permanent": true
    },
    {
      "source": "/docs/building-a-dbt-project/jinja-macros",
      "destination": "/docs/build/jinja-macros",
      "permanent": true
    },
    {
      "source": "/docs/building-a-dbt-project/building-models/configuring-incremental-models",
      "destination": "/docs/build/incremental-models",
      "permanent": true
    },
    {
      "source": "/docs/building-a-dbt-project/building-models/materializations",
      "destination": "/docs/build/materializations",
      "permanent": true
    },
    {
      "source": "/docs/building-a-dbt-project/tests",
      "destination": "/docs/build/tests",
      "permanent": true
    },
    {
      "source": "/docs/building-a-dbt-project/metrics",
      "destination": "/docs/build/metrics",
      "permanent": true
    },
    {
      "source": "/docs/building-a-dbt-project/exposures",
      "destination": "/docs/build/exposures",
      "permanent": true
    },
    {
      "source": "/docs/building-a-dbt-project/snapshots",
      "destination": "/docs/build/snapshots",
      "permanent": true
    },
    {
      "source": "/docs/building-a-dbt-project/seeds",
      "destination": "/docs/build/seeds",
      "permanent": true
    },
    {
      "source": "/docs/building-a-dbt-project/building-models",
      "destination": "/docs/build/sql-models",
      "permanent": true
    },
    {
      "source": "/docs/building-a-dbt-project/using-sources",
      "destination": "/docs/build/sources",
      "permanent": true
    },
    {
      "source": "/docs/building-a-dbt-project/projects",
      "destination": "/docs/build/projects",
      "permanent": true
    },
    {
      "source": "/docs/building-a-dbt-project/building-models/python-models",
      "destination": "/docs/build/python-models",
      "permanent": true
    },
    {
      "source": "/docs/building-a-dbt-project/macros",
      "destination": "/docs/guides/building-packages",
      "permanent": true
    },
    {
      "source": "/docs/building-a-dbt-project/setting-up",
      "destination": "/docs/guides/building-packages",
      "permanent": true
    },
    {
      "source": "/docs/building-a-dbt-project/dbt-jinja-functions",
      "destination": "/docs/guides/building-packages",
      "permanent": true
    },
    {
      "source": "/docs/dbt-cloud/cloud-configuring-dbt-cloud/cloud-upgrading-dbt-versions",
      "destination": "/docs/dbt-versions/upgrade-core-in-cloud",
      "permanent": true
    },
    {
      "source": "/docs/core-versions",
      "destination": "/docs/dbt-versions/core",
      "permanent": true
    },
    {
      "source": "/docs/dbt-cloud/cloud-dbt-cloud-support",
      "destination": "/docs/dbt-support",
      "permanent": true
    },
    {
      "source": "/docs/about/viewpoint",
      "destination": "/community/resources/viewpoint",
      "permanent": true
    },
    {
      "source": "/docs/viewpoint",
      "destination": "/community/resources/viewpoint",
      "permanent": true
    },
    {
      "source": "/dbt-cli/configure-your-profile",
      "destination": "/docs/get-started/connection-profiles",
      "permanent": true
    },
    {
      "source": "/docs/running-a-dbt-project/using-the-cli",
      "destination": "/docs/get-started/about-the-cli",
      "permanent": true
    },
    {
      "source": "/dbt-cli/install/from-source",
      "destination": "/docs/get-started/source-install",
      "permanent": true
    },
    {
      "source": "/dbt-cli/install/docker",
      "destination": "/docs/get-started/docker-install",
      "permanent": true
    },
    {
      "source": "/dbt-cli/install/pip",
      "destination": "/docs/get-started/pip-install",
      "permanent": true
    },
    {
      "source": "/dbt-cli/install/homebrew",
      "destination": "/docs/get-started/homebrew-install",
      "permanent": true
    },
    {
      "source": "/dbt-cli/install/overview",
      "destination": "/docs/get-started/installation",
      "permanent": true
    },
    {
      "source": "/docs/dbt-cloud/cloud-ide/the-dbt-ide",
      "destination": "/docs/get-started/dbt-cloud-features",
      "permanent": true
    },
    {
      "source": "/((?!useful).*components)",
      "destination": "https://github.com/dbt-labs/docs.getdbt.com/blob/current/contributing/adding-page-components.md",
      "permanent": true
    },
    {
      "source": "/guides/legacy/managing-environments",
      "destination": "/docs/building-a-dbt-project/managing-environments",
      "permanent": true
    },
    {
      "source": "/docs/running-a-dbt-project/dbt-api",
      "destination": "/docs/introduction",
      "permanent": true
    },
    {
      "source": "/img/docs/dbt-cloud/dbt-cloud-enterprise/icon.png",
      "destination": "https://www.getdbt.com/ui/img/dbt-icon.png",
      "permanent": true
    },
    {
      "source": "/dbt-cli/installation-guides/centos",
      "destination": "/docs/get-started/installation",
      "permanent": true
    },
    {
      "source": "/dbt-cli/installation-guides/centos",
      "destination": "/docs/get-started/installation",
      "permanent": true
    },
    {
      "source": "/dbt-cli/installation-guides/install-from-source",
      "destination": "/dbt-cli/install/from-source",
      "permanent": true
    },
    {
      "source": "/dbt-cli/installation-guides/macos",
      "destination": "/docs/get-started/installation",
      "permanent": true
    },
    {
      "source": "/dbt-cli/installation-guides/ubuntu-debian",
      "destination": "/docs/get-started/installation",
      "permanent": true
    },
    {
      "source": "/dbt-cli/installation-guides/windows",
      "destination": "/docs/get-started/installation",
      "permanent": true
    },
    {
      "source": "/dbt-cli/installation",
      "destination": "/docs/get-started/installation",
      "permanent": true
    },
    {
      "source": "/dbt-jinja-functions",
      "destination": "/reference/dbt-jinja-functions",
      "permanent": true
    },
    {
      "source": "/docs",
      "destination": "/docs/introduction",
      "permanent": true
    },
    {
      "source": "/docs/adapter",
      "destination": "/docs/writing-code-in-dbt/jinja-context/adapter",
      "permanent": true
    },
    {
      "source": "/docs/analyses",
      "destination": "/docs/building-a-dbt-project/analyses",
      "permanent": true
    },
    {
      "source": "/docs/api-variable",
      "destination": "/docs/writing-code-in-dbt/api-variable",
      "permanent": true
    },
    {
      "source": "/docs/archival",
      "destination": "/docs/building-a-dbt-project/archival",
      "permanent": true
    },
    {
      "source": "/docs/artifacts",
      "destination": "/docs/dbt-cloud/using-dbt-cloud/artifacts",
      "permanent": true
    },
    {
      "source": "/docs/bigquery-configs",
      "destination": "/reference/resource-configs/bigquery-configs",
      "permanent": true
    },
    {
      "source": "/reference/resource-properties/docs",
      "destination": "/reference/resource-configs/docs",
      "permanent": true
    },
    {
      "source": "/reference/resource-properties/latest-version",
      "destination": "/reference/resource-properties/latest_version",
      "permanent": true
    },
    {
      "source": "/docs/building-a-dbt-project/building-models/bigquery-configs",
      "destination": "/reference/resource-configs/bigquery-configs",
      "permanent": true
    },
    {
      "source": "/docs/building-a-dbt-project/building-models/configuring-models",
      "destination": "/reference/model-configs",
      "permanent": true
    },
    {
      "source": "/docs/building-a-dbt-project/building-models/enable-and-disable-models",
      "destination": "/reference/resource-configs/enabled",
      "permanent": true
    },
    {
      "source": "/docs/building-a-dbt-project/building-models/redshift-configs",
      "destination": "/reference/resource-configs/redshift-configs",
      "permanent": true
    },
    {
      "source": "/docs/building-a-dbt-project/building-models/snowflake-configs",
      "destination": "/reference/resource-configs/snowflake-configs",
      "permanent": true
    },
    {
      "source": "/docs/building-a-dbt-project/building-models/spark-configs",
      "destination": "/reference/resource-configs/spark-configs",
      "permanent": true
    },
    {
      "source": "/docs/building-a-dbt-project/building-models/tags",
      "destination": "/reference/resource-configs/tags",
      "permanent": true
    },
    {
      "source": "/docs/building-a-dbt-project/building-models/using-sql-headers",
      "destination": "/reference/resource-configs/sql_header",
      "permanent": true
    },
    {
      "source": "/docs/building-a-dbt-project/dbt-projects",
      "destination": "/docs/building-a-dbt-project/projects",
      "permanent": true
    },
    {
      "source": "/docs/building-a-dbt-project/dbt-projects/configuring-query-comments",
      "destination": "/reference/project-configs/query-comment",
      "permanent": true
    },
    {
      "source": "/docs/building-a-dbt-project/dbt-projects/configuring-quoting",
      "destination": "/reference/project-configs/quoting",
      "permanent": true
    },
    {
      "source": "/docs/building-a-dbt-project/dbt-projects/creating-a-project",
      "destination": "/docs/building-a-dbt-project/projects#creating-a-dbt-project",
      "permanent": true
    },
    {
      "source": "/docs/building-a-dbt-project/dbt-projects/requiring-specific-dbt-versions",
      "destination": "/reference/project-configs/require-dbt-version",
      "permanent": true
    },
    {
      "source": "/docs/building-a-dbt-project/dbt-projects/use-an-existing-project",
      "destination": "/docs/building-a-dbt-project/projects#using-an-existing-project",
      "permanent": true
    },
    {
      "source": "/docs/building-a-dbt-project/hooks",
      "destination": "/docs/building-a-dbt-project/hooks-operations",
      "permanent": true
    },
    {
      "source": "/docs/building-a-dbt-project/testing-and-documentation",
      "destination": "/docs/building-a-dbt-project/tests",
      "permanent": true
    },
    {
      "source": "/docs/building-a-dbt-project/testing-and-documentation/documentation",
      "destination": "/docs/building-a-dbt-project/testing-and-documentation/documentation",
      "permanent": true
    },
    {
      "source": "/docs/building-a-dbt-project/testing-and-documentation/documentation-website",
      "destination": "/docs/building-a-dbt-project/testing-and-documentation/documentation",
      "permanent": true
    },
    {
      "source": "/docs/building-a-dbt-project/testing-and-documentation/schemayml-files",
      "destination": "/reference/declaring-properties",
      "permanent": true
    },
    {
      "source": "/docs/building-a-dbt-project/testing-and-documentation/testing",
      "destination": "/docs/building-a-dbt-project/tests",
      "permanent": true
    },
    {
      "source": "/docs/building-a-dbt-project/using-operations",
      "destination": "/docs/building-a-dbt-project/hooks-operations",
      "permanent": true
    },
    {
      "source": "/docs/building-models",
      "destination": "/docs/building-a-dbt-project/building-models",
      "permanent": true
    },
    {
      "source": "/docs/building-packages",
      "destination": "/guides/legacy/building-packages",
      "permanent": true
    },
    {
      "source": "/docs/centos",
      "destination": "/dbt-cli/installation",
      "permanent": true
    },
    {
      "source": "/docs/clean",
      "destination": "/reference/commands/clean",
      "permanent": true
    },
    {
      "source": "/docs/cloud-choosing-a-dbt-version",
      "destination": "/docs/dbt-cloud/cloud-configuring-dbt-cloud/cloud-choosing-a-dbt-version",
      "permanent": true
    },
    {
      "source": "/docs/cloud-configuring-dbt-cloud",
      "destination": "/docs/dbt-cloud/cloud-configuring-dbt-cloud",
      "permanent": true
    },
    {
      "source": "/docs/cloud-enabling-continuous-integration-with-github",
      "destination": "/docs/deploy/cloud-ci-job",
      "permanent": true
    },
    {
      "source": "/docs/dbt-cloud/using-dbt-cloud/cloud-enabling-continuous-integration-with-github",
      "destination": "/docs/dbt-cloud/using-dbt-cloud/cloud-enabling-continuous-integration",
      "permanent": true
    },
    {
      "source": "/docs/dbt-cloud/using-dbt-cloud/cloud-enabling-continuous-integration-with-github",
      "destination": "/docs/dbt-cloud/using-dbt-cloud/cloud-enabling-continuous-integration",
      "permanent": true
    },
    {
      "source": "/docs/cloud-generating-documentation",
      "destination": "/docs/dbt-cloud/using-dbt-cloud/cloud-generating-documentation",
      "permanent": true
    },
    {
      "source": "/docs/cloud-import-a-project-by-git-url",
      "destination": "/docs/dbt-cloud/cloud-configuring-dbt-cloud/cloud-import-a-project-by-git-url",
      "permanent": true
    },
    {
      "source": "/docs/cloud-installing-the-github-application",
      "destination": "/docs/cloud/git/connect-github",
      "permanent": true
    },
    {
      "source": "/docs/cloud-managing-permissions",
      "destination": "/docs/dbt-cloud/cloud-configuring-dbt-cloud/cloud-managing-permissions",
      "permanent": true
    },
    {
      "source": "/docs/cloud-overview",
      "destination": "/docs/dbt-cloud/cloud-overview",
      "permanent": true
    },
    {
      "source": "/docs/cloud-seats-and-users",
      "destination": "/docs/dbt-cloud/cloud-configuring-dbt-cloud/cloud-seats-and-users",
      "permanent": true
    },
    {
      "source": "/docs/cloud-setting-a-custom-target-name",
      "destination": "/docs/dbt-cloud/using-dbt-cloud/cloud-setting-a-custom-target-name",
      "permanent": true
    },
    {
      "source": "/docs/cloud-snapshotting-source-freshness",
      "destination": "/docs/dbt-cloud/using-dbt-cloud/cloud-snapshotting-source-freshness",
      "permanent": true
    },
    {
      "source": "/docs/cloud-supported-dbt-versions",
      "destination": "/docs/dbt-cloud/cloud-configuring-dbt-cloud/cloud-choosing-a-dbt-version",
      "permanent": true
    },
    {
      "source": "/docs/cloud-using-a-custom-cron-schedule",
      "destination": "/docs/dbt-cloud/using-dbt-cloud/cloud-using-a-custom-cron-schedule",
      "permanent": true
    },
    {
      "source": "/docs/cloud-using-a-managed-repository",
      "destination": "/docs/dbt-cloud/cloud-configuring-dbt-cloud/cloud-using-a-managed-repository",
      "permanent": true
    },
    {
      "source": "/docs/cmd-docs",
      "destination": "/reference/commands/cmd-docs",
      "permanent": true
    },
    {
      "source": "/docs/command-line-interface",
      "destination": "/reference/dbt-commands",
      "permanent": true
    },
    {
      "source": "/docs/compile",
      "destination": "/reference/commands/compile",
      "permanent": true
    },
    {
      "source": "/docs/config",
      "destination": "/docs/writing-code-in-dbt/jinja-context/config",
      "permanent": true
    },
    {
      "source": "/docs/configure-your-profile",
      "destination": "/dbt-cli/configure-your-profile",
      "permanent": true
    },
    {
      "source": "/docs/configuring-incremental-models",
      "destination": "/docs/building-a-dbt-project/building-models/configuring-incremental-models",
      "permanent": true
    },
    {
      "source": "/docs/configuring-models",
      "destination": "/reference/model-configs",
      "permanent": true
    },
    {
      "source": "/docs/configuring-query-comments",
      "destination": "/docs/building-a-dbt-project/dbt-projects/configuring-query-comments",
      "permanent": true
    },
    {
      "source": "/docs/configuring-quoting",
      "destination": "/docs/building-a-dbt-project/dbt-projects/configuring-quoting",
      "permanent": true
    },
    {
      "source": "/docs/configuring-resources-from-the-project-file",
      "destination": "/docs/building-a-dbt-project/dbt-projects/configuring-resources-from-the-project-file",
      "permanent": true
    },
    {
      "source": "/docs/connecting-your-database",
      "destination": "/docs/dbt-cloud/cloud-configuring-dbt-cloud/connecting-your-database",
      "permanent": true
    },
    {
      "source": "/docs/contributor-license-agreements",
      "destination": "/docs/contributing/contributor-license-agreements",
      "permanent": true
    },
    {
      "source": "/docs/creating-a-project",
      "destination": "/docs/building-a-dbt-project/dbt-projects/creating-a-project",
      "permanent": true
    },
    {
      "source": "/docs/creating-new-materializations",
      "destination": "/guides/legacy/creating-new-materializations",
      "permanent": true
    },
    {
      "source": "/docs/creating-date-partitioned-tables",
      "destination": "/docs/guides/database-specific-guides/creating-date-partitioned-tables",
      "permanent": true
    },
    {
      "source": "/docs/custom-schema-tests",
      "destination": "/guides/legacy/writing-custom-generic-tests",
      "permanent": true
    },
    {
      "source": "/docs/database-specific-guides",
      "destination": "/",
      "permanent": true
    },
    {
      "source": "/docs/dbt-api",
      "destination": "/docs/running-a-dbt-project/dbt-api",
      "permanent": true
    },
    {
      "source": "/docs/dbt-cloud-enterprise",
      "destination": "/docs/dbt-cloud/dbt-cloud-enterprise",
      "permanent": true
    },
    {
      "source": "/docs/dbt-cloud/cloud-configuring-repositories",
      "destination": "/docs/dbt-cloud/cloud-configuring-dbt-cloud/cloud-configuring-repositories",
      "permanent": true
    },
    {
      "source": "/docs/dbt-cloud/cloud-configuring-dbt-cloud/cloud-choosing-a-dbt-version",
      "destination": "/docs/dbt-versions/upgrade-core-in-cloud",
      "permanent": true
    },
    {
      "source": "/docs/dbt-cloud/dbt-cloud-enterprise/enterprise-permissions",
      "destination": "/docs/dbt-cloud/access-control/enterprise-permissions",
      "permanent": true
    },
    {
      "source": "/docs/dbt-cloud/on-premises/architecture",
      "destination": "/dbt-cloud/on-premises/dependencies",
      "permanent": true
    },
    {
      "source": "/docs/dbt-projects",
      "destination": "/docs/building-a-dbt-project/dbt-projects",
      "permanent": true
    },
    {
      "source": "/docs/dbt_projectyml-file",
      "destination": "/docs/building-a-dbt-project/dbt-projects/dbt_projectyml-file",
      "permanent": true
    },
    {
      "source": "/docs/debug",
      "destination": "/reference/commands/debug",
      "permanent": true
    },
    {
      "source": "/docs/debug-method",
      "destination": "/docs/writing-code-in-dbt/jinja-context/debug-method",
      "permanent": true
    },
    {
      "source": "/docs/deps",
      "destination": "/reference/commands/deps",
      "permanent": true
    },
    {
      "source": "/docs/doc",
      "destination": "/docs/writing-code-in-dbt/jinja-context/doc",
      "permanent": true
    },
    {
      "source": "/docs/documentation",
      "destination": "/docs/building-a-dbt-project/documentation",
      "permanent": true
    },
    {
      "source": "/docs/documentation-website",
      "destination": "/docs/building-a-dbt-project/documentation",
      "permanent": true
    },
    {
      "source": "/docs/dont-nest-your-curlies",
      "destination": "/docs/building-a-dbt-project/dont-nest-your-curlies",
      "permanent": true
    },
    {
      "source": "/docs/enable-and-disable-models",
      "destination": "/reference/resource-configs/enabled",
      "permanent": true
    },
    {
      "source": "/docs/enterprise-permissions",
      "destination": "/docs/dbt-cloud/dbt-cloud-enterprise/enterprise-permissions",
      "permanent": true
    },
    {
      "source": "/docs/env_var",
      "destination": "/docs/writing-code-in-dbt/jinja-context/env_var",
      "permanent": true
    },
    {
      "source": "/docs/exceptions",
      "destination": "/docs/writing-code-in-dbt/jinja-context/exceptions",
      "permanent": true
    },
    {
      "source": "/docs/execute",
      "destination": "/docs/writing-code-in-dbt/jinja-context/execute",
      "permanent": true
    },
    {
      "source": "/docs/exit-codes",
      "destination": "/reference/exit-codes",
      "permanent": true
    },
    {
      "source": "/docs/flags",
      "destination": "/docs/writing-code-in-dbt/jinja-context/flags",
      "permanent": true
    },
    {
      "source": "/docs/fromjson",
      "destination": "/docs/writing-code-in-dbt/jinja-context/fromjson",
      "permanent": true
    },
    {
      "source": "/docs/getting-started-with-jinja",
      "destination": "/docs/building-a-dbt-project/jinja-macros",
      "permanent": true
    },
    {
      "source": "/docs/global-cli-flags",
      "destination": "/reference/global-cli-flags",
      "permanent": true
    },
    {
      "source": "/docs/graph",
      "destination": "/docs/writing-code-in-dbt/jinja-context/graph",
      "permanent": true
    },
    {
      "source": "/docs/guides/building-packages",
      "destination": "/guides/legacy/building-packages",
      "permanent": true
    },
    {
      "source": "/docs/guides/creating-new-materializations",
      "destination": "/guides/legacy/creating-new-materializations",
      "permanent": true
    },
    {
      "source": "/docs/guides/debugging-errors",
      "destination": "/guides/legacy/debugging-errors",
      "permanent": true
    },
    {
      "source": "/docs/guides/debugging-schema-names",
      "destination": "/guides/legacy/debugging-schema-names",
      "permanent": true
    },
    {
      "source": "/docs/guides/getting-help",
      "destination": "/guides/legacy/getting-help",
      "permanent": true
    },
    {
      "source": "/docs/guides/managing-environments",
      "destination": "/guides/legacy/managing-environments",
      "permanent": true
    },
    {
      "source": "/docs/guides/navigating-the-docs",
      "destination": "/guides/legacy/navigating-the-docs",
      "permanent": true
    },
    {
      "source": "/docs/guides/understanding-state",
      "destination": "/guides/legacy/understanding-state",
      "permanent": true
    },
    {
      "source": "/docs/guides/videos",
      "destination": "/guides/legacy/videos",
      "permanent": true
    },
    {
      "source": "/docs/guides/writing-custom-generic-tests",
      "destination": "/guides/legacy/writing-custom-generic-tests",
      "permanent": true
    },
    {
      "source": "/docs/guides/writing-custom-schema-tests",
      "destination": "/guides/legacy/writing-custom-generic-tests",
      "permanent": true
    },
    {
      "source": "/docs/guides/best-practices#choose-your-materializations-wisely",
      "destination": "/guides/legacy/best-practices#choose-your-materializations-wisely",
      "permanent": true
    },
    {
      "source": "/docs/guides/best-practices#version-control-your-dbt-project",
      "destination": "/guides/legacy/best-practices#version-control-your-dbt-project",
      "permanent": true
    },
    {
      "source": "/docs/best-practices",
      "destination": "/guides/legacy/best-practices",
      "permanent": true
    },
    {
      "source": "/docs/guides/best-practices",
      "destination": "/guides/best-practices",
      "permanent": true
    },
    {
      "source": "/docs/hooks",
      "destination": "/docs/building-a-dbt-project/hooks-operations",
      "permanent": true
    },
    {
      "source": "/docs/init",
      "destination": "/reference/commands/init",
      "permanent": true
    },
    {
      "source": "/docs/install-from-source",
      "destination": "/dbt-cli/installation",
      "permanent": true
    },
    {
      "source": "/docs/installation",
      "destination": "/docs/core/installation",
      "permanent": true
    },
    {
      "source": "/docs/invocation_id",
      "destination": "/docs/writing-code-in-dbt/jinja-context/invocation_id",
      "permanent": true
    },
    {
      "source": "/docs/jinja-context",
      "destination": "/docs/writing-code-in-dbt/jinja-context",
      "permanent": true
    },
    {
      "source": "/docs/license",
      "destination": "/docs/about/license",
      "permanent": true
    },
    {
      "source": "/docs/list",
      "destination": "/reference/commands/list",
      "permanent": true
    },
    {
      "source": "/docs/log",
      "destination": "/docs/writing-code-in-dbt/jinja-context/log",
      "permanent": true
    },
    {
      "source": "/docs/macos",
      "destination": "/dbt-cli/installation",
      "permanent": true
    },
    {
      "source": "/docs/macros",
      "destination": "/guides/legacy/building-packages",
      "permanent": true
    },
    {
      "source": "/docs/maintaining-multiple-environments-with-dbt",
      "destination": "/",
      "permanent": true
    },
    {
      "source": "/docs/managing-environments",
      "destination": "/guides/legacy/managing-environments",
      "permanent": true
    },
    {
      "source": "/docs/materializations",
      "destination": "/docs/building-a-dbt-project/building-models/materializations",
      "permanent": true
    },
    {
      "source": "/docs/model-selection-syntax",
      "destination": "/reference/node-selection/syntax",
      "permanent": true
    },
    {
      "source": "/docs/modules",
      "destination": "/docs/writing-code-in-dbt/jinja-context/modules",
      "permanent": true
    },
    {
      "source": "/docs/on-run-end-context",
      "destination": "/docs/writing-code-in-dbt/jinja-context/on-run-end-context",
      "permanent": true
    },
    {
      "source": "/docs/overview",
      "destination": "/docs/introduction",
      "permanent": true
    },
    {
      "source": "/docs/performance-optimization",
      "destination": "/",
      "permanent": true
    },
    {
      "source": "/docs/package-management",
      "destination": "/docs/building-a-dbt-project/package-management",
      "permanent": true
    },
    {
      "source": "/docs/profile-bigquery",
      "destination": "/reference/warehouse-profiles/bigquery-profile",
      "permanent": true
    },
    {
      "source": "/docs/profile-mssql",
      "destination": "/reference/warehouse-profiles/mssql-profile",
      "permanent": true
    },
    {
      "source": "/docs/profile-postgres",
      "destination": "/reference/warehouse-profiles/postgres-profile",
      "permanent": true
    },
    {
      "source": "/docs/profile-presto",
      "destination": "/reference/warehouse-profiles/presto-profile",
      "permanent": true
    },
    {
      "source": "/docs/profile-redshift",
      "destination": "/reference/warehouse-profiles/redshift-profile",
      "permanent": true
    },
    {
      "source": "/docs/profile-snowflake",
      "destination": "/reference/warehouse-profiles/snowflake-profile",
      "permanent": true
    },
    {
      "source": "/docs/profile-spark",
      "destination": "/reference/warehouse-profiles/spark-profile",
      "permanent": true
    },
    {
      "source": "/docs/redshift-configs",
      "destination": "/reference/resource-configs/redshift-configs",
      "permanent": true
    },
    {
      "source": "/docs/spark-configs",
      "destination": "/reference/resource-configs/spark-configs",
      "permanent": true
    },
    {
      "source": "/docs/redshift-v2",
      "destination": "/reference/warehouse-profiles/redshift-profile",
      "permanent": true
    },
    {
      "source": "/docs/ref",
      "destination": "/docs/writing-code-in-dbt/jinja-context/ref",
      "permanent": true
    },
    {
      "source": "/docs/requiring-specific-dbt-versions",
      "destination": "/docs/building-a-dbt-project/dbt-projects/requiring-specific-dbt-versions",
      "permanent": true
    },
    {
      "source": "/docs/requiring-dbt-versions",
      "destination": "/",
      "permanent": true
    },
    {
      "source": "/docs/return",
      "destination": "/docs/writing-code-in-dbt/jinja-context/return",
      "permanent": true
    },
    {
      "source": "/docs/rpc",
      "destination": "/reference/commands/rpc",
      "permanent": true
    },
    {
      "source": "/docs/run",
      "destination": "/reference/commands/run",
      "permanent": true
    },
    {
      "source": "/docs/run-operation",
      "destination": "/reference/commands/run-operation",
      "permanent": true
    },
    {
      "source": "/docs/run_query",
      "destination": "/docs/writing-code-in-dbt/jinja-context/run_query",
      "permanent": true
    },
    {
      "source": "/docs/run_started_at",
      "destination": "/docs/writing-code-in-dbt/jinja-context/run_started_at",
      "permanent": true
    },
    {
      "source": "/docs/running-a-dbt-project/command-line-interface",
      "destination": "/reference/dbt-commands",
      "permanent": true
    },
    {
      "source": "/docs/running-a-dbt-project/command-line-interface/clean",
      "destination": "/reference/commands/clean",
      "permanent": true
    },
    {
      "source": "/docs/running-a-dbt-project/command-line-interface/cmd-docs",
      "destination": "/reference/commands/cmd-docs",
      "permanent": true
    },
    {
      "source": "/docs/running-a-dbt-project/command-line-interface/compile",
      "destination": "/reference/commands/compile",
      "permanent": true
    },
    {
      "source": "/docs/running-a-dbt-project/command-line-interface/debug",
      "destination": "/reference/commands/debug",
      "permanent": true
    },
    {
      "source": "/docs/running-a-dbt-project/command-line-interface/deps",
      "destination": "/reference/commands/deps",
      "permanent": true
    },
    {
      "source": "/docs/running-a-dbt-project/command-line-interface/exit-codes",
      "destination": "/reference/exit-codes",
      "permanent": true
    },
    {
      "source": "/docs/running-a-dbt-project/command-line-interface/global-cli-flags",
      "destination": "/reference/global-cli-flags",
      "permanent": true
    },
    {
      "source": "/docs/running-a-dbt-project/command-line-interface/init",
      "destination": "/reference/commands/init",
      "permanent": true
    },
    {
      "source": "/docs/running-a-dbt-project/command-line-interface/list",
      "destination": "/reference/commands/list",
      "permanent": true
    },
    {
      "source": "/docs/running-a-dbt-project/command-line-interface/model-selection-syntax",
      "destination": "/reference/model-selection-syntax",
      "permanent": true
    },
    {
      "source": "/docs/running-a-dbt-project/command-line-interface/rpc",
      "destination": "/reference/commands/rpc",
      "permanent": true
    },
    {
      "source": "/docs/running-a-dbt-project/command-line-interface/run",
      "destination": "/reference/commands/run",
      "permanent": true
    },
    {
      "source": "/docs/running-a-dbt-project/command-line-interface/run-operation",
      "destination": "/reference/commands/run-operation",
      "permanent": true
    },
    {
      "source": "/docs/running-a-dbt-project/command-line-interface/seed",
      "destination": "/reference/commands/seed",
      "permanent": true
    },
    {
      "source": "/docs/running-a-dbt-project/command-line-interface/snapshot",
      "destination": "/reference/commands/snapshot",
      "permanent": true
    },
    {
      "source": "/docs/running-a-dbt-project/command-line-interface/source",
      "destination": "/reference/commands/source",
      "permanent": true
    },
    {
      "source": "/docs/running-a-dbt-project/command-line-interface/test",
      "destination": "/reference/commands/test",
      "permanent": true
    },
    {
      "source": "/docs/running-a-dbt-project/command-line-interface/version",
      "destination": "/reference/global-cli-flags#version",
      "permanent": true
    },
    {
      "source": "/docs/running-a-dbt-project/using-the-command-line-interface",
      "destination": "/docs/running-a-dbt-project/using-the-cli",
      "permanent": true
    },
    {
      "source": "/docs/running-a-dbt-project/using-the-command-line-interface/centos",
      "destination": "/dbt-cli/installation-guides/centos",
      "permanent": true
    },
    {
      "source": "/docs/running-a-dbt-project/using-the-command-line-interface/configure-your-profile",
      "destination": "/dbt-cli/configure-your-profile",
      "permanent": true
    },
    {
      "source": "/docs/running-a-dbt-project/using-the-command-line-interface/install-from-source",
      "destination": "/dbt-cli/installation-guides/install-from-source",
      "permanent": true
    },
    {
      "source": "/docs/running-a-dbt-project/using-the-command-line-interface/installation",
      "destination": "/dbt-cli/installation",
      "permanent": true
    },
    {
      "source": "/docs/running-a-dbt-project/using-the-command-line-interface/macos",
      "destination": "/dbt-cli/installation-guides/macos",
      "permanent": true
    },
    {
      "source": "/docs/running-a-dbt-project/using-the-command-line-interface/ubuntu-debian",
      "destination": "/dbt-cli/installation-guides/ubuntu-debian",
      "permanent": true
    },
    {
      "source": "/docs/running-a-dbt-project/using-the-command-line-interface/windows",
      "destination": "/dbt-cli/installation-guides/windows",
      "permanent": true
    },
    {
      "source": "/docs/running-dbt-in-production",
      "destination": "/docs/running-a-dbt-project/running-dbt-in-production",
      "permanent": true
    },
    {
      "source": "/docs/schema",
      "destination": "/docs/writing-code-in-dbt/jinja-context/schema",
      "permanent": true
    },
    {
      "source": "/docs/schemas",
      "destination": "/docs/writing-code-in-dbt/jinja-context/schemas",
      "permanent": true
    },
    {
      "source": "/docs/schemayml-files",
      "destination": "/reference/declaring-properties",
      "permanent": true
    },
    {
      "source": "/docs/seed",
      "destination": "/reference/commands/seed",
      "permanent": true
    },
    {
      "source": "/docs/seeds",
      "destination": "/docs/building-a-dbt-project/seeds",
      "permanent": true
    },
    {
      "source": "/docs/setting-up-enterprise-sso-with-azure-active-directory",
      "destination": "/docs/dbt-cloud/dbt-cloud-enterprise/setting-up-enterprise-sso-with-azure-active-directory",
      "permanent": true
    },
    {
      "source": "/docs/setting-up-snowflake-sso",
      "destination": "/docs/dbt-cloud/dbt-cloud-enterprise/setting-up-enterprise-snowflake-oauth",
      "permanent": true
    },
    {
      "source": "/docs/setting-up-sso-with-google-gsuite",
      "destination": "/docs/dbt-cloud/dbt-cloud-enterprise/setting-up-sso-with-google-gsuite",
      "permanent": true
    },
    {
      "source": "/docs/setting-up-sso-with-okta",
      "destination": "/docs/dbt-cloud/dbt-cloud-enterprise/setting-up-sso-with-okta",
      "permanent": true
    },
    {
      "source": "/docs/snapshot",
      "destination": "/reference/commands/snapshot",
      "permanent": true
    },
    {
      "source": "/docs/snapshots",
      "destination": "/docs/building-a-dbt-project/snapshots",
      "permanent": true
    },
    {
      "source": "/docs/snowflake-configs",
      "destination": "/reference/resource-configs/snowflake-configs",
      "permanent": true
    },
    {
      "source": "/docs/source",
      "destination": "/reference/commands/source",
      "permanent": true
    },
    {
      "source": "/docs/statement-blocks",
      "destination": "/docs/writing-code-in-dbt/jinja-context/statement-blocks",
      "permanent": true
    },
    {
      "source": "/docs/supported-databases/profile-bigquery",
      "destination": "/reference/bigquery-profile",
      "permanent": true
    },
    {
      "source": "/docs/supported-databases/profile-mssql",
      "destination": "/reference/mssql-profile",
      "permanent": true
    },
    {
      "source": "/docs/supported-databases/profile-postgres",
      "destination": "/reference/postgres-profile",
      "permanent": true
    },
    {
      "source": "/docs/supported-databases/profile-presto",
      "destination": "/reference/presto-profile",
      "permanent": true
    },
    {
      "source": "/docs/supported-databases/profile-redshift",
      "destination": "/reference/redshift-profile",
      "permanent": true
    },
    {
      "source": "/docs/supported-databases/profile-snowflake",
      "destination": "/reference/snowflake-profile",
      "permanent": true
    },
    {
      "source": "/docs/supported-databases/profile-spark",
      "destination": "/reference/spark-profile",
      "permanent": true
    },
    {
      "source": "/docs/tags",
      "destination": "/reference/resource-configs/tags",
      "permanent": true
    },
    {
      "source": "/docs/target",
      "destination": "/docs/writing-code-in-dbt/jinja-context/target",
      "permanent": true
    },
    {
      "source": "/docs/test",
      "destination": "/reference/commands/test",
      "permanent": true
    },
    {
      "source": "/docs/testing",
      "destination": "/docs/building-a-dbt-project/tests",
      "permanent": true
    },
    {
      "source": "/docs/testing-and-documentation",
      "destination": "/docs/building-a-dbt-project/tests",
      "permanent": true
    },
    {
      "source": "/docs/the-dbt-ide",
      "destination": "/docs/cloud/about-cloud/dbt-cloud-features",
      "permanent": true
    },
    {
      "source": "/docs/this",
      "destination": "/docs/writing-code-in-dbt/jinja-context/this",
      "permanent": true
    },
    {
      "source": "/docs/tojson",
      "destination": "/docs/writing-code-in-dbt/jinja-context/tojson",
      "permanent": true
    },
    {
      "source": "/docs/ubuntu-debian",
      "destination": "/dbt-cli/installation",
      "permanent": true
    },
    {
      "source": "/docs/use-an-existing-project",
      "destination": "/docs/building-a-dbt-project/dbt-projects/use-an-existing-project",
      "permanent": true
    },
    {
      "source": "/docs/using-custom-aliases",
      "destination": "/docs/building-a-dbt-project/building-models/using-custom-aliases",
      "permanent": true
    },
    {
      "source": "/docs/using-custom-database",
      "destination": "/docs/building-a-dbt-project/building-models/using-custom-databases",
      "permanent": true
    },
    {
      "source": "/docs/using-custom-schemas",
      "destination": "/docs/building-a-dbt-project/building-models/using-custom-schemas",
      "permanent": true
    },
    {
      "source": "/docs/using-dbt-cloud",
      "destination": "/docs/dbt-cloud/using-dbt-cloud",
      "permanent": true
    },
    {
      "source": "/docs/using-jinja",
      "destination": "/guides/getting-started/learning-more/using-jinja",
      "permanent": true
    },
    {
      "source": "/docs/using-operations",
      "destination": "/docs/building-a-dbt-project/hooks-operations",
      "permanent": true
    },
    {
      "source": "/docs/using-sources",
      "destination": "/docs/building-a-dbt-project/using-sources",
      "permanent": true
    },
    {
      "source": "/docs/using-sql-headers",
      "destination": "/reference/resource-configs/sql_header",
      "permanent": true
    },
    {
      "source": "/docs/using-the-command-line-interface",
      "destination": "/docs/running-a-dbt-project/using-the-cli",
      "permanent": true
    },
    {
      "source": "/docs/using-the-dbt-ide",
      "destination": "/docs/running-a-dbt-project/using-the-dbt-ide",
      "permanent": true
    },
    {
      "source": "/docs/using-variables",
      "destination": "/docs/building-a-dbt-project/building-models/using-variables",
      "permanent": true
    },
    {
      "source": "/docs/var",
      "destination": "/docs/writing-code-in-dbt/jinja-context/var",
      "permanent": true
    },
    {
      "source": "/docs/version",
      "destination": "/reference/global-cli-flags#version",
      "permanent": true
    },
    {
      "source": "/docs/videos",
      "destination": "/guides/legacy/videos",
      "permanent": true
    },
    {
      "source": "/docs/warehouse-specific-configurations",
      "destination": "/",
      "permanent": true
    },
    {
      "source": "/docs/windows",
      "destination": "/dbt-cli/installation",
      "permanent": true
    },
    {
      "source": "/docs/writing-code-in-dbt/api-variable",
      "destination": "/",
      "permanent": true
    },
    {
      "source": "/docs/writing-code-in-dbt/class-reference",
      "destination": "/reference/dbt-classes",
      "permanent": true
    },
    {
      "source": "/docs/writing-code-in-dbt/extending-dbts-programming-environment/creating-new-materializations",
      "destination": "/guides/legacy/creating-new-materializations",
      "permanent": true
    },
    {
      "source": "/docs/writing-code-in-dbt/extending-dbts-programming-environment/custom-schema-tests",
      "destination": "/guides/legacy/writing-custom-schema-tests",
      "permanent": true
    },
    {
      "source": "/docs/writing-code-in-dbt/getting-started-with-jinja",
      "destination": "/docs/building-a-dbt-project/jinja-macros",
      "permanent": true
    },
    {
      "source": "/docs/writing-code-in-dbt/jinja-context/adapter",
      "destination": "/reference/dbt-jinja-functions/adapter",
      "permanent": true
    },
    {
      "source": "/docs/writing-code-in-dbt/jinja-context/as_text",
      "destination": "/reference/dbt-jinja-functions/as_text",
      "permanent": true
    },
    {
      "source": "/docs/writing-code-in-dbt/jinja-context/builtins",
      "destination": "/reference/dbt-jinja-functions/builtins",
      "permanent": true
    },
    {
      "source": "/docs/writing-code-in-dbt/jinja-context/config",
      "destination": "/reference/dbt-jinja-functions/config",
      "permanent": true
    },
    {
      "source": "/docs/writing-code-in-dbt/jinja-context/dbt-project-yml-context",
      "destination": "/reference/dbt-jinja-functions/dbt-project-yml-context",
      "permanent": true
    },
    {
      "source": "/docs/writing-code-in-dbt/jinja-context/dbt_version",
      "destination": "/reference/dbt-jinja-functions/dbt_version",
      "permanent": true
    },
    {
      "source": "/docs/writing-code-in-dbt/jinja-context/debug-method",
      "destination": "/reference/dbt-jinja-functions/debug-method",
      "permanent": true
    },
    {
      "source": "/docs/writing-code-in-dbt/jinja-context/doc",
      "destination": "/reference/dbt-jinja-functions/doc",
      "permanent": true
    },
    {
      "source": "/docs/writing-code-in-dbt/jinja-context/env_var",
      "destination": "/reference/dbt-jinja-functions/env_var",
      "permanent": true
    },
    {
      "source": "/docs/writing-code-in-dbt/jinja-context/exceptions",
      "destination": "/reference/dbt-jinja-functions/exceptions",
      "permanent": true
    },
    {
      "source": "/docs/writing-code-in-dbt/jinja-context/execute",
      "destination": "/reference/dbt-jinja-functions/execute",
      "permanent": true
    },
    {
      "source": "/docs/writing-code-in-dbt/jinja-context/flags",
      "destination": "/reference/dbt-jinja-functions/flags",
      "permanent": true
    },
    {
      "source": "/docs/writing-code-in-dbt/jinja-context/fromjson",
      "destination": "/reference/dbt-jinja-functions/fromjson",
      "permanent": true
    },
    {
      "source": "/docs/writing-code-in-dbt/jinja-context/fromyaml",
      "destination": "/reference/dbt-jinja-functions/fromyaml",
      "permanent": true
    },
    {
      "source": "/docs/writing-code-in-dbt/jinja-context/graph",
      "destination": "/reference/dbt-jinja-functions/graph",
      "permanent": true
    },
    {
      "source": "/docs/writing-code-in-dbt/jinja-context/invocation_id",
      "destination": "/reference/dbt-jinja-functions/invocation_id",
      "permanent": true
    },
    {
      "source": "/docs/writing-code-in-dbt/jinja-context/log",
      "destination": "/reference/dbt-jinja-functions/log",
      "permanent": true
    },
    {
      "source": "/docs/writing-code-in-dbt/jinja-context/modules",
      "destination": "/reference/dbt-jinja-functions/modules",
      "permanent": true
    },
    {
      "source": "/docs/writing-code-in-dbt/jinja-context/on-run-end-context",
      "destination": "/reference/dbt-jinja-functions/on-run-end-context",
      "permanent": true
    },
    {
      "source": "/docs/writing-code-in-dbt/jinja-context/profiles-yml-context",
      "destination": "/reference/dbt-jinja-functions/profiles-yml-context",
      "permanent": true
    },
    {
      "source": "/docs/writing-code-in-dbt/jinja-context/project_name",
      "destination": "/reference/dbt-jinja-functions/project_name",
      "permanent": true
    },
    {
      "source": "/docs/writing-code-in-dbt/jinja-context/ref",
      "destination": "/reference/dbt-jinja-functions/ref",
      "permanent": true
    },
    {
      "source": "/docs/writing-code-in-dbt/jinja-context/return",
      "destination": "/reference/dbt-jinja-functions/return",
      "permanent": true
    },
    {
      "source": "/docs/writing-code-in-dbt/jinja-context/run_query",
      "destination": "/reference/dbt-jinja-functions/run_query",
      "permanent": true
    },
    {
      "source": "/docs/writing-code-in-dbt/jinja-context/run_started_at",
      "destination": "/reference/dbt-jinja-functions/run_started_at",
      "permanent": true
    },
    {
      "source": "/docs/writing-code-in-dbt/jinja-context/schema",
      "destination": "/reference/dbt-jinja-functions/schema",
      "permanent": true
    },
    {
      "source": "/docs/writing-code-in-dbt/jinja-context/schemas",
      "destination": "/reference/dbt-jinja-functions/schemas",
      "permanent": true
    },
    {
      "source": "/docs/writing-code-in-dbt/jinja-context/source",
      "destination": "/reference/dbt-jinja-functions/source",
      "permanent": true
    },
    {
      "source": "/docs/writing-code-in-dbt/jinja-context/statement-blocks",
      "destination": "/reference/dbt-jinja-functions/statement-blocks",
      "permanent": true
    },
    {
      "source": "/docs/writing-code-in-dbt/jinja-context/target",
      "destination": "/reference/dbt-jinja-functions/target",
      "permanent": true
    },
    {
      "source": "/docs/writing-code-in-dbt/jinja-context/this",
      "destination": "/reference/dbt-jinja-functions/this",
      "permanent": true
    },
    {
      "source": "/docs/writing-code-in-dbt/jinja-context/tojson",
      "destination": "/reference/dbt-jinja-functions/tojson",
      "permanent": true
    },
    {
      "source": "/docs/writing-code-in-dbt/jinja-context/toyaml",
      "destination": "/reference/dbt-jinja-functions/toyaml",
      "permanent": true
    },
    {
      "source": "/docs/writing-code-in-dbt/jinja-context/var",
      "destination": "/reference/dbt-jinja-functions/var",
      "permanent": true
    },
    {
      "source": "/docs/writing-code-in-dbt/macros",
      "destination": "/docs/building-a-dbt-project/jinja-macros",
      "permanent": true
    },
    {
      "source": "/docs/writing-code-in-dbt/using-jinja",
      "destination": "/guides/getting-started/learning-more/using-jinja",
      "permanent": true
    },
    {
      "source": "/faqs/getting-help",
      "destination": "/guides/legacy/getting-help",
      "permanent": true
    },
    {
      "source": "/migration-guide/upgrading-to-0-17-0",
      "destination": "/guides/migration/versions",
      "permanent": true
    },
    {
      "source": "/migration-guide/upgrading-to-0-18-0",
      "destination": "/guides/migration/versions",
      "permanent": true
    },
    {
      "source": "/reference",
      "destination": "/",
      "permanent": true
    },
    {
      "source": "/reference/accounts",
      "destination": "/dbt-cloud/api",
      "permanent": true
    },
    {
      "source": "/reference/api",
      "destination": "/dbt-cloud/api",
      "permanent": true
    },
    {
      "source": "/reference/bigquery-profile",
      "destination": "/reference/warehouse-profile/bigquery-profile",
      "permanent": true
    },
    {
      "source": "/reference/connections",
      "destination": "/dbt-cloud/api",
      "permanent": true
    },
    {
      "source": "/reference/data-test-configs",
      "destination": "/reference/test-configs",
      "permanent": true
    },
    {
      "source": "/reference/declaring-properties",
      "destination": "/reference/configs-and-properties",
      "permanent": true
    },
    {
      "source": "/reference/dbt-artifacts",
      "destination": "/reference/artifacts/dbt-artifacts",
      "permanent": true
    },
    {
      "source": "/reference/environments",
      "destination": "/dbt-cloud/api",
      "permanent": true
    },
    {
      "source": "/reference/events",
      "destination": "/reference/events-logging",
      "permanent": true
    },
    {
      "source": "/reference/jobs",
      "destination": "/dbt-cloud/api",
      "permanent": true
    },
    {
      "source": "/reference/model-selection-syntax",
      "destination": "/reference/node-selection/syntax",
      "permanent": true
    },
    {
      "source": "/reference/project-configs/on-run-end",
      "destination": "/reference/project-configs/on-run-start-on-run-end",
      "permanent": true
    },
    {
      "source": "/reference/project-configs/on-run-start",
      "destination": "/reference/project-configs/on-run-start-on-run-end",
      "permanent": true
    },
    {
      "source": "/reference/repositories",
      "destination": "/dbt-cloud/api",
      "permanent": true
    },
    {
      "source": "/reference/resource-configs/post-hook",
      "destination": "/reference/resource-configs/pre-hook-post-hook",
      "permanent": true
    },
    {
      "source": "/reference/resource-configs/pre-hook",
      "destination": "/reference/resource-configs/pre-hook-post-hook",
      "permanent": true
    },
    {
      "source": "/reference/resource-properties/tags",
      "destination": "/reference/resource-configs/tags",
      "permanent": true
    },
    {
      "source": "/reference/resource-properties/meta",
      "destination": "/reference/resource-configs/meta",
      "permanent": true
    },
    {
      "source": "/reference/runs",
      "destination": "/dbt-cloud/api",
      "permanent": true
    },
    {
      "source": "/reference/using-the-dbt-cloud-api",
      "destination": "/dbt-cloud/api",
      "permanent": true
    },
    {
      "source": "/reference/model-selection-syntax/#test-selection-examples",
      "destination": "/reference/node-selection/test-selection-examples",
      "permanent": true
    },
    {
      "source": "/docs/building-a-dbt-project/building-models/using-custom-database",
      "destination": "/docs/building-a-dbt-project/building-models/using-custom-databases",
      "permanent": true
    },
    {
      "source": "/dbt-cloud/api",
      "destination": "/dbt-cloud/api-v2",
      "permanent": true
    },
    {
      "source": "/dbt-cloud/api-v2-old",
      "destination": "/dbt-cloud/api-v2-legacy",
      "permanent": true
    },
    {
      "source": "/dbt-cloud/api-v4",
      "destination": "/docs/dbt-cloud-apis/admin-cloud-api",
      "permanent": true
    },
    {
      "source": "/reference/project-configs/source-paths",
      "destination": "/reference/project-configs/model-paths",
      "permanent": true
    },
    {
      "source": "/reference/project-configs/data-paths",
      "destination": "/reference/project-configs/seed-paths",
      "permanent": true
    },
    {
      "source": "/reference/project-configs/modules-paths",
      "destination": "/reference/project-configs/packages-install-path",
      "permanent": true
    },
    {
      "source": "/docs/dbt-cloud/using-dbt-cloud/cloud-slack-notifications",
      "destination": "/docs/dbt-cloud/using-dbt-cloud/cloud-notifications",
      "permanent": true
    },
    {
      "source": "/reference/warehouse-profiles/presto-profile",
      "destination": "/reference/profiles.yml",
      "permanent": true
    },
    {
      "source": "/setting-up",
      "destination": "/guides/getting-started/getting-set-up/setting-up-bigquery",
      "permanent": true
    },
    {
      "source": "/tutorial/setting-up",
      "destination": "/quickstarts",
      "permanent": true
    },
    {
      "source": "/tutorial/test-and-document-your-project",
      "destination": "/guides/getting-started/building-your-first-project/test-and-document-your-project",
      "permanent": true
    },
    {
      "source": "/tutorial/build-your-first-models",
      "destination": "/guides/getting-started/building-your-first-project/build-your-first-models",
      "permanent": true
    },
    {
      "source": "/tutorial/deploy-your-project",
      "destination": "/guides/getting-started/building-your-first-project/schedule-a-job",
      "permanent": true
    },
    {
      "source": "/tutorial/using-jinja",
      "destination": "/guides/getting-started/learning-more/using-jinja",
      "permanent": true
    },
    {
      "source": "/tutorial/2b-create-a-project-dbt-cli",
      "destination": "/guides/getting-started/learning-more/getting-started-dbt-core",
      "permanent": true
    },
    {
      "source": "/tutorial/create-a-project-dbt-cli",
      "destination": "/guides/getting-started/learning-more/getting-started-dbt-core",
      "permanent": true
    },
    {
      "source": "/tutorial/2a-create-a-project-dbt-cloud",
      "destination": "/guides/getting-started",
      "permanent": true
    },
    {
      "source": "/tutorial/create-a-project-dbt-cloud",
      "destination": "/guides/getting-started",
      "permanent": true
    },
    {
      "source": "/tutorial/getting-started",
      "destination": "/guides/getting-started",
      "permanent": true
    },
    {
      "source": "/docs/dbt-cloud/cloud-changelog",
      "destination": "/docs/dbt-cloud/release-notes",
      "permanent": true
    },
    {
      "source": "/faqs/all",
      "destination": "/docs/faqs",
      "permanent": true
    },
    {
      "source": "/faqs/:slug",
      "destination": "/docs/faqs/:slug*",
      "permanent": true
    },
    {
      "source": "/faqs/dbt-jinja-functions",
      "destination": "/reference/dbt-jinja-functions",
      "permanent": true
    },
    {
      "source": "/tutorial/learning-more/:slug",
      "destination": "/guides/getting-started/learning-more/:slug*",
      "permanent": true
    },
    {
      "source": "/tutorial/getting-set-up/:slug",
      "destination": "/guides/getting-started/getting-set-up/:slug*",
      "permanent": true
    },
    {
      "source": "/tutorial/building-your-first-project/:slug",
      "destination": "/guides/getting-started/building-your-first-project/:slug*",
      "permanent": true
    },
    {
      "source": "/tutorial/refactoring-legacy-sql",
      "destination": "/guides/migration/tools/refactoring-legacy-sql",
      "permanent": true
    },
    {
      "source": "/blog/change-data-capture-metrics",
      "destination": "/blog/change-data-capture",
      "permanent": true
    },
    {
      "source": "/blog/intelligent-slim-ci",
      "destination": "/docs/deploy/continuous-integration",
      "permanent": true
    },
    {
      "source": "/blog/model-timing-tab",
      "destination": "/blog/how-we-shaved-90-minutes-off-model",
      "permanent": true
    },
    {
      "source": "/reference/warehouse-setups/resource-configs/materialize-configs/indexes",
      "destination": "/reference/resource-configs/materialize-configs#indexes",
      "permanent": true
    },
    {
      "source": "/docs/build/building-models",
      "destination": "/docs/build/models",
      "permanent": true
    },
    {
      "source": "/docs/build/bigquery-profile",
      "destination": "/reference/resource-configs/bigquery-configs",
      "permanent": true
    },
    {
      "source": "/reference/warehouse-profiles/bigquery-setup",
      "destination": "/reference/warehouse-setups/bigquery-setup",
      "permanent": true
    },
    {
      "source": "/date-trunc-sql",
      "destination": "/blog/date-trunc-sql",
      "permanent": true
    },
    {
      "source": "/docs/using-hooks",
      "destination": "/",
      "permanent": true
    },
    {
      "source": "/blog/how-we-structure-our-dbt-projects",
      "destination": "/guides/best-practices/how-we-structure/1-guide-overview",
      "permanent": true
    },
    {
      "source": "/data-testing-why-you-need-it-and-how-to-get-started",
      "destination": "https://www.getdbt.com/blog/data-quality-testing/",
      "permanent": true
    },
    {
      "source": "/docs/profile",
      "destination": "/docs/supported-data-platforms",
      "permanent": true
    },
    {
      "source": "/docs/available-adapters",
      "destination": "/docs/supported-data-platforms",
      "permanent": true
    },
    {
      "source": "/docs/supported-databases",
      "destination": "/docs/supported-data-platforms",
      "permanent": true
    },
    {
      "source": "/docs/guides/migration-guide/upgrading-to-0-14-0",
      "destination": "/guides/migration/versions",
      "permanent": true
    },
    {
      "source": "/docs/guides/migration-guide/upgrading-to-0-15-0",
      "destination": "/guides/migration/versions",
      "permanent": true
    },
    {
      "source": "/docs/guides/migration-guide/upgrading-to-0-16-0",
      "destination": "/guides/migration/versions",
      "permanent": true
    },
    {
      "source": "/docs/guides/migration-guide/upgrading-to-0-17-0",
      "destination": "/guides/migration/versions",
      "permanent": true
    },
    {
      "source": "/docs/guides/migration-guide/upgrading-to-0-18-0",
      "destination": "/guides/migration/versions",
      "permanent": true
    },
    {
      "source": "/docs/guides/migration-guide/upgrading-to-0-19-0",
      "destination": "/guides/migration/versions",
      "permanent": true
    },
    {
      "source": "/docs/guides/migration-guide/upgrading-from-0-10-to-0-11",
      "destination": "/guides/migration/versions",
      "permanent": true
    },
    {
      "source": "/docs/guides/migration-guide/upgrading-to-014",
      "destination": "/guides/migration/versions",
      "permanent": true
    },
    {
      "source": "/docs/upgrading-to-014",
      "destination": "/guides/migration/versions",
      "permanent": true
    },
    {
      "source": "/docs/upgrading-to-0-14-1",
      "destination": "/guides/migration/versions",
      "permanent": true
    },
    {
      "source": "/docs/upgrading-to-0-16-0",
      "destination": "/guides/migration/versions",
      "permanent": true
    },
    {
      "source": "/docs/guides/migration-guide/upgrading-to-0-20-0",
      "destination": "/guides/migration/versions/upgrading-to-v0.20",
      "permanent": true
    },
    {
      "source": "/docs/guides/migration-guide/upgrading-to-0-21-0",
      "destination": "/guides/migration/versions/upgrading-to-v0.21",
      "permanent": true
    },
    {
      "source": "/docs/guides/migration-guide/upgrading-to-1-0-0",
      "destination": "/guides/migration/versions/upgrading-to-v1.0",
      "permanent": true
    },
    {
      "source": "/docs/guides/migration-guide/upgrading-to-v1.0",
      "destination": "/guides/migration/versions/upgrading-to-v1.0",
      "permanent": true
    },
    {
      "source": "/docs/guides/getting-help",
      "destination": "/guides/legacy/getting-help",
      "permanent": true
    },
    {
      "source": "/docs/guides/migration-guide/:slug",
      "destination": "/guides/migration/versions/:slug*",
      "permanent": true
    },
    {
      "source": "/docs/guides/:slug",
      "destination": "/guides/legacy/:slug*",
      "permanent": true
    },
    {
      "source": "/guides/best-practices/environment-setup/1-env-guide-overview",
      "destination": "/guides/orchestration/set-up-ci/overview",
      "permanent": true
    },
    {
      "source": "/guides/best-practices/environment-setup/2-one-deployment-environment",
      "destination": "/guides/orchestration/set-up-ci/in-15-minutes",
      "permanent": true
    },
    {
      "source": "/guides/best-practices/environment-setup/3-many-deployment-environments",
      "destination": "/guides/orchestration/set-up-ci/multiple-environments",
      "permanent": true
    },
    {
      "source": "/docs/contributing/what-are-adapters",
      "destination": "/guides/advanced/adapter-development/1-what-are-adapters",
      "permanent": true
    },
    {
      "source": "/docs/contributing/adapter-development/1-what-are-adapters",
      "destination": "/guides/advanced/adapter-development/1-what-are-adapters",
      "permanent": true
    },
    {
      "source": "/docs/contributing/prerequisites-for-a-new-adapter",
      "destination": "/guides/advanced/adapter-development/2-prerequisites-for-a-new-adapter",
      "permanent": true
    },
    {
      "source": "/docs/contributing/adapter-development/2-prerequisites-for-a-new-adapter",
      "destination": "/guides/advanced/adapter-development/2-prerequisites-for-a-new-adapter",
      "permanent": true
    },
    {
      "source": "/docs/contributing/building-a-new-adapter",
      "destination": "/guides/advanced/adapter-development/3-building-a-new-adapter",
      "permanent": true
    },
    {
      "source": "/docs/contributing/adapter-development/3-building-a-new-adapter",
      "destination": "/guides/advanced/adapter-development/3-building-a-new-adapter",
      "permanent": true
    },
    {
      "source": "/v0.13/docs/building-a-new-adapter",
      "destination": "/guides/dbt-ecosystem/adapter-development/3-building-a-new-adapter",
      "permanent": true
    },
    {
      "source": "/docs/building-a-new-adapter",
      "destination": "/guides/advanced/adapter-development/3-building-a-new-adapter",
      "permanent": true
    },
    {
      "source": "/docs/contributing/testing-a-new-adapter",
      "destination": "/guides/advanced/adapter-development/4-testing-a-new-adapter",
      "permanent": true
    },
    {
      "source": "/docs/contributing/adapter-development/4-testing-a-new-adapter",
      "destination": "/guides/advanced/adapter-development/4-testing-a-new-adapter",
      "permanent": true
    },
    {
      "source": "/docs/contributing/documenting-a-new-adapter",
      "destination": "/guides/advanced/adapter-development/5-documenting-a-new-adapter",
      "permanent": true
    },
    {
      "source": "/docs/contributing/adapter-development/5-documenting-a-new-adapter",
      "destination": "/guides/advanced/adapter-development/5-documenting-a-new-adapter",
      "permanent": true
    },
    {
      "source": "/docs/contributing/promoting-a-new-adapter",
      "destination": "/guides/advanced/adapter-development/6-promoting-a-new-adapter",
      "permanent": true
    },
    {
      "source": "/docs/contributing/adapter-development/6-promoting-a-new-adapter",
      "destination": "/guides/advanced/adapter-development/6-promoting-a-new-adapter",
      "permanent": true
    },
    {
      "source": "/docs/contributing/verifying-a-new-adapter",
      "destination": "/guides/advanced/adapter-development/7-verifying-a-new-adapter",
      "permanent": true
    },
    {
      "source": "/docs/contributing/adapter-development/7-verifying-a-new-adapter",
      "destination": "/guides/advanced/adapter-development/7-verifying-a-new-adapter",
      "permanent": true
    },
    {
      "source": "/docs/dbt-cloud/using-dbt-cloud/cloud-metrics-layer",
      "destination": "/docs/use-dbt-semantic-layer/dbt-semantic-layer",
      "permanent": true
    },
    {
      "source": "/reference/warehouse-profiles/impala-profile",
      "destination": "/reference/warehouse-setups/impala-setup",
      "permanent": true
    },
    {
      "source": "/reference/warehouse-profiles/exasol-profile",
      "destination": "/reference/warehouse-setups/exasol-setup",
      "permanent": true
    },
    {
      "source": "/reference/warehouse-profiles/layer-profile",
      "destination": "/reference/warehouse-setups/layer-setup",
      "permanent": true
    },
    {
      "source": "/reference/warehouse-profiles/postgres-profile",
      "destination": "/reference/warehouse-setups/postgres-setup",
      "permanent": true
    },
    {
      "source": "/reference/warehouse-profiles/greenplum-profile",
      "destination": "/reference/warehouse-setups/greenplum-setup",
      "permanent": true
    },
    {
      "source": "/reference/warehouse-profiles/alloydb-profile",
      "destination": "/reference/warehouse-setups/alloydb-setup",
      "permanent": true
    },
    {
      "source": "/reference/warehouse-profiles/azuresynapse-profile",
      "destination": "/reference/warehouse-setups/azuresynapse-setup",
      "permanent": true
    },
    {
      "source": "/reference/warehouse-profiles/snowflake-profile",
      "destination": "/reference/warehouse-setups/snowflake-setup",
      "permanent": true
    },
    {
      "source": "/reference/warehouse-profiles/rockset-profile",
      "destination": "/reference/warehouse-setups/rockset-setup",
      "permanent": true
    },
    {
      "source": "/reference/warehouse-profiles/trino-profile",
      "destination": "/reference/warehouse-setups/trino-setup",
      "permanent": true
    },
    {
      "source": "/reference/warehouse-profiles/glue-profile",
      "destination": "/reference/warehouse-setups/glue-setup",
      "permanent": true
    },
    {
      "source": "/reference/warehouse-profiles/duckdb-profile",
      "destination": "/reference/warehouse-setups/duckdb-setup",
      "permanent": true
    },
    {
      "source": "/reference/warehouse-profiles/vertica-profile",
      "destination": "/reference/warehouse-setups/vertica-setup",
      "permanent": true
    },
    {
      "source": "/reference/warehouse-profiles/clickhouse-profile",
      "destination": "/reference/warehouse-setups/clickhouse-setup",
      "permanent": true
    },
    {
      "source": "/reference/warehouse-profiles/athena-profile",
      "destination": "/reference/warehouse-setups/athena-setup",
      "permanent": true
    },
    {
      "source": "/reference/warehouse-profiles/iomete-profile",
      "destination": "/reference/warehouse-setups/iomete-setup",
      "permanent": true
    },
    {
      "source": "/reference/warehouse-profiles/mssql-profile",
      "destination": "/reference/warehouse-setups/mssql-setup",
      "permanent": true
    },
    {
      "source": "/reference/warehouse-profiles/tidb-profile",
      "destination": "/reference/warehouse-setups/tidb-setup",
      "permanent": true
    },
    {
      "source": "/reference/warehouse-profiles/materialize-profile",
      "destination": "/reference/warehouse-setups/materialize-setup",
      "permanent": true
    },
    {
      "source": "/reference/warehouse-profiles/redshift-profile",
      "destination": "/reference/warehouse-setups/redshift-setup",
      "permanent": true
    },
    {
      "source": "/reference/warehouse-profiles/databricks-profile",
      "destination": "/reference/warehouse-setups/databricks-setup",
      "permanent": true
    },
    {
      "source": "/reference/warehouse-profiles/bigquery-profile",
      "destination": "/reference/warehouse-setups/bigquery-setup",
      "permanent": true
    },
    {
      "source": "/reference/warehouse-profiles/dremio-profile",
      "destination": "/reference/warehouse-setups/dremio-setup",
      "permanent": true
    },
    {
      "source": "/reference/warehouse-profiles/oracle-profile",
      "destination": "/reference/warehouse-setups/oracle-setup",
      "permanent": true
    },
    {
      "source": "/reference/warehouse-profiles/teradata-profile",
      "destination": "/reference/warehouse-setups/teradata-setup",
      "permanent": true
    },
    {
      "source": "/reference/warehouse-profiles/singlestore-profile",
      "destination": "/reference/warehouse-setups/singlestore-setup",
      "permanent": true
    },
    {
      "source": "/reference/warehouse-profiles/sqlite-profile",
      "destination": "/reference/warehouse-setups/sqlite-setup",
      "permanent": true
    },
    {
      "source": "/reference/warehouse-profiles/spark-profile",
      "destination": "/reference/warehouse-setups/spark-setup",
      "permanent": true
    },
    {
      "source": "/reference/warehouse-profiles/mindsdb-profile",
      "destination": "/reference/warehouse-setups/mindsdb-setup",
      "permanent": true
    },
    {
      "source": "/reference/warehouse-profiles/ibmdb2-profile",
      "destination": "/reference/warehouse-setups/ibmdb2-setup",
      "permanent": true
    },
    {
      "source": "/reference/warehouse-profiles/firebolt-profile",
      "destination": "/reference/warehouse-setups/firebolt-setup",
      "permanent": true
    },
    {
      "source": "/reference/warehouse-profiles/mysql-profile",
      "destination": "/reference/warehouse-setups/mysql-setup",
      "permanent": true
    },
    {
      "source": "/reference/warehouse-profiles/hive-profile",
      "destination": "/reference/warehouse-setups/hive-setup",
      "permanent": true
    },
    {
      "source": "/reference/using-sources",
      "destination": "/docs/build/sources",
      "permanent": true
    },
    {
      "source": "/docs/dbt-cloud/cloud-ide/the-dbt-ide",
      "destination": "/docs/getting-started/dbt-cloud-features",
      "permanent": true
    },
    {
      "source": "/docs/dbt-cloud/cloud-ide/handling-merge-conflicts",
      "destination": "/docs/collaborate/git/resolve-merge-conflicts",
      "permanent": true
    },
    {
      "source": "/dbt-cloud/cloud-ide/viewing-docs-in-the-ide",
      "destination": "/docs/getting-started/develop-in-the-cloud",
      "permanent": true
    },
    {
      "source": "/docs/dbt-cloud/cloud-ide/ide-beta",
      "destination": "/docs/getting-started/develop-in-the-cloud",
      "permanent": true
    },
    {
      "source": "/docs/running-a-dbt-project/using-the-dbt-ide",
      "destination": "/docs/getting-started/develop-in-the-cloud",
      "permanent": true
    },
    {
      "source": "/dbt-cloud/cloud-ide/the-ide-git-button",
      "destination": "/docs/collaborate/git/version-control-basics",
      "permanent": true
    },
    {
      "source": "/docs/building-a-dbt-project/setting-up",
      "destination": "/guides/legacy/building-packages",
      "permanent": true
    },
    {
      "source": "/docs/building-a-dbt-project/dbt-jinja-functions",
      "destination": "/reference/dbt-jinja-functions",
      "permanent": true
    },
    {
      "source": "/docs/contributing/long-lived-discussions-guidelines",
      "destination": "/community/resources/forum-guidelines",
      "permanent": true
    },
    {
      "source": "/docs/guides/legacy/navigating-the-docs.md",
      "destination": "/community/contribute",
      "permanent": true
    },
    {
      "source": "/community/writing-on-discourse",
      "destination": "/community/contributing/contributing-online-community",
      "permanent": true
    },
    {
      "source": "/community/contributing",
      "destination": "/community/contribute",
      "permanent": true
    },
    {
      "source": "/docs/contributing/contributor-license-agreements",
      "destination": "/community/resources/contributor-license-agreements",
      "permanent": true
    },
    {
      "source": "/community/maintaining-a-channel",
      "destination": "/community/resources/maintaining-a-channel",
      "permanent": true
    },
    {
      "source": "/docs/contributing/oss-expectations",
      "destination": "/community/resources/oss-expectations",
      "permanent": true
    },
    {
      "source": "/docs/slack-rules-of-the-road",
      "destination": "/community/resources/community-rules-of-the-road",
      "permanent": true
    },
    {
      "source": "/docs/contributing/slack-rules-of-the-road",
      "destination": "/community/resources/community-rules-of-the-road",
      "permanent": true
    },
    {
      "source": "/community/resources/slack-rules-of-the-road",
      "destination": "/community/resources/community-rules-of-the-road",
      "permanent": true
    },
    {
      "source": "/blog/getting-started-with-the-dbt-semantic-layer",
      "destination": "/blog/understanding-the-components-of-the-dbt-semantic-layer",
      "permanent": true
    },
    {
      "source": "/docs/getting-started/develop-in-the-cloud#creating-a-development-environment",
      "destination": "/docs/get-started/develop-in-the-cloud#set-up-and-access-the-cloud-ide",
      "permanent": true
    },
    {
      "source": "/docs/cloud-developer-ide",
      "destination": "/docs/build/custom-target-names#dbt-cloud-ide",
      "permanent": true
    },
    {
      "source": "/website/docs/docs/contributing/building-a-new-adapter.md",
      "destination": "/guides/dbt-ecosystem/adapter-development/3-building-a-new-adapter",
      "permanent": true
    },
    {
      "source": "/guides/legacy/getting-help",
      "destination": "/community/resources/getting-help",
      "permanent": true
    },
    {
      "source": "/blog/tags/release-notes",
      "destination": "/docs/dbt-versions/dbt-cloud-release-notes",
      "permanent": true
    },
    {
      "source": "/faqs/dbt-jinja-functions",
      "destination": "/reference/dbt-jinja-functions",
      "permanent": true
    },
    {
      "source": "/website/docs/docs/contributing/documenting-a-new-adapter.md",
      "destination": "/guides/dbt-ecosystem/adapter-development/5-documenting-a-new-adapter",
      "permanent": true
    },
    {
      "source": "/docs/docs/contributing/documenting-a-new-adapter",
      "destination": "/docs/contributing/documenting-a-new-adapter",
      "permanent": true
    },
    {
      "source": "/v0.8/reference",
      "destination": "/",
      "permanent": true
    },
    {
      "source": "/v0.10/reference",
      "destination": "/",
      "permanent": true
    },
    {
      "source": "/v0.12/reference",
      "destination": "/",
      "permanent": true
    },
    {
      "source": "/v0.13/reference",
      "destination": "/",
      "permanent": true
    },
    {
      "source": "/v0.13/docs/requiring-dbt-versions",
      "destination": "/",
      "permanent": true
    },
    {
      "source": "/v0.14/docs/cloud-developer-ide",
      "destination": "/",
      "permanent": true
    },
    {
      "source": "/v0.15/docs/cloud-import-a-project-by-git-url",
      "destination": "/docs/cloud/git/import-a-project-by-git-url",
      "permanent": true
    },
    {
      "source": "/v0.15/docs/configure-your-profile",
      "destination": "/docs/core/connection-profiles",
      "permanent": true
    },
    {
      "source": "/docs/dbt-cloud/on-premises/dependencies",
      "destination": "/docs/deploy/single-tenant",
      "permanent": true
    },
    {
      "source": "/docs/dbt-cloud/on-premises/faqs",
      "destination": "/docs/deploy/single-tenant",
      "permanent": true
    },
    {
      "source": "/docs/dbt-cloud/on-premises/index",
      "destination": "/docs/deploy/single-tenant",
      "permanent": true
    },
    {
      "source": "/docs/dbt-cloud/on-premises/installation",
      "destination": "/docs/deploy/single-tenant",
      "permanent": true
    },
    {
      "source": "/docs/dbt-cloud/on-premises/prerequisites",
      "destination": "/docs/deploy/single-tenant",
      "permanent": true
    },
    {
      "source": "/docs/dbt-cloud/on-premises/setup",
      "destination": "/docs/deploy/single-tenant",
      "permanent": true
    },
    {
      "source": "/docs/dbt-cloud/on-premises/system-requirements",
      "destination": "/docs/deploy/single-tenant",
      "permanent": true
    },
    {
      "source": "/docs/dbt-cloud/on-premises/upgrading-kots",
      "destination": "/docs/deploy/single-tenant",
      "permanent": true
    },
    {
      "source": "/reference/resource-properties/access",
      "destination": "/reference/resource-configs/access",
      "permanent": true
    }
  ]
}<|MERGE_RESOLUTION|>--- conflicted
+++ resolved
@@ -3,10 +3,11 @@
   "trailingSlash": false,
   "redirects": [
     {
-<<<<<<< HEAD
       "source": "/docs/build/metricflow-cli",
       "destination": "/docs/build/metricflow-commands",
-=======
+      "permanent": true
+    },
+    {
       "source": "/docs/core/about-the-cli",
       "destination": "/docs/core/about-dbt-core",
       "permanent": true
@@ -14,7 +15,6 @@
     {
       "source": "/docs/cloud/about-cloud/about-cloud-ide",
       "destination": "/docs/cloud/about-cloud-develop",
->>>>>>> a36fe845
       "permanent": true
     },
     {
